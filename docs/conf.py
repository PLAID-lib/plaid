# -*- coding: utf-8 -*-
#
# This file is subject to the terms and conditions defined in
# file 'LICENSE.txt', which is part of this source code package.
#
#

# Configuration file for the Sphinx documentation builder.
#
# This file only contains a selection of the most common options. For a full
# list see the documentation:
# https://www.sphinx-doc.org/en/master/usage/configuration.html

# -- Path setup --------------------------------------------------------------

import datetime
import sys
<<<<<<< HEAD
from pathlib import Path
=======
import subprocess

# If extensions (or modules to document with autodoc) are in another directory,
# add these directories to sys.path here. If the directory is relative to the
# documentation root, use os.path.abspath to make it absolute, like shown here.
#
>>>>>>> f8be8607

sys.path.insert(0, ".")
sys.path.insert(0, "../")

basedir = Path(__file__).absolute().parent.parent
sys.path.insert(0, basedir)
sys.path.insert(0, basedir / "src" / "plaid")
# sys.path.insert(0, basedir / "tests")
sys.path.insert(0, basedir / "examples")
print(sys.path)


# -- Project information -----------------------------------------------------
root_doc = "index"  # default is already <index>
project = "plaid"
copyright = "2023-{}, Safran".format(datetime.date.today().year)
author = "Safran"

# -- General configuration ---------------------------------------------------

# Add any Sphinx extension module names here, as strings. They can be
# extensions coming with Sphinx (named 'sphinx.ext.*') or your custom
# ones.
extensions = [
    "sphinx.ext.autodoc",
    "sphinx.ext.viewcode",
    "sphinx.ext.todo",
    "sphinx.ext.intersphinx",
    "sphinx.ext.doctest",
    "sphinx.ext.coverage",
    "sphinx.ext.inheritance_diagram",
    "sphinx.ext.ifconfig",
    "sphinx.ext.duration",
    "sphinx.ext.extlinks",
    "sphinx.ext.napoleon",
    "sphinx.ext.graphviz",
    "myst_nb",
    # 'myst_parser', # imported by myst_nb
    # 'sphinxcontrib.apidoc', # autoapi is better
    "sphinx.ext.autosummary",
    "sphinxcontrib.bibtex",
]

bibtex_bibfiles = ["refs.bib"]
bibtex_encoding = "latin"
bibtex_default_style = "unsrt"

# -----------------------------------------------------------------------------#
# sphinx.ext.intersphinx options
intersphinx_mapping = {
    "python": ("https://docs.python.org/3/", None),
    "pytest": ("https://pytest.org/en/stable/", None),
    # 'ipykernel': ('https://ipykernel.readthedocs.io/en/latest/', None),
    "numpy": ("https://numpy.org/doc/stable/", None),
    # 'scipy': ('https://docs.scipy.org/doc/scipy/', None),
    # 'matplotlib': ('http://matplotlib.org/', None),
    # 'torch': ('https://pytorch.org/docs/stable/', None),
    # 'dgl': ('https://docs.dgl.ai/', None),
    # 'torch_geometric': ('https://pytorch-geometric.readthedocs.io/en/latest/', None),
}
# sphinx.ext.extlinks options
extlinks_detect_hardcoded_links = True
# sphinx.ext.graphviz options
graphviz_output_format = "svg"
# myst_parser options
source_suffix = {
    ".rst": "restructuredtext",
    ".ipynb": "myst-nb",
    ".myst": "myst-nb",
    ".md": "myst-nb",
}
myst_enable_extensions = [
    "amsmath",
    "colon_fence",
    "deflist",
    "dollarmath",
    "fieldlist",
    "html_admonition",
    "html_image",
    # "linkify", # not installed
    "replacements",
    "smartquotes",
    "strikethrough",
    "substitution",
    "tasklist",
]
myst_heading_anchors = 7  # max 7
# ---------------------------------------------------------#
# # sphinxcontrib.apidoc options
# apidoc_module_dir = '../{}'.format(project)
# apidoc_output_dir = 'api_reference'
# apidoc_excluded_paths = ['tests']
# apidoc_extra_args = ['--templatedir=_templates/apidoc']
# apidoc_separate_modules = True
# apidoc_separate_modules = False
# ---------------------------------------------------------#
# autosummary options
autosummary_generate = True

extensions.append("sphinx_tabs.tabs")
sphinx_tabs_valid_builders = ["linkcheck"]

# -----------------------------------------------------------------------------#
# autoapi options :
# https://sphinx-autoapi.readthedocs.io/en/latest/tutorials.html#setting-up-automatic-api-documentation-generation
extensions.append("autoapi.extension")

autoapi_dirs = ["../src/plaid"]
# autoapi_dirs = ['../src/plaid', '../tests', '../examples']
autoapi_type = "python"
autoapi_options = ["show-inheritance", "show-module-summary", "undoc-members"]
# autoapi_options = ['show-inheritance', 'show-inheritance-diagram', 'show-module-summary', 'members']
# autoapi_options = ['show-inheritance', 'show-inheritance-diagram', 'show-module-summary', 'members', 'inherited-members', 'undoc-members', 'private-members', 'special-members', 'imported-members']
# 'members': Display children of an object
# 'inherited-members': Display children of an object that have been inherited from a base class.
# 'undoc-members': Display objects that have no docstring
# 'private-members': Display private objects (eg. _foo in Python)
# 'special-members': Display special objects (eg. __foo__ in Python)
# 'show-inheritance': Display a list of base classes below the class signature.
# 'show-inheritance-diagram': Display an inheritance diagram in generated class documentation. It makes use of the sphinx.ext.inheritance_diagram extension, and requires Graphviz to be installed.
# 'show-module-summary': Whether to include autosummary directives in generated module documentation.
# 'imported-members': Display objects imported from the same top level package or module. The default module template does not include imported objects, even with this option enabled. The default package template does.
# autodoc_typehints = "signature"
autoapi_keep_files = True
autoapi_add_toctree_entry = False
autoapi_python_class_content = "both"  # default is 'class'
# 'class': Use only the class docstring.
# 'both': Use the concatenation of the class docstring and the __init__ docstring.
# 'init': Use only the __init__ docstring.
# autoapi_member_order = 'bysource'
#     # 'alphabetical': Order members by their name, case sensitively.
#     # 'bysource': Order members by the order that they were defined in the source code.
#     # 'groupwise': Order members by their type then alphabetically, ordering the types as follows:
#     #     - Submodules and subpackages
#     #     - Attributes
#     #     - Exceptions
#     #     - Classes
#     #     - Functions
#     #     - Methods

numfig = True

# -----------------------------------------------------------------------------#

# If true, the current module name will be prepended to all description
# unit titles (such as .. function::).
# add_module_names = True
add_module_names = False

# Add any paths that contain templates here, relative to this directory.
templates_path = ["_templates"]

# List of patterns, relative to source directory, that match files and
# directories to ignore when looking for source files.
# This pattern also affects html_static_path and html_extra_path.
exclude_patterns = ["joss_paper", "_build", "Thumbs.db", ".DS_Store"]

# -- Options for HTML output -------------------------------------------------

# The theme to use for HTML and HTML Help pages.  See the documentation for
# a list of builtin themes.
#
# html_theme = 'alabaster'
# html_theme = 'sphinx_rtd_theme'
html_theme = "furo"
html_logo = "source/images/plaid.jpg"
html_favicon = "source/images/plaid.jpg"

# cf https://pradyunsg.me/furo/customisation/edit-button/
html_theme_options = {
    "source_edit_link": "https://github.com/PLAID-lib/plaid",
    # "source_repository": "https://github.com/PLAID-lib/plaid",
    "source_branch": "main",
    "source_directory": "docs/",
    # "source_directory": "docs/source",
    # "source_directory": "source",
    # 'logo_only': True,
}

github_url = "https://github.com/PLAID-lib/plaid"

# Add any paths that contain custom static files (such as style sheets) here,
# relative to this directory. They are copied after the builtin static files,
# so a file named "default.css" will overwrite the builtin "default.css".
# html_static_path = ["_static"]

# A list of paths that contain extra files not directly related to the documentation,
# such as robots.txt or .htaccess.
# Relative paths are taken as relative to the configuration directory.
# They are copied to the output directory.
# They will overwrite any existing file of the same name.
# As these files are not meant to be built, they are automatically
# excluded from source files.
# html_extra_path = ['_extra']

# -----------------------------------------------------------------------------#


def skip_logger_attribute(app, what, name, obj, skip, options):
    if what == "data" and "logger" in name:
        print(f"WILL SKIP: {what=}, {name=}")
        skip = True
    return skip


def setup(sphinx):
    sphinx.connect("autoapi-skip-member", skip_logger_attribute)


# -----------------------------------------------------------------------------#

def get_git_info():

    try:
        # Try exact tag on current commit
        tag = subprocess.check_output(
            ['git', 'describe', '--tags', '--exact-match'],
            stderr=subprocess.DEVNULL,
            text=True
        ).strip()
        if tag:
            print(f"I found an ecat tag: {tag}")
            return tag
    except subprocess.CalledProcessError:
        # No exact tag on this commit, fallback below
        pass

    try:
        rtd_version = os.environ.get("READTHEDOCS_VERSION")

        if rtd_version == "latest":
            rtd_version = "main"

        # Get branch from RTD env or local git
        branch = rtd_version
        if not branch:
            branch = subprocess.check_output(
                ['git', 'rev-parse', '--abbrev-ref', 'HEAD'],
                stderr=subprocess.DEVNULL,
                text=True
            ).strip()

        # Get short commit hash
        commit = subprocess.check_output(
            ['git', 'rev-parse', '--short', 'HEAD'],
            stderr=subprocess.DEVNULL,
            text=True
        ).strip()

        return f"{branch}-{commit}"


    except Exception:
        return "unknown"

release = get_git_info()
version = release<|MERGE_RESOLUTION|>--- conflicted
+++ resolved
@@ -15,16 +15,8 @@
 
 import datetime
 import sys
-<<<<<<< HEAD
+import subprocess
 from pathlib import Path
-=======
-import subprocess
-
-# If extensions (or modules to document with autodoc) are in another directory,
-# add these directories to sys.path here. If the directory is relative to the
-# documentation root, use os.path.abspath to make it absolute, like shown here.
-#
->>>>>>> f8be8607
 
 sys.path.insert(0, ".")
 sys.path.insert(0, "../")
