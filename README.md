--- conflicted
+++ resolved
@@ -84,11 +84,7 @@
 
 **Note**
 
-<<<<<<< HEAD
-The development dependency [**Muscat=2.5**](https://muscat.readthedocs.io/) is available on [``conda-forge``](https://anaconda.org/conda-forge/muscat) but not on [``PyPi``](https://pypi.org/project/muscat). A a consequence, using a conda environment is the only way to run tests and examples, and compile the documentation.
-=======
 The development dependency [**Muscat=2.5.1**](https://muscat.readthedocs.io/) is available on [``conda-forge``](https://anaconda.org/conda-forge/muscat) but not on [``PyPi``](https://pypi.org/project/muscat). A a consequence, using a conda environment is the only way to run tests and examples, and compile the documentation.
->>>>>>> 78e1bdf7
 
 
 #### 2.2.2 Tests and examples
