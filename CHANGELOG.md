--- conflicted
+++ resolved
@@ -13,15 +13,12 @@
 
 ### Changed
 
-<<<<<<< HEAD
 - (huggingface bridge) full parallel support in `from_generator`, with optimization of constant leaf detection (no large data communicated between processes).
 - (samples/features) add string support to globals.
 - (huggingface bridge) correct split_constant tree derivation, add heuristic for number of shards usage in push_to_dict, robustify infer_hf_features_from_value with respect to numpy arrays of strings, modernize update_dataset_card.
-=======
 - (dependencies) migrate to muscat=2.5.1
 - (types/containers) move `FeatureIdentifier` class from `plaid.types` to `plaid.containers`.
 - (features) rename `get_all_mesh_times()` to `get_all_time_values()`.
->>>>>>> 1709794a
 
 ### Fixes
 
