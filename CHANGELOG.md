# Changelog

All notable changes to this project will be documented in this file.

The format is based on [Keep a Changelog](https://keepachangelog.com/en/1.1.0/),
and this project adheres to [Semantic Versioning](https://semver.org/spec/v2.0.0.html).

## [Unreleased]

### Added

- (docs) improve contribution guidelines.

### Changed

<<<<<<< HEAD
- (huggingface bridge) full parallel support in `from_generator`, with optimization of constant leaf detection (no large data communicated between processes).

### Fixes

- (samples/features) add string support to globals.
- (huggingface bridge) correct split_constant tree derivation, add heuristic for number of shards usage in push_to_dict, robustify infer_hf_features_from_value with respect to numpy arrays of strings, modernize update_dataset_card.
=======
- (types/containers) move `FeatureIdentifier` class from `plaid.types` to `plaid.containers`.
- (features) rename `get_all_mesh_times()` to `get_all_time_values()`.

### Fixes

- (dataset/huggingface_bridge) add optional `warn` parameter to `Dataset.set_infos()` to allow silent replacement of infos; `huggingface_dataset_to_plaid` now uses `warn=False` to prevent unnecessary warnings.
>>>>>>> 3addf266

### Removed

## [0.1.10] - 2025-10-29

### Added

- (problem_definition) add train_ and test_split mechanisms and constant_feature support.
- (dataset/problem_definition) add plaid version to infos.
- (sample) add `memory_safe` to save to run pyCGNS save in a subprocess and prevent memory leaks.
- (sample) add `del_feature` method and rename `_add_feature` without leading underscore.
- (docs) explain release process in Contributing page.

### Changed

- (dataset/sample/problem_definition) save and load methods starting with `_` are deprecated.
- (huggingface bridge) restructuration: do not rely on binary blobs anymore, but exploit native arrow types by flattening cgns trees into constant and variable parts (for stationnary and temporal datasets).
- (sample) Restructuring of the Sample class to store a global (tensor of arbitrary order) at a given time step: replaces scalar and time_series. All Sample data are now stored in CGNS trees.

### Fixes

- (meshes) fix `get_field_name`, could overwrite arguments during iteration over times, bases, zones and locations.
- (docs) explain release process in Contributing page.

### Removed

- (sample/features) cgns links and paths, as well as args `mesh_base_name` and `mesh_zone_name`
- (sample) time_series support, now handle directly globals at time steps.

## [0.1.9] - 2025-09-24

### Added

- (problem_definition) add extract_problem_definition_from_identifiers method.
- (dataset) `get_tabular_from_stacked_identifiers` now returns stacked tabular and the cumulated feature dims, to be able to split columns to match features and then to revert the operation.
- (dataset) add option `keep_cgns` to `extract_dataset_from_identifier` to keep CGNS tree structure even if no identifiers need it.
- (`huggingface_bridge.load_hf_dataset_from_hub`) new utility to load datasets from the Hugging Face Hub, supporting both proxy and non-proxy environments.

### Changed

- (`huggingface_bridge.to_plaid_sample`) now accepts hf_dataset[id] directly as input (with pickle loading handled internally).

### Fixes

- (pipelines) fix `ColumnTransformer.inverse_transform` to use appropriate input identifier, and to keep CGNS tree structure when extracting sub-dataset.
- (examples) corrected and improved downloadable examples and the associated documentation notebook.
  - Improved integration with huggingface_bridge.to_plaid_sample.
  - Significantly faster on first retrieval when the dataset is already cached locally.

## [0.1.8] - 2025-09-18

### Added

- (docs) configure `make clean`.
- (problem_definition) add methods using feature identifiers instead of names.
- (imports) add imports of `Sample`, `Dataset` from `plaid` and `plaid.containers` and `ProblemDefinition` from `plaid`.
- (dataset.py) add optional `ids` argument to `from_list_of_samples`.
- (sample) add summarize and check_completeness functions.
- (dataset) add summarize_features and check_feature_completeness functions.
- (Hugging Face bridge) add datasetdict conversion, and simple function for plaid sample init from hf sample.
- (pipelines/plaid_blocks.py) add column transformer inverse_transform.

### Changed

- (examples/docs) update use of deprecated functions.
- Reorder arguments in methods working on fields in `Sample` and `Dataset`, always use keyword arguments when using `add_field`, `get_field` or `del_field`.
- Refactor the `containers/sample.py` module by introducting `SampleScalars` and `SampleMeshes` in `containers/features.py` that handle the scalars and meshes mechanics. Some methods are removed from `Sample`.
- Move to jupytext for notebooks and examples handling (unique source for both).
- Move to Muscat=2.5.0 (for tests and examples support).
- Update repo configuration (actions: rely more on pypi dependencies, action versions).
- Rename types to remove `Type` from name of types: https://github.com/PLAID-lib/plaid/pull/164.
- Refactored method names for improved clarity:
  - `Dataset.from_tabular` → `Dataset.add_features_from_tabular`
  - `Dataset.from_features_identifier` → `Dataset.extract_dataset_from_identifier`
  - `Sample.from_features_identifier` → `Sample.extract_sample_from_identifier`

### Fixes

- (dataset) fix get tabular from dataset of samples containing multidimensional scalars.
- (plaid/examples) fix circular imports.
- (sample/dataset/problem_definition) fix incoherent path argument names in save/load methods -> `path` is now used everywhere.

### Removed

- (envs/packaging) drop python3.9 support and packaging.

## [0.1.7] - 2025-08-14

### Added

- (pipelines/*) add plaid_blocks.py and sklearn_block_wrappers.py: mechanisms to define ML pipeline on plaid datasets, that satisfy the sklearn conventions.
- (split.py) add mmd_subsample_fn to subsample datasets based on tabular input data.
- (CHANGELOG.md) initiale CHANGELOG.
- PLAID benchmarks and source code.
- (cgns_helper.py) add summarize_cgns_tree function.
- add python 3.13 support.
- (constants.py) locate additional constants to this file for clarity.
- (dataset.py, sample.py) initiate get/set feature_identifiers mechanisms.
- (dataset.py) add method `add_to_dir` to iteratively save `Sample` objects to a directory.

### Changed

- Update repo configuration (actions).
- Update README.
- Update documentation (including configuration and replacing data challenges page with PLAID benchmark one).
- (types/*) improve typing factorization.
- (stats.py) improve OnlineStatistics and Stats classes.

## [0.1.6] - 2025-06-19

### Added

- Add code of conduct and security policy.
- Initiate JOSS paper.

### Changed

- Update repo configuration (actions, PiPy packaging, doc generation, pre_commit_hooks).
- Update readme and licence.
- Update documentation.
- Update typing for compatibility down to python 3.9.

## [0.1.5] - 2025-06-05

### Changed

- Update repo configuration (actions, pre_commit_hooks).
- Update readme and contributing.
- Update documentation, including its configuration.
- Enforce ruff formatting.
- Improve coverage to 100%.

## [0.1.4] - 2025-06-01

### Changed

- Update PiPy packaging.

## [0.1.3] - 2025-06-01

### Changed

- Update PiPy packaging.

## [0.1.2] - 2025-06-01

### Added

- Initiated PiPy packaging.

### Changed

- Configure repo (PR templates, actions, readme).
- Update documentation.
- Update environment.
- (dataset.py): replace `Dataset._load_number_of_samples_` with `plaid.get_number_of_samples`.
- (sample.py): enforce snake_case name convention.

## [0.1.1] - 2025-05-29

### Added

- Migration from [GitLab](https://gitlab.com/drti/plaid).

[unreleased]: https://github.com/PLAID-lib/plaid/compare/0.1.10...HEAD
[0.1.10]: https://github.com/PLAID-lib/plaid/compare/0.1.9...0.1.10
[0.1.9]: https://github.com/PLAID-lib/plaid/compare/0.1.8...0.1.9
[0.1.8]: https://github.com/PLAID-lib/plaid/compare/0.1.7...0.1.8
[0.1.7]: https://github.com/PLAID-lib/plaid/compare/0.1.6...0.1.7
[0.1.6]: https://github.com/PLAID-lib/plaid/compare/0.1.5...0.1.6
[0.1.5]: https://github.com/PLAID-lib/plaid/compare/0.1.4...0.1.5
[0.1.4]: https://github.com/PLAID-lib/plaid/compare/0.1.3...0.1.4
[0.1.3]: https://github.com/PLAID-lib/plaid/compare/0.1.2...0.1.3
[0.1.2]: https://github.com/PLAID-lib/plaid/compare/0.1.1...0.1.2
[0.1.1]: https://github.com/PLAID-lib/plaid/releases/tag/0.1.1<|MERGE_RESOLUTION|>--- conflicted
+++ resolved
@@ -13,21 +13,15 @@
 
 ### Changed
 
-<<<<<<< HEAD
 - (huggingface bridge) full parallel support in `from_generator`, with optimization of constant leaf detection (no large data communicated between processes).
-
-### Fixes
-
 - (samples/features) add string support to globals.
 - (huggingface bridge) correct split_constant tree derivation, add heuristic for number of shards usage in push_to_dict, robustify infer_hf_features_from_value with respect to numpy arrays of strings, modernize update_dataset_card.
-=======
-- (types/containers) move `FeatureIdentifier` class from `plaid.types` to `plaid.containers`.
-- (features) rename `get_all_mesh_times()` to `get_all_time_values()`.
 
 ### Fixes
 
 - (dataset/huggingface_bridge) add optional `warn` parameter to `Dataset.set_infos()` to allow silent replacement of infos; `huggingface_dataset_to_plaid` now uses `warn=False` to prevent unnecessary warnings.
->>>>>>> 3addf266
+- (types/containers) move `FeatureIdentifier` class from `plaid.types` to `plaid.containers`.
+- (features) rename `get_all_mesh_times()` to `get_all_time_values()`.
 
 ### Removed
 
