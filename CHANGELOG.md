# Changelog

All notable changes to this project will be documented in this file.

The format is based on [Keep a Changelog](https://keepachangelog.com/en/1.1.0/),
and this project adheres to [Semantic Versioning](https://semver.org/spec/v2.0.0.html).

## [Unreleased]

### Added

### Changed

<<<<<<< HEAD
- (plaid/examples) fix circular imports
=======
- (dataset.py) add optional `ids` argument to `from_list_of_samples`
- (sample) add summarize and check_completeness functions
- (dataset) add summarize_features and check_feature_completeness functions
>>>>>>> d8ad0a01
- (Hugging Face bridge) add datasetdict conversion, and simple function for plaid sample init from hf sample
- (pipelines/plaid_blocks.py) add column transformer inverse_transform
- Move to Muscat=2.5.0 (for tests and examples support)
- Update repo configuration (actions: rely more on pypi dependencies, action versions)
- Rename types to remove `Type` from name of types: https://github.com/PLAID-lib/plaid/pull/164

### Removed

## [0.1.7] - 2025-08-14

### Added

- (pipelines/*) add plaid_blocks.py and sklearn_block_wrappers.py: mechanisms to define ML pipeline on plaid datasets, that staisfy the sklearn conventions
- (split.py) add mmd_subsample_fn to subsample datasets based on tabular input data
- (CHANGELOG.md) initiale CHANGELOG
- PLAID benchmarks and source code
- (cgns_helper.py) add summarize_cgns_tree function
- add python 3.13 support
- (constants.py) locate additional constants to this file for clarity
- (dataset.py, sample.py) initiate get/set feature_identifiers mechanisms
- (dataset.py) add method `add_to_dir` to iteratively save `Sample` objects to a directory

### Changed

- Update repo configuration (actions)
- Update README
- Update documentation (including configuration and replacing data challenges page with PLAID benchmark one)
- (types/*) improve typing factorization
- (stats.py) improve OnlineStatistics and Stats classes

## [0.1.6] - 2025-06-19

### Added

- Add code of conduct and security policy
- Initiate JOSS paper

### Changed

- Update repo configuration (actions, PiPy packaging, doc generation, pre_commit_hooks)
- Update readme and licence
- Update documentation
- Update typing for compatibility down to python 3.9

## [0.1.5] - 2025-06-05

### Changed

- Update repo configuration (actions, pre_commit_hooks)
- Update readme and contributing
- Update documentation, including its configuration
- Enforce ruff formatting
- Improve coverage to 100%

## [0.1.4] - 2025-06-01

### Changed

- Update PiPy packaging

## [0.1.3] - 2025-06-01

### Changed

- Update PiPy packaging

## [0.1.2] - 2025-06-01

### Added

- Initiated PiPy packaging

### Changed

- Configure repo (PR templates, actions, readme)
- Update documentation
- Update environment
- (dataset.py): replace `Dataset._load_number_of_samples_` with `plaid.get_number_of_samples`
- (sample.py): enforce snake_case name convention

## [0.1.1] - 2025-05-29

### Added

- Migration from [GitLab](https://gitlab.com/drti/plaid).

[unreleased]: https://github.com/PLAID-lib/plaid/compare/0.1.7...HEAD
[0.1.7]: https://github.com/PLAID-lib/plaid/compare/0.1.6...0.1.7
[0.1.6]: https://github.com/PLAID-lib/plaid/compare/0.1.5...0.1.6
[0.1.5]: https://github.com/PLAID-lib/plaid/compare/0.1.4...0.1.5
[0.1.4]: https://github.com/PLAID-lib/plaid/compare/0.1.3...0.1.4
[0.1.3]: https://github.com/PLAID-lib/plaid/compare/0.1.2...0.1.3
[0.1.2]: https://github.com/PLAID-lib/plaid/compare/0.1.1...0.1.2
[0.1.1]: https://github.com/PLAID-lib/plaid/releases/tag/0.1.1<|MERGE_RESOLUTION|>--- conflicted
+++ resolved
@@ -11,13 +11,10 @@
 
 ### Changed
 
-<<<<<<< HEAD
 - (plaid/examples) fix circular imports
-=======
 - (dataset.py) add optional `ids` argument to `from_list_of_samples`
 - (sample) add summarize and check_completeness functions
 - (dataset) add summarize_features and check_feature_completeness functions
->>>>>>> d8ad0a01
 - (Hugging Face bridge) add datasetdict conversion, and simple function for plaid sample init from hf sample
 - (pipelines/plaid_blocks.py) add column transformer inverse_transform
 - Move to Muscat=2.5.0 (for tests and examples support)
