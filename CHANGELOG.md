# Changelog

All notable changes to this project will be documented in this file.

The format is based on [Keep a Changelog](https://keepachangelog.com/en/1.1.0/),
and this project adheres to [Semantic Versioning](https://semver.org/spec/v2.0.0.html).

## [Unreleased]

### Added

<<<<<<< HEAD
- (pipelines/*) add plaid_blocks.py and sklearn_block_wrappers.py: mechanisms to define ML pipeline on plaid datasets, that staisfy the sklearn conventions
=======
- (split.py) add mmd_subsample_fn to subsample datasets based on tabular input data
>>>>>>> 8fd3efb7
- (CHANGELOG.md) initiale CHANGELOG
- PLAID benchmarks and source code
- (cgns_helper.py) add summarize_cgns_tree function
- add python 3.13 support
- (constants.py) locate additional constants to this file for clarity
- (dataset.py, sample.py) initiate get/set feature_identifiers mechanisms
- (dataset.py) add method `add_to_dir` to iteratively save `Sample` objects to a directory

### Changed

- Update repo configuration (actions)
- Update README
- Update documentation (including configuration and replacing data challenges page with PLAID benchmark one)
- (types/*) improve typing factorization
- (stats.py) improve OnlineStatistics and Stats classes

### Removed

## [0.1.6] - 2025-06-19

### Added

- Add code of conduct and security policy
- Initiate JOSS paper

### Changed

- Update repo configuration (actions, PiPy packaging, doc generation, pre_commit_hooks)
- Update readme and licence
- Update documentation
- Update typing for compatibility down to python 3.9

## [0.1.5] - 2025-06-05

### Changed

- Update repo configuration (actions, pre_commit_hooks)
- Update readme and contributing
- Update documentation, including its configuration
- Enforce ruff formatting
- Improve coverage to 100%

## [0.1.4] - 2025-06-01

### Changed

- Update PiPy packaging

## [0.1.3] - 2025-06-01

### Changed

- Update PiPy packaging

## [0.1.2] - 2025-06-01

### Added

- Initiated PiPy packaging

### Changed

- Configure repo (PR templates, actions, readme)
- Update documentation
- Update environment
- (dataset.py): replace `Dataset._load_number_of_samples_` with `plaid.get_number_of_samples`
- (sample.py): enforce snake_case name convention

## [0.1.1] - 2025-05-29

### Added

- Migration from [GitLab](https://gitlab.com/drti/plaid).

[unreleased]: https://github.com/PLAID-lib/plaid/compare/0.1.6...HEAD
[0.1.6]: https://github.com/PLAID-lib/plaid/compare/0.1.5...0.1.6
[0.1.5]: https://github.com/PLAID-lib/plaid/compare/0.1.4...0.1.5
[0.1.4]: https://github.com/PLAID-lib/plaid/compare/0.1.3...0.1.4
[0.1.3]: https://github.com/PLAID-lib/plaid/compare/0.1.2...0.1.3
[0.1.2]: https://github.com/PLAID-lib/plaid/compare/0.1.1...0.1.2
[0.1.1]: https://github.com/PLAID-lib/plaid/releases/tag/0.1.1<|MERGE_RESOLUTION|>--- conflicted
+++ resolved
@@ -9,11 +9,8 @@
 
 ### Added
 
-<<<<<<< HEAD
 - (pipelines/*) add plaid_blocks.py and sklearn_block_wrappers.py: mechanisms to define ML pipeline on plaid datasets, that staisfy the sklearn conventions
-=======
 - (split.py) add mmd_subsample_fn to subsample datasets based on tabular input data
->>>>>>> 8fd3efb7
 - (CHANGELOG.md) initiale CHANGELOG
 - PLAID benchmarks and source code
 - (cgns_helper.py) add summarize_cgns_tree function
