--- conflicted
+++ resolved
@@ -9,14 +9,8 @@
 
 ### Added
 
-<<<<<<< HEAD
 - (imports) add imports of `Sample`, `Dataset` from `plaid` and `plaid.containers` and `ProblemDefinition` from `plaid`
-=======
-### Changed
-
-- (plaid/examples) fix circular imports
 - (dataset.py) add optional `ids` argument to `from_list_of_samples`
->>>>>>> ae2df8d2
 - (sample) add summarize and check_completeness functions
 - (dataset) add summarize_features and check_feature_completeness functions
 - (Hugging Face bridge) add datasetdict conversion, and simple function for plaid sample init from hf sample
@@ -27,6 +21,10 @@
 - Move to Muscat=2.5.0 (for tests and examples support)
 - Update repo configuration (actions: rely more on pypi dependencies, action versions)
 - Rename types to remove `Type` from name of types: https://github.com/PLAID-lib/plaid/pull/164
+
+### Fixes
+
+- (plaid/examples) fix circular imports
 
 ### Removed
 
