--- conflicted
+++ resolved
@@ -9,19 +9,16 @@
 
 ### Added
 
-- (docs) improve contribution guidelines
+- (docs) improve contribution guidelines.
 
 ### Changed
 
-<<<<<<< HEAD
-- (types/containers) move `FeatureIdentifier` class from `plaid.types` to `plaid.containers` (backwards compatibility maintained).
-=======
+- (types/containers) move `FeatureIdentifier` class from `plaid.types` to `plaid.containers`.
 - (features) rename `get_all_mesh_times()` to `get_all_time_values()`.
->>>>>>> 33d742e4
 
 ### Fixes
 
-- (dataset/huggingface_bridge) add optional `warn` parameter to `Dataset.set_infos()` to allow silent replacement of infos; `huggingface_dataset_to_plaid` now uses `warn=False` to prevent unnecessary warnings
+- (dataset/huggingface_bridge) add optional `warn` parameter to `Dataset.set_infos()` to allow silent replacement of infos; `huggingface_dataset_to_plaid` now uses `warn=False` to prevent unnecessary warnings.
 
 ### Removed
 
