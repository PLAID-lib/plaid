# Changelog

All notable changes to this project will be documented in this file.

The format is based on [Keep a Changelog](https://keepachangelog.com/en/1.1.0/),
and this project adheres to [Semantic Versioning](https://semver.org/spec/v2.0.0.html).

## [Unreleased]

### Added

- (sample) add `memory_safe` to save to run pyCGNS save in a subprocess and prevent memory leaks.
- (sample) add `del_feature` method and rename `_add_feature` without leading underscore.
- (docs) explain release process in Contributing page.

### Changed

- (sample) Restructuring of the Sample class to store a global (tensor of arbitrary order) at a given time step: replaces scalar and time_series. All Sample data are now stored in CGNS trees.

### Fixes

- (meshes) fix `get_field_name`, could overwrite arguments during iteration over times, bases, zones and locations.

### Removed

<<<<<<< HEAD
- (sample/features) cgns links and paths, as well as args `mesh_base_name` and `mesh_zone_name`
=======
>>>>>>> bb47fbfd
- (sample) time_series support, now handle directly globals at time steps.


## [0.1.9] - 2025-09-24

### Added

- (problem_definition) add extract_problem_definition_from_identifiers method.
- (dataset) `get_tabular_from_stacked_identifiers` now returns stacked tabular and the cumulated feature dims, to be able to split columns to match features and then to revert the operation.
- (dataset) add option `keep_cgns` to `extract_dataset_from_identifier` to keep CGNS tree structure even if no identifiers need it.
- (`huggingface_bridge.load_hf_dataset_from_hub`) new utility to load datasets from the Hugging Face Hub, supporting both proxy and non-proxy environments.

### Changed

- (`huggingface_bridge.to_plaid_sample`) now accepts hf_dataset[id] directly as input (with pickle loading handled internally).

### Fixes

- (pipelines) fix `ColumnTransformer.inverse_transform` to use appropriate input identifier, and to keep CGNS tree structure when extracting sub-dataset.
- (examples) corrected and improved downloadable examples and the associated documentation notebook.
  - Improved integration with huggingface_bridge.to_plaid_sample.
  - Significantly faster on first retrieval when the dataset is already cached locally.

## [0.1.8] - 2025-09-18

### Added

- (docs) configure `make clean`.
- (problem_definition) add methods using feature identifiers instead of names.
- (imports) add imports of `Sample`, `Dataset` from `plaid` and `plaid.containers` and `ProblemDefinition` from `plaid`.
- (dataset.py) add optional `ids` argument to `from_list_of_samples`.
- (sample) add summarize and check_completeness functions.
- (dataset) add summarize_features and check_feature_completeness functions.
- (Hugging Face bridge) add datasetdict conversion, and simple function for plaid sample init from hf sample.
- (pipelines/plaid_blocks.py) add column transformer inverse_transform.

### Changed

- (examples/docs) update use of deprecated functions.
- Reorder arguments in methods working on fields in `Sample` and `Dataset`, always use keyword arguments when using `add_field`, `get_field` or `del_field`.
- Refactor the `containers/sample.py` module by introducting `SampleScalars` and `SampleMeshes` in `containers/features.py` that handle the scalars and meshes mechanics. Some methods are removed from `Sample`.
- Move to jupytext for notebooks and examples handling (unique source for both).
- Move to Muscat=2.5.0 (for tests and examples support).
- Update repo configuration (actions: rely more on pypi dependencies, action versions).
- Rename types to remove `Type` from name of types: https://github.com/PLAID-lib/plaid/pull/164.
- Refactored method names for improved clarity:
  - `Dataset.from_tabular` → `Dataset.add_features_from_tabular`
  - `Dataset.from_features_identifier` → `Dataset.extract_dataset_from_identifier`
  - `Sample.from_features_identifier` → `Sample.extract_sample_from_identifier`

### Fixes

- (dataset) fix get tabular from dataset of samples containing multidimensional scalars.
- (plaid/examples) fix circular imports.
- (sample/dataset/problem_definition) fix incoherent path argument names in save/load methods -> `path` is now used everywhere.

### Removed

- (envs/packaging) drop python3.9 support and packaging.

## [0.1.7] - 2025-08-14

### Added

- (pipelines/*) add plaid_blocks.py and sklearn_block_wrappers.py: mechanisms to define ML pipeline on plaid datasets, that satisfy the sklearn conventions.
- (split.py) add mmd_subsample_fn to subsample datasets based on tabular input data.
- (CHANGELOG.md) initiale CHANGELOG.
- PLAID benchmarks and source code.
- (cgns_helper.py) add summarize_cgns_tree function.
- add python 3.13 support.
- (constants.py) locate additional constants to this file for clarity.
- (dataset.py, sample.py) initiate get/set feature_identifiers mechanisms.
- (dataset.py) add method `add_to_dir` to iteratively save `Sample` objects to a directory.

### Changed

- Update repo configuration (actions).
- Update README.
- Update documentation (including configuration and replacing data challenges page with PLAID benchmark one).
- (types/*) improve typing factorization.
- (stats.py) improve OnlineStatistics and Stats classes.

## [0.1.6] - 2025-06-19

### Added

- Add code of conduct and security policy.
- Initiate JOSS paper.

### Changed

- Update repo configuration (actions, PiPy packaging, doc generation, pre_commit_hooks).
- Update readme and licence.
- Update documentation.
- Update typing for compatibility down to python 3.9.

## [0.1.5] - 2025-06-05

### Changed

- Update repo configuration (actions, pre_commit_hooks).
- Update readme and contributing.
- Update documentation, including its configuration.
- Enforce ruff formatting.
- Improve coverage to 100%.

## [0.1.4] - 2025-06-01

### Changed

- Update PiPy packaging.

## [0.1.3] - 2025-06-01

### Changed

- Update PiPy packaging.

## [0.1.2] - 2025-06-01

### Added

- Initiated PiPy packaging.

### Changed

- Configure repo (PR templates, actions, readme).
- Update documentation.
- Update environment.
- (dataset.py): replace `Dataset._load_number_of_samples_` with `plaid.get_number_of_samples`.
- (sample.py): enforce snake_case name convention.

## [0.1.1] - 2025-05-29

### Added

- Migration from [GitLab](https://gitlab.com/drti/plaid).

[unreleased]: https://github.com/PLAID-lib/plaid/compare/0.1.9...HEAD
[0.1.9]: https://github.com/PLAID-lib/plaid/compare/0.1.8...0.1.9
[0.1.8]: https://github.com/PLAID-lib/plaid/compare/0.1.7...0.1.8
[0.1.7]: https://github.com/PLAID-lib/plaid/compare/0.1.6...0.1.7
[0.1.6]: https://github.com/PLAID-lib/plaid/compare/0.1.5...0.1.6
[0.1.5]: https://github.com/PLAID-lib/plaid/compare/0.1.4...0.1.5
[0.1.4]: https://github.com/PLAID-lib/plaid/compare/0.1.3...0.1.4
[0.1.3]: https://github.com/PLAID-lib/plaid/compare/0.1.2...0.1.3
[0.1.2]: https://github.com/PLAID-lib/plaid/compare/0.1.1...0.1.2
[0.1.1]: https://github.com/PLAID-lib/plaid/releases/tag/0.1.1<|MERGE_RESOLUTION|>--- conflicted
+++ resolved
@@ -10,11 +10,13 @@
 ### Added
 
 - (sample) add `memory_safe` to save to run pyCGNS save in a subprocess and prevent memory leaks.
+- (sample) add `memory_safe` to save to run pyCGNS save in a subprocess and prevent memory leaks.
 - (sample) add `del_feature` method and rename `_add_feature` without leading underscore.
 - (docs) explain release process in Contributing page.
 
 ### Changed
 
+- (sample) Restructuring of the Sample class to store a global (tensor of arbitrary order) at a given time step: replaces scalar and time_series. All Sample data are now stored in CGNS trees.
 - (sample) Restructuring of the Sample class to store a global (tensor of arbitrary order) at a given time step: replaces scalar and time_series. All Sample data are now stored in CGNS trees.
 
 ### Fixes
@@ -22,12 +24,6 @@
 - (meshes) fix `get_field_name`, could overwrite arguments during iteration over times, bases, zones and locations.
 
 ### Removed
-
-<<<<<<< HEAD
-- (sample/features) cgns links and paths, as well as args `mesh_base_name` and `mesh_zone_name`
-=======
->>>>>>> bb47fbfd
-- (sample) time_series support, now handle directly globals at time steps.
 
 
 ## [0.1.9] - 2025-09-24
