--- conflicted
+++ resolved
@@ -9,16 +9,13 @@
 
 ### Added
 
-<<<<<<< HEAD
 ### Changed
 
 - (docs) update logos
-=======
 - (imports) add imports of `Sample`, `Dataset` from `plaid` and `plaid.containers` and `ProblemDefinition` from `plaid`
 - (dataset.py) add optional `ids` argument to `from_list_of_samples`
 - (sample) add summarize and check_completeness functions
 - (dataset) add summarize_features and check_feature_completeness functions
->>>>>>> 4637667d
 - (Hugging Face bridge) add datasetdict conversion, and simple function for plaid sample init from hf sample
 - (pipelines/plaid_blocks.py) add column transformer inverse_transform
 
