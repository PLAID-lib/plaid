# Changelog

All notable changes to this project will be documented in this file.

The format is based on [Keep a Changelog](https://keepachangelog.com/en/1.1.0/),
and this project adheres to [Semantic Versioning](https://semver.org/spec/v2.0.0.html).

## [Unreleased]

### Added

<<<<<<< HEAD
### Changed

- (sample/dataset/problem_definition) fix incoherent path argument names in save/load methods -> `path` is now used everywhere
- (plaid/examples) fix circular imports
=======
- (imports) add imports of `Sample`, `Dataset` from `plaid` and `plaid.containers` and `ProblemDefinition` from `plaid`
>>>>>>> 4637667d
- (dataset.py) add optional `ids` argument to `from_list_of_samples`
- (sample) add summarize and check_completeness functions
- (dataset) add summarize_features and check_feature_completeness functions
- (Hugging Face bridge) add datasetdict conversion, and simple function for plaid sample init from hf sample
- (pipelines/plaid_blocks.py) add column transformer inverse_transform

### Changed

- Move to Muscat=2.5.0 (for tests and examples support)
- Update repo configuration (actions: rely more on pypi dependencies, action versions)
- Rename types to remove `Type` from name of types: https://github.com/PLAID-lib/plaid/pull/164

### Fixes

- (plaid/examples) fix circular imports

### Removed

## [0.1.7] - 2025-08-14

### Added

- (pipelines/*) add plaid_blocks.py and sklearn_block_wrappers.py: mechanisms to define ML pipeline on plaid datasets, that staisfy the sklearn conventions
- (split.py) add mmd_subsample_fn to subsample datasets based on tabular input data
- (CHANGELOG.md) initiale CHANGELOG
- PLAID benchmarks and source code
- (cgns_helper.py) add summarize_cgns_tree function
- add python 3.13 support
- (constants.py) locate additional constants to this file for clarity
- (dataset.py, sample.py) initiate get/set feature_identifiers mechanisms
- (dataset.py) add method `add_to_dir` to iteratively save `Sample` objects to a directory

### Changed

- Update repo configuration (actions)
- Update README
- Update documentation (including configuration and replacing data challenges page with PLAID benchmark one)
- (types/*) improve typing factorization
- (stats.py) improve OnlineStatistics and Stats classes

## [0.1.6] - 2025-06-19

### Added

- Add code of conduct and security policy
- Initiate JOSS paper

### Changed

- Update repo configuration (actions, PiPy packaging, doc generation, pre_commit_hooks)
- Update readme and licence
- Update documentation
- Update typing for compatibility down to python 3.9

## [0.1.5] - 2025-06-05

### Changed

- Update repo configuration (actions, pre_commit_hooks)
- Update readme and contributing
- Update documentation, including its configuration
- Enforce ruff formatting
- Improve coverage to 100%

## [0.1.4] - 2025-06-01

### Changed

- Update PiPy packaging

## [0.1.3] - 2025-06-01

### Changed

- Update PiPy packaging

## [0.1.2] - 2025-06-01

### Added

- Initiated PiPy packaging

### Changed

- Configure repo (PR templates, actions, readme)
- Update documentation
- Update environment
- (dataset.py): replace `Dataset._load_number_of_samples_` with `plaid.get_number_of_samples`
- (sample.py): enforce snake_case name convention

## [0.1.1] - 2025-05-29

### Added

- Migration from [GitLab](https://gitlab.com/drti/plaid).

[unreleased]: https://github.com/PLAID-lib/plaid/compare/0.1.7...HEAD
[0.1.7]: https://github.com/PLAID-lib/plaid/compare/0.1.6...0.1.7
[0.1.6]: https://github.com/PLAID-lib/plaid/compare/0.1.5...0.1.6
[0.1.5]: https://github.com/PLAID-lib/plaid/compare/0.1.4...0.1.5
[0.1.4]: https://github.com/PLAID-lib/plaid/compare/0.1.3...0.1.4
[0.1.3]: https://github.com/PLAID-lib/plaid/compare/0.1.2...0.1.3
[0.1.2]: https://github.com/PLAID-lib/plaid/compare/0.1.1...0.1.2
[0.1.1]: https://github.com/PLAID-lib/plaid/releases/tag/0.1.1<|MERGE_RESOLUTION|>--- conflicted
+++ resolved
@@ -9,14 +9,7 @@
 
 ### Added
 
-<<<<<<< HEAD
-### Changed
-
-- (sample/dataset/problem_definition) fix incoherent path argument names in save/load methods -> `path` is now used everywhere
-- (plaid/examples) fix circular imports
-=======
 - (imports) add imports of `Sample`, `Dataset` from `plaid` and `plaid.containers` and `ProblemDefinition` from `plaid`
->>>>>>> 4637667d
 - (dataset.py) add optional `ids` argument to `from_list_of_samples`
 - (sample) add summarize and check_completeness functions
 - (dataset) add summarize_features and check_feature_completeness functions
@@ -32,6 +25,7 @@
 ### Fixes
 
 - (plaid/examples) fix circular imports
+- (sample/dataset/problem_definition) fix incoherent path argument names in save/load methods -> `path` is now used everywhere
 
 ### Removed
 
