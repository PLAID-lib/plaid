# Changelog

All notable changes to this project will be documented in this file.

The format is based on [Keep a Changelog](https://keepachangelog.com/en/1.1.0/),
and this project adheres to [Semantic Versioning](https://semver.org/spec/v2.0.0.html).

## [Unreleased]

### Added

- (CHANGELOG.md) initiale CHANGELOG
- PLAID benchmarks and source code
- (cgns_helper.py) add summarize_cgns_tree function
- add python 3.13 support
- (constants.py) locate additional constants to this file for clarity
- (dataset.py, sample.py) initiate get/set feature_identifiers mechanisms
- (dataset.py) add method `add_to_dir` to iteratively save `Sample` objects to a directory

### Changed

- Update repo configuration (actions)
<<<<<<< HEAD
- Update README
- Update documentation (including replacing data challenges page with PLAID benchmark one)
=======
- Update readme
- Update documentation (including configuration and replacing data challenges page with PLAID benchmark one)
>>>>>>> 350b802b
- (types/*) improve typing factorization
- (stats.py) improve OnlineStatistics and Stats classes

### Removed

## [0.1.6] - 2025-06-19

### Added

- Add code of conduct and security policy
- Initiate JOSS paper

### Changed

- Update repo configuration (actions, PiPy packaging, doc generation, pre_commit_hooks)
- Update readme and licence
- Update documentation
- Update typing for compatibility down to python 3.9

## [0.1.5] - 2025-06-05

### Changed

- Update repo configuration (actions, pre_commit_hooks)
- Update readme and contributing
- Update documentation, including its configuration
- Enforce ruff formatting
- Improve coverage to 100%

## [0.1.4] - 2025-06-01

### Changed

- Update PiPy packaging

## [0.1.3] - 2025-06-01

### Changed

- Update PiPy packaging

## [0.1.2] - 2025-06-01

### Added

- Initiated PiPy packaging

### Changed

- Configure repo (PR templates, actions, readme)
- Update documentation
- Update environment
- (dataset.py): replace `Dataset._load_number_of_samples_` with `plaid.get_number_of_samples`
- (sample.py): enforce snake_case name convention

## [0.1.1] - 2025-05-29

### Added

- Migration from [GitLab](https://gitlab.com/drti/plaid).

[unreleased]: https://github.com/PLAID-lib/plaid/compare/0.1.6...HEAD
[0.1.6]: https://github.com/PLAID-lib/plaid/compare/0.1.5...0.1.6
[0.1.5]: https://github.com/PLAID-lib/plaid/compare/0.1.4...0.1.5
[0.1.4]: https://github.com/PLAID-lib/plaid/compare/0.1.3...0.1.4
[0.1.3]: https://github.com/PLAID-lib/plaid/compare/0.1.2...0.1.3
[0.1.2]: https://github.com/PLAID-lib/plaid/compare/0.1.1...0.1.2
[0.1.1]: https://github.com/PLAID-lib/plaid/releases/tag/0.1.1<|MERGE_RESOLUTION|>--- conflicted
+++ resolved
@@ -20,13 +20,8 @@
 ### Changed
 
 - Update repo configuration (actions)
-<<<<<<< HEAD
 - Update README
-- Update documentation (including replacing data challenges page with PLAID benchmark one)
-=======
-- Update readme
 - Update documentation (including configuration and replacing data challenges page with PLAID benchmark one)
->>>>>>> 350b802b
 - (types/*) improve typing factorization
 - (stats.py) improve OnlineStatistics and Stats classes
 
