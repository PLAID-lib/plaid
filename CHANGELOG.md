# Changelog

All notable changes to this project will be documented in this file.

The format is based on [Keep a Changelog](https://keepachangelog.com/en/1.1.0/),
and this project adheres to [Semantic Versioning](https://semver.org/spec/v2.0.0.html).

## [Unreleased]

### Added

- (sample) add `memory_safe` to save to run pyCGNS save in a subprocess and prevent memory leaks.
- (sample) add `del_feature` method and rename `_add_feature` without leading underscore.
- (docs) explain release process in Contributing page.

### Changed

- (huggingface bridge) restructuration: do not rely on binary blobs anymore, but exploit native arrow types by flattening cgns trees into constant and variable parts.
- (sample) Restructuring of the Sample class to store a global (tensor of arbitrary order) at a given time step: replaces scalar and time_series. All Sample data are now stored in CGNS trees.

### Fixes

- (meshes) fix `get_field_name`, could overwrite arguments during iteration over times, bases, zones and locations.
<<<<<<< HEAD
- (docs) explain release process in Contributing page.
=======
>>>>>>> b9e8a79f

### Removed

- (sample/features) cgns links and paths, as well as args `mesh_base_name` and `mesh_zone_name`
- (sample) time_series support, now handle directly globals at time steps.


## [0.1.9] - 2025-09-24

### Added

- (problem_definition) add extract_problem_definition_from_identifiers method.
- (dataset) `get_tabular_from_stacked_identifiers` now returns stacked tabular and the cumulated feature dims, to be able to split columns to match features and then to revert the operation.
- (dataset) add option `keep_cgns` to `extract_dataset_from_identifier` to keep CGNS tree structure even if no identifiers need it.
- (`huggingface_bridge.load_hf_dataset_from_hub`) new utility to load datasets from the Hugging Face Hub, supporting both proxy and non-proxy environments.

### Changed

- (`huggingface_bridge.to_plaid_sample`) now accepts hf_dataset[id] directly as input (with pickle loading handled internally).

### Fixes

- (pipelines) fix `ColumnTransformer.inverse_transform` to use appropriate input identifier, and to keep CGNS tree structure when extracting sub-dataset.
- (examples) corrected and improved downloadable examples and the associated documentation notebook.
  - Improved integration with huggingface_bridge.to_plaid_sample.
  - Significantly faster on first retrieval when the dataset is already cached locally.

## [0.1.8] - 2025-09-18

### Added

- (docs) configure `make clean`.
- (problem_definition) add methods using feature identifiers instead of names.
- (imports) add imports of `Sample`, `Dataset` from `plaid` and `plaid.containers` and `ProblemDefinition` from `plaid`.
- (dataset.py) add optional `ids` argument to `from_list_of_samples`.
- (sample) add summarize and check_completeness functions.
- (dataset) add summarize_features and check_feature_completeness functions.
- (Hugging Face bridge) add datasetdict conversion, and simple function for plaid sample init from hf sample.
- (pipelines/plaid_blocks.py) add column transformer inverse_transform.

### Changed

- (examples/docs) update use of deprecated functions.
- Reorder arguments in methods working on fields in `Sample` and `Dataset`, always use keyword arguments when using `add_field`, `get_field` or `del_field`.
- Refactor the `containers/sample.py` module by introducting `SampleScalars` and `SampleMeshes` in `containers/features.py` that handle the scalars and meshes mechanics. Some methods are removed from `Sample`.
- Move to jupytext for notebooks and examples handling (unique source for both).
- Move to Muscat=2.5.0 (for tests and examples support).
- Update repo configuration (actions: rely more on pypi dependencies, action versions).
- Rename types to remove `Type` from name of types: https://github.com/PLAID-lib/plaid/pull/164.
- Refactored method names for improved clarity:
  - `Dataset.from_tabular` → `Dataset.add_features_from_tabular`
  - `Dataset.from_features_identifier` → `Dataset.extract_dataset_from_identifier`
  - `Sample.from_features_identifier` → `Sample.extract_sample_from_identifier`

### Fixes

- (dataset) fix get tabular from dataset of samples containing multidimensional scalars.
- (plaid/examples) fix circular imports.
- (sample/dataset/problem_definition) fix incoherent path argument names in save/load methods -> `path` is now used everywhere.

### Removed

- (envs/packaging) drop python3.9 support and packaging.

## [0.1.7] - 2025-08-14

### Added

- (pipelines/*) add plaid_blocks.py and sklearn_block_wrappers.py: mechanisms to define ML pipeline on plaid datasets, that satisfy the sklearn conventions.
- (split.py) add mmd_subsample_fn to subsample datasets based on tabular input data.
- (CHANGELOG.md) initiale CHANGELOG.
- PLAID benchmarks and source code.
- (cgns_helper.py) add summarize_cgns_tree function.
- add python 3.13 support.
- (constants.py) locate additional constants to this file for clarity.
- (dataset.py, sample.py) initiate get/set feature_identifiers mechanisms.
- (dataset.py) add method `add_to_dir` to iteratively save `Sample` objects to a directory.

### Changed

- Update repo configuration (actions).
- Update README.
- Update documentation (including configuration and replacing data challenges page with PLAID benchmark one).
- (types/*) improve typing factorization.
- (stats.py) improve OnlineStatistics and Stats classes.

## [0.1.6] - 2025-06-19

### Added

- Add code of conduct and security policy.
- Initiate JOSS paper.

### Changed

- Update repo configuration (actions, PiPy packaging, doc generation, pre_commit_hooks).
- Update readme and licence.
- Update documentation.
- Update typing for compatibility down to python 3.9.

## [0.1.5] - 2025-06-05

### Changed

- Update repo configuration (actions, pre_commit_hooks).
- Update readme and contributing.
- Update documentation, including its configuration.
- Enforce ruff formatting.
- Improve coverage to 100%.

## [0.1.4] - 2025-06-01

### Changed

- Update PiPy packaging.

## [0.1.3] - 2025-06-01

### Changed

- Update PiPy packaging.

## [0.1.2] - 2025-06-01

### Added

- Initiated PiPy packaging.

### Changed

- Configure repo (PR templates, actions, readme).
- Update documentation.
- Update environment.
- (dataset.py): replace `Dataset._load_number_of_samples_` with `plaid.get_number_of_samples`.
- (sample.py): enforce snake_case name convention.

## [0.1.1] - 2025-05-29

### Added

- Migration from [GitLab](https://gitlab.com/drti/plaid).

[unreleased]: https://github.com/PLAID-lib/plaid/compare/0.1.9...HEAD
[0.1.9]: https://github.com/PLAID-lib/plaid/compare/0.1.8...0.1.9
[0.1.8]: https://github.com/PLAID-lib/plaid/compare/0.1.7...0.1.8
[0.1.7]: https://github.com/PLAID-lib/plaid/compare/0.1.6...0.1.7
[0.1.6]: https://github.com/PLAID-lib/plaid/compare/0.1.5...0.1.6
[0.1.5]: https://github.com/PLAID-lib/plaid/compare/0.1.4...0.1.5
[0.1.4]: https://github.com/PLAID-lib/plaid/compare/0.1.3...0.1.4
[0.1.3]: https://github.com/PLAID-lib/plaid/compare/0.1.2...0.1.3
[0.1.2]: https://github.com/PLAID-lib/plaid/compare/0.1.1...0.1.2
[0.1.1]: https://github.com/PLAID-lib/plaid/releases/tag/0.1.1<|MERGE_RESOLUTION|>--- conflicted
+++ resolved
@@ -21,10 +21,7 @@
 ### Fixes
 
 - (meshes) fix `get_field_name`, could overwrite arguments during iteration over times, bases, zones and locations.
-<<<<<<< HEAD
 - (docs) explain release process in Contributing page.
-=======
->>>>>>> b9e8a79f
 
 ### Removed
 
