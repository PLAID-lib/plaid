--- conflicted
+++ resolved
@@ -11,12 +11,9 @@
 
 ### Changed
 
-<<<<<<< HEAD
 - (sample/dataset/problem_definition) fix incoherent path argument names in save/load methods -> `path` is now used everywhere
-=======
 - (plaid/examples) fix circular imports
 - (dataset.py) add optional `ids` argument to `from_list_of_samples`
->>>>>>> ae2df8d2
 - (sample) add summarize and check_completeness functions
 - (dataset) add summarize_features and check_feature_completeness functions
 - (Hugging Face bridge) add datasetdict conversion, and simple function for plaid sample init from hf sample
