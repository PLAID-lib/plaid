# Changelog

All notable changes to this project will be documented in this file.

The format is based on [Keep a Changelog](https://keepachangelog.com/en/1.1.0/),
and this project adheres to [Semantic Versioning](https://semver.org/spec/v2.0.0.html).

## [Unreleased]

### Added

- (docs) configure `make clean`
- (problem_definition) add methods using feature identifiers instead of names
- (imports) add imports of `Sample`, `Dataset` from `plaid` and `plaid.containers` and `ProblemDefinition` from `plaid`
- (dataset.py) add optional `ids` argument to `from_list_of_samples`
- (sample) add summarize and check_completeness functions
- (dataset) add summarize_features and check_feature_completeness functions
- (Hugging Face bridge) add datasetdict conversion, and simple function for plaid sample init from hf sample
- (pipelines/plaid_blocks.py) add column transformer inverse_transform

### Changed

<<<<<<< HEAD
- (examples/docs) update use of deprecated functions
=======
- Reorder arguments in methods working on fields in `Sample` and `Dataset`, always use keyword arguments when using `add_field`, `get_field` or `del_field`
>>>>>>> 75bb58cf
- Refactor the `containers/sample.py` module by introducting `SampleScalars` and `SampleMeshes` in `containers/features.py` that handle the scalars and meshes mechanics. Some methods are removed from `Sample`.
- Move to jupytext for notebooks and examples handling (unique source for both)
- Move to Muscat=2.5.0 (for tests and examples support)
- Update repo configuration (actions: rely more on pypi dependencies, action versions)
- Rename types to remove `Type` from name of types: https://github.com/PLAID-lib/plaid/pull/164
- Refactored method names for improved clarity:
  - `Dataset.from_tabular` → `Dataset.add_features_from_tabular`
  - `Dataset.from_features_identifier` → `Dataset.extract_dataset_from_identifier`  
  - `Sample.from_features_identifier` → `Sample.extract_sample_from_identifier`

### Fixes

- (dataset) fix get tabular from dataset of samples containing multidimensional scalars
- (plaid/examples) fix circular imports
- (sample/dataset/problem_definition) fix incoherent path argument names in save/load methods -> `path` is now used everywhere

### Removed

## [0.1.7] - 2025-08-14

### Added

- (pipelines/*) add plaid_blocks.py and sklearn_block_wrappers.py: mechanisms to define ML pipeline on plaid datasets, that staisfy the sklearn conventions
- (split.py) add mmd_subsample_fn to subsample datasets based on tabular input data
- (CHANGELOG.md) initiale CHANGELOG
- PLAID benchmarks and source code
- (cgns_helper.py) add summarize_cgns_tree function
- add python 3.13 support
- (constants.py) locate additional constants to this file for clarity
- (dataset.py, sample.py) initiate get/set feature_identifiers mechanisms
- (dataset.py) add method `add_to_dir` to iteratively save `Sample` objects to a directory

### Changed

- Update repo configuration (actions)
- Update README
- Update documentation (including configuration and replacing data challenges page with PLAID benchmark one)
- (types/*) improve typing factorization
- (stats.py) improve OnlineStatistics and Stats classes

## [0.1.6] - 2025-06-19

### Added

- Add code of conduct and security policy
- Initiate JOSS paper

### Changed

- Update repo configuration (actions, PiPy packaging, doc generation, pre_commit_hooks)
- Update readme and licence
- Update documentation
- Update typing for compatibility down to python 3.9

## [0.1.5] - 2025-06-05

### Changed

- Update repo configuration (actions, pre_commit_hooks)
- Update readme and contributing
- Update documentation, including its configuration
- Enforce ruff formatting
- Improve coverage to 100%

## [0.1.4] - 2025-06-01

### Changed

- Update PiPy packaging

## [0.1.3] - 2025-06-01

### Changed

- Update PiPy packaging

## [0.1.2] - 2025-06-01

### Added

- Initiated PiPy packaging

### Changed

- Configure repo (PR templates, actions, readme)
- Update documentation
- Update environment
- (dataset.py): replace `Dataset._load_number_of_samples_` with `plaid.get_number_of_samples`
- (sample.py): enforce snake_case name convention

## [0.1.1] - 2025-05-29

### Added

- Migration from [GitLab](https://gitlab.com/drti/plaid).

[unreleased]: https://github.com/PLAID-lib/plaid/compare/0.1.7...HEAD
[0.1.7]: https://github.com/PLAID-lib/plaid/compare/0.1.6...0.1.7
[0.1.6]: https://github.com/PLAID-lib/plaid/compare/0.1.5...0.1.6
[0.1.5]: https://github.com/PLAID-lib/plaid/compare/0.1.4...0.1.5
[0.1.4]: https://github.com/PLAID-lib/plaid/compare/0.1.3...0.1.4
[0.1.3]: https://github.com/PLAID-lib/plaid/compare/0.1.2...0.1.3
[0.1.2]: https://github.com/PLAID-lib/plaid/compare/0.1.1...0.1.2
[0.1.1]: https://github.com/PLAID-lib/plaid/releases/tag/0.1.1<|MERGE_RESOLUTION|>--- conflicted
+++ resolved
@@ -20,11 +20,8 @@
 
 ### Changed
 
-<<<<<<< HEAD
 - (examples/docs) update use of deprecated functions
-=======
 - Reorder arguments in methods working on fields in `Sample` and `Dataset`, always use keyword arguments when using `add_field`, `get_field` or `del_field`
->>>>>>> 75bb58cf
 - Refactor the `containers/sample.py` module by introducting `SampleScalars` and `SampleMeshes` in `containers/features.py` that handle the scalars and meshes mechanics. Some methods are removed from `Sample`.
 - Move to jupytext for notebooks and examples handling (unique source for both)
 - Move to Muscat=2.5.0 (for tests and examples support)
@@ -32,7 +29,7 @@
 - Rename types to remove `Type` from name of types: https://github.com/PLAID-lib/plaid/pull/164
 - Refactored method names for improved clarity:
   - `Dataset.from_tabular` → `Dataset.add_features_from_tabular`
-  - `Dataset.from_features_identifier` → `Dataset.extract_dataset_from_identifier`  
+  - `Dataset.from_features_identifier` → `Dataset.extract_dataset_from_identifier`
   - `Sample.from_features_identifier` → `Sample.extract_sample_from_identifier`
 
 ### Fixes
