# Changelog

All notable changes to this project will be documented in this file.

The format is based on [Keep a Changelog](https://keepachangelog.com/en/1.1.0/),
and this project adheres to [Semantic Versioning](https://semver.org/spec/v2.0.0.html).

## [Unreleased]

### Added

### Changed

- (sample) Restructuring of the Sample class to store a global (tensor of arbitrary order) at a given time step: replaces scalar and time_series. All Sample data are now stored in CGNS trees.

### Fixes

<<<<<<< HEAD
- (docs) explain release process in Contributing page

### Changed

=======
- (meshes) fix `get_field_name`, could overwrite arguments during iteration over times, bases, zones and locations
>>>>>>> d1e78b62

### Removed

- (sample) time_series support, now handle directly globals at time steps.


## [0.1.9] - 2025-09-24

### Added

- (problem_definition) add extract_problem_definition_from_identifiers method
- (dataset) `get_tabular_from_stacked_identifiers` now returns stacked tabular and the cumulated feature dims, to be able to split columns to match features and then to revert the operation.
- (dataset) add option `keep_cgns` to `extract_dataset_from_identifier` to keep CGNS tree structure even if no identifiers need it.
- (`huggingface_bridge.load_hf_dataset_from_hub`) new utility to load datasets from the Hugging Face Hub, supporting both proxy and non-proxy environments.

### Changed

- (`huggingface_bridge.to_plaid_sample`) now accepts hf_dataset[id] directly as input (with pickle loading handled internally).

### Fixes

- (pipelines) fix `ColumnTransformer.inverse_transform` to use appropriate input identifier, and to keep CGNS tree structure when extracting sub-dataset.
- (examples) corrected and improved downloadable examples and the associated documentation notebook.
  - Improved integration with huggingface_bridge.to_plaid_sample.
  - Significantly faster on first retrieval when the dataset is already cached locally.

## [0.1.8] - 2025-09-18

### Added

- (docs) configure `make clean`
- (problem_definition) add methods using feature identifiers instead of names
- (imports) add imports of `Sample`, `Dataset` from `plaid` and `plaid.containers` and `ProblemDefinition` from `plaid`
- (dataset.py) add optional `ids` argument to `from_list_of_samples`
- (sample) add summarize and check_completeness functions
- (dataset) add summarize_features and check_feature_completeness functions
- (Hugging Face bridge) add datasetdict conversion, and simple function for plaid sample init from hf sample
- (pipelines/plaid_blocks.py) add column transformer inverse_transform

### Changed

- (examples/docs) update use of deprecated functions
- Reorder arguments in methods working on fields in `Sample` and `Dataset`, always use keyword arguments when using `add_field`, `get_field` or `del_field`
- Refactor the `containers/sample.py` module by introducting `SampleScalars` and `SampleMeshes` in `containers/features.py` that handle the scalars and meshes mechanics. Some methods are removed from `Sample`.
- Move to jupytext for notebooks and examples handling (unique source for both)
- Move to Muscat=2.5.0 (for tests and examples support)
- Update repo configuration (actions: rely more on pypi dependencies, action versions)
- Rename types to remove `Type` from name of types: https://github.com/PLAID-lib/plaid/pull/164
- Refactored method names for improved clarity:
  - `Dataset.from_tabular` → `Dataset.add_features_from_tabular`
  - `Dataset.from_features_identifier` → `Dataset.extract_dataset_from_identifier`
  - `Sample.from_features_identifier` → `Sample.extract_sample_from_identifier`

### Fixes

- (dataset) fix get tabular from dataset of samples containing multidimensional scalars
- (plaid/examples) fix circular imports
- (sample/dataset/problem_definition) fix incoherent path argument names in save/load methods -> `path` is now used everywhere

### Removed

- (envs/packaging) drop python3.9 support and packaging

## [0.1.7] - 2025-08-14

### Added

- (pipelines/*) add plaid_blocks.py and sklearn_block_wrappers.py: mechanisms to define ML pipeline on plaid datasets, that staisfy the sklearn conventions
- (split.py) add mmd_subsample_fn to subsample datasets based on tabular input data
- (CHANGELOG.md) initiale CHANGELOG
- PLAID benchmarks and source code
- (cgns_helper.py) add summarize_cgns_tree function
- add python 3.13 support
- (constants.py) locate additional constants to this file for clarity
- (dataset.py, sample.py) initiate get/set feature_identifiers mechanisms
- (dataset.py) add method `add_to_dir` to iteratively save `Sample` objects to a directory

### Changed

- Update repo configuration (actions)
- Update README
- Update documentation (including configuration and replacing data challenges page with PLAID benchmark one)
- (types/*) improve typing factorization
- (stats.py) improve OnlineStatistics and Stats classes

## [0.1.6] - 2025-06-19

### Added

- Add code of conduct and security policy
- Initiate JOSS paper

### Changed

- Update repo configuration (actions, PiPy packaging, doc generation, pre_commit_hooks)
- Update readme and licence
- Update documentation
- Update typing for compatibility down to python 3.9

## [0.1.5] - 2025-06-05

### Changed

- Update repo configuration (actions, pre_commit_hooks)
- Update readme and contributing
- Update documentation, including its configuration
- Enforce ruff formatting
- Improve coverage to 100%

## [0.1.4] - 2025-06-01

### Changed

- Update PiPy packaging

## [0.1.3] - 2025-06-01

### Changed

- Update PiPy packaging

## [0.1.2] - 2025-06-01

### Added

- Initiated PiPy packaging

### Changed

- Configure repo (PR templates, actions, readme)
- Update documentation
- Update environment
- (dataset.py): replace `Dataset._load_number_of_samples_` with `plaid.get_number_of_samples`
- (sample.py): enforce snake_case name convention

## [0.1.1] - 2025-05-29

### Added

- Migration from [GitLab](https://gitlab.com/drti/plaid).

[unreleased]: https://github.com/PLAID-lib/plaid/compare/0.1.9...HEAD
[0.1.9]: https://github.com/PLAID-lib/plaid/compare/0.1.8...0.1.9
[0.1.8]: https://github.com/PLAID-lib/plaid/compare/0.1.7...0.1.8
[0.1.7]: https://github.com/PLAID-lib/plaid/compare/0.1.6...0.1.7
[0.1.6]: https://github.com/PLAID-lib/plaid/compare/0.1.5...0.1.6
[0.1.5]: https://github.com/PLAID-lib/plaid/compare/0.1.4...0.1.5
[0.1.4]: https://github.com/PLAID-lib/plaid/compare/0.1.3...0.1.4
[0.1.3]: https://github.com/PLAID-lib/plaid/compare/0.1.2...0.1.3
[0.1.2]: https://github.com/PLAID-lib/plaid/compare/0.1.1...0.1.2
[0.1.1]: https://github.com/PLAID-lib/plaid/releases/tag/0.1.1<|MERGE_RESOLUTION|>--- conflicted
+++ resolved
@@ -15,14 +15,8 @@
 
 ### Fixes
 
-<<<<<<< HEAD
+- (meshes) fix `get_field_name`, could overwrite arguments during iteration over times, bases, zones and locations
 - (docs) explain release process in Contributing page
-
-### Changed
-
-=======
-- (meshes) fix `get_field_name`, could overwrite arguments during iteration over times, bases, zones and locations
->>>>>>> d1e78b62
 
 ### Removed
 
