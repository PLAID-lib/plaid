# Changelog

All notable changes to this project will be documented in this file.

The format is based on [Keep a Changelog](https://keepachangelog.com/en/1.1.0/),
and this project adheres to [Semantic Versioning](https://semver.org/spec/v2.0.0.html).

## [Unreleased]

### Added

<<<<<<< HEAD
- (dataset) `get_tabular_from_stacked_identifiers` now returns stacked tabular and the cumulated feature dims, to be able to split columns to match features and then to revert the operation.
- (dataset) add option `keep_cgns` to `extract_dataset_from_identifier` to keep CGNS tree structure even if no identifiers need it.
=======
- (`huggingface_bridge.load_hf_dataset_from_hub`) new utility to load datasets from the Hugging Face Hub, supporting both proxy and non-proxy environments.

### Changed

- (`huggingface_bridge.to_plaid_sample`) now accepts hf_dataset[id] directly as input (with pickle loading handled internally).

### Fixes

- (examples) corrected and improved downloadable examples and the associated documentation notebook.
  - Improved integration with huggingface_bridge.to_plaid_sample.
  - Significantly faster on first retrieval when the dataset is already cached locally.

### Removed

## [0.1.8] - 2025-09-18

### Added

- (docs) configure `make clean`
>>>>>>> 5ba56acc
- (problem_definition) add methods using feature identifiers instead of names
- (imports) add imports of `Sample`, `Dataset` from `plaid` and `plaid.containers` and `ProblemDefinition` from `plaid`
- (dataset.py) add optional `ids` argument to `from_list_of_samples`
- (sample) add summarize and check_completeness functions
- (dataset) add summarize_features and check_feature_completeness functions
- (Hugging Face bridge) add datasetdict conversion, and simple function for plaid sample init from hf sample
- (pipelines/plaid_blocks.py) add column transformer inverse_transform

### Changed

- (examples/docs) update use of deprecated functions
- Reorder arguments in methods working on fields in `Sample` and `Dataset`, always use keyword arguments when using `add_field`, `get_field` or `del_field`
- Refactor the `containers/sample.py` module by introducting `SampleScalars` and `SampleMeshes` in `containers/features.py` that handle the scalars and meshes mechanics. Some methods are removed from `Sample`.
- Move to jupytext for notebooks and examples handling (unique source for both)
- Move to Muscat=2.5.0 (for tests and examples support)
- Update repo configuration (actions: rely more on pypi dependencies, action versions)
- Rename types to remove `Type` from name of types: https://github.com/PLAID-lib/plaid/pull/164
- Refactored method names for improved clarity:
  - `Dataset.from_tabular` → `Dataset.add_features_from_tabular`
  - `Dataset.from_features_identifier` → `Dataset.extract_dataset_from_identifier`
  - `Sample.from_features_identifier` → `Sample.extract_sample_from_identifier`

### Fixes

- (pipelines) fix `ColumnTransformer.inverse_transform` to use appropriate input identifier, and to keep CGNS tree structure when extracting sub-dataset.
- (dataset) fix get tabular from dataset of samples containing multidimensional scalars
- (plaid/examples) fix circular imports
- (sample/dataset/problem_definition) fix incoherent path argument names in save/load methods -> `path` is now used everywhere

### Removed

- (envs/packaging) drop python3.9 support and packaging

## [0.1.7] - 2025-08-14

### Added

- (pipelines/*) add plaid_blocks.py and sklearn_block_wrappers.py: mechanisms to define ML pipeline on plaid datasets, that staisfy the sklearn conventions
- (split.py) add mmd_subsample_fn to subsample datasets based on tabular input data
- (CHANGELOG.md) initiale CHANGELOG
- PLAID benchmarks and source code
- (cgns_helper.py) add summarize_cgns_tree function
- add python 3.13 support
- (constants.py) locate additional constants to this file for clarity
- (dataset.py, sample.py) initiate get/set feature_identifiers mechanisms
- (dataset.py) add method `add_to_dir` to iteratively save `Sample` objects to a directory

### Changed

- Update repo configuration (actions)
- Update README
- Update documentation (including configuration and replacing data challenges page with PLAID benchmark one)
- (types/*) improve typing factorization
- (stats.py) improve OnlineStatistics and Stats classes

## [0.1.6] - 2025-06-19

### Added

- Add code of conduct and security policy
- Initiate JOSS paper

### Changed

- Update repo configuration (actions, PiPy packaging, doc generation, pre_commit_hooks)
- Update readme and licence
- Update documentation
- Update typing for compatibility down to python 3.9

## [0.1.5] - 2025-06-05

### Changed

- Update repo configuration (actions, pre_commit_hooks)
- Update readme and contributing
- Update documentation, including its configuration
- Enforce ruff formatting
- Improve coverage to 100%

## [0.1.4] - 2025-06-01

### Changed

- Update PiPy packaging

## [0.1.3] - 2025-06-01

### Changed

- Update PiPy packaging

## [0.1.2] - 2025-06-01

### Added

- Initiated PiPy packaging

### Changed

- Configure repo (PR templates, actions, readme)
- Update documentation
- Update environment
- (dataset.py): replace `Dataset._load_number_of_samples_` with `plaid.get_number_of_samples`
- (sample.py): enforce snake_case name convention

## [0.1.1] - 2025-05-29

### Added

- Migration from [GitLab](https://gitlab.com/drti/plaid).

[unreleased]: https://github.com/PLAID-lib/plaid/compare/0.1.8...HEAD
[0.1.8]: https://github.com/PLAID-lib/plaid/compare/0.1.7...0.1.8
[0.1.7]: https://github.com/PLAID-lib/plaid/compare/0.1.6...0.1.7
[0.1.6]: https://github.com/PLAID-lib/plaid/compare/0.1.5...0.1.6
[0.1.5]: https://github.com/PLAID-lib/plaid/compare/0.1.4...0.1.5
[0.1.4]: https://github.com/PLAID-lib/plaid/compare/0.1.3...0.1.4
[0.1.3]: https://github.com/PLAID-lib/plaid/compare/0.1.2...0.1.3
[0.1.2]: https://github.com/PLAID-lib/plaid/compare/0.1.1...0.1.2
[0.1.1]: https://github.com/PLAID-lib/plaid/releases/tag/0.1.1<|MERGE_RESOLUTION|>--- conflicted
+++ resolved
@@ -9,10 +9,8 @@
 
 ### Added
 
-<<<<<<< HEAD
 - (dataset) `get_tabular_from_stacked_identifiers` now returns stacked tabular and the cumulated feature dims, to be able to split columns to match features and then to revert the operation.
 - (dataset) add option `keep_cgns` to `extract_dataset_from_identifier` to keep CGNS tree structure even if no identifiers need it.
-=======
 - (`huggingface_bridge.load_hf_dataset_from_hub`) new utility to load datasets from the Hugging Face Hub, supporting both proxy and non-proxy environments.
 
 ### Changed
@@ -32,7 +30,6 @@
 ### Added
 
 - (docs) configure `make clean`
->>>>>>> 5ba56acc
 - (problem_definition) add methods using feature identifiers instead of names
 - (imports) add imports of `Sample`, `Dataset` from `plaid` and `plaid.containers` and `ProblemDefinition` from `plaid`
 - (dataset.py) add optional `ids` argument to `from_list_of_samples`
