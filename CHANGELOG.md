--- conflicted
+++ resolved
@@ -11,11 +11,8 @@
 
 ### Changed
 
-<<<<<<< HEAD
 - (Hugging Face bridge) add datasetdict conversion, and simple function for plaid sample init from hf sample
-=======
 - (pipelines/plaid_blocks.py) add column transformer inverse_transform
->>>>>>> 319d61aa
 - Move to Muscat=2.5.0 (for tests and examples support)
 - Update repo configuration (actions: rely more on pypi dependencies, action versions)
 - Rename types to remove `Type` from name of types: https://github.com/PLAID-lib/plaid/pull/164
