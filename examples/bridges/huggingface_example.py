# ---
# jupyter:
#   jupytext:
#     formats: ipynb,py:percent
#     text_representation:
#       extension: .py
#       format_name: percent
#       format_version: '1.3'
#       jupytext_version: 1.17.3
#   kernelspec:
#     display_name: plaid-dev
#     language: python
#     name: python3
# ---

# %% [markdown]
# # Hugging Face support
#
# This Jupyter Notebook demonstrates various operations involving the Hugging Face bridge:
#
# 1. Converting a plaid dataset to Hugging Face
# 2. Generating a Hugging Face dataset with a generator
# 3. Converting a Hugging Face dataset to plaid
# 4. Saving and Loading Hugging Face datasets
# 5. Handling plaid samples from Hugging Face datasets without converting the complete dataset to plaid
#
#
# **Each section is documented and explained.**

# %%
# Import necessary libraries and functions
import pickle

import numpy as np
from Muscat.Bridges.CGNSBridge import MeshToCGNS
from Muscat.MeshTools import MeshCreationTools as MCT

from plaid.bridges import huggingface_bridge
from plaid import Dataset
from plaid import Sample
from plaid import ProblemDefinition


# %%
# Print Sample util
def show_sample(sample: Sample):
    print(f"sample = {sample}")
    sample.show_tree()
    print(f"{sample.get_scalar_names() = }")
    print(f"{sample.get_field_names() = }")


# %% [markdown]
# ## Initialize plaid dataset and problem_definition

# %%
# Input data
points = np.array(
    [
        [0.0, 0.0],
        [1.0, 0.0],
        [1.0, 1.0],
        [0.0, 1.0],
        [0.5, 1.5],
    ]
)

triangles = np.array(
    [
        [0, 1, 2],
        [0, 2, 3],
        [2, 4, 3],
    ]
)


dataset = Dataset()

print("Creating meshes dataset...")
for _ in range(3):
    mesh = MCT.CreateMeshOfTriangles(points, triangles)

    sample = Sample()

    sample.meshes.add_tree(MeshToCGNS(mesh))
    sample.add_scalar("scalar", np.random.randn())
    sample.add_field("node_field", np.random.rand(len(points)), location="Vertex")
    sample.add_field(
        "cell_field", np.random.rand(len(triangles)), location="CellCenter"
    )

    dataset.add_sample(sample)

infos = {
    "legal": {"owner": "Bob", "license": "my_license"},
    "data_production": {"type": "simulation", "physics": "3D example"},
}

dataset.set_infos(infos)

print(f" {dataset = }")

problem = ProblemDefinition()
problem.add_output_scalars_names(["scalar"])
problem.add_output_fields_names(["node_field", "cell_field"])
problem.add_input_meshes_names(["/Base/Zone"])

problem.set_task("regression")
problem.set_split({"train": [0, 1], "test": [2]})

print(f" {problem = }")

# %% [markdown]
# ## Section 1: Convert plaid dataset to Hugging Face
#
# The description field of Hugging Face dataset is automatically configured to include data from the plaid dataset info and problem_definition to prevent loss of information and equivalence of format.

# %%
hf_dataset = huggingface_bridge.plaid_dataset_to_huggingface(dataset, problem)
print()
print(f"{hf_dataset = }")
print(f"{hf_dataset.description = }")

# %% [markdown]
# The previous code generates a Hugging Face dataset containing all the samples from the plaid dataset, the splits being defined in the hf_dataset descriptions. For splits, Hugging Face proposes `DatasetDict`, which are dictionaries of hf datasets, with keys being the name of the corresponding splits. It is possible de generate a hf datasetdict directly from plaid:

# %%
hf_datasetdict = huggingface_bridge.plaid_dataset_to_huggingface_datasetdict(dataset, problem, main_splits = ['train', 'test'])
print()
print(f"{hf_datasetdict['train'] = }")
print(f"{hf_datasetdict['test'] = }")


# %% [markdown]
# ## Section 2: Generate a Hugging Face dataset with a generator

# %%
def generator():
    for id in range(len(dataset)):
        yield {
            "sample": pickle.dumps(dataset[id]),
        }


hf_dataset_gen = huggingface_bridge.plaid_generator_to_huggingface(
    generator, infos, problem
)
print()
print(f"{hf_dataset_gen = }")
print(f"{hf_dataset_gen.description = }")

# %% [markdown]
# The same is available with datasetdict:

# %%
hf_datasetdict_gen = huggingface_bridge.plaid_generator_to_huggingface_datasetdict(
    generator, infos, problem, main_splits = ['train', 'test']
)
print()
print(f"{hf_datasetdict['train'] = }")
print(f"{hf_datasetdict['test'] = }")

# %% [markdown]
# ## Section 3: Convert a Hugging Face dataset to plaid
#
# Plaid dataset infos and problem_defitinion are recovered from the huggingface dataset

# %%
dataset_2, problem_2 = huggingface_bridge.huggingface_dataset_to_plaid(hf_dataset)
print()
print(f"{dataset_2 = }")
print(f"{dataset_2.get_infos() = }")
print(f"{problem_2 = }")

# %% [markdown]
# ## Section 4: Save and Load Hugging Face datasets
#
# ### From and to disk

# %%
# Save to disk
hf_dataset.save_to_disk("/tmp/path/to/dir")

# %%
# Load from disk
from datasets import load_from_disk, load_dataset

loaded_hf_dataset = load_from_disk("/tmp/path/to/dir")

print()
print(f"{loaded_hf_dataset = }")
print(f"{loaded_hf_dataset.description = }")

# %% [markdown]
# ### From and to the Hugging Face hub
#
# You need an huggingface account, with a configured access token, and to install huggingface_hub[cli].
# Pushing and loading a huggingface dataset without loss of information requires the configuration of a DatasetCard.
#
# Find below example of instruction (not executed by this notebook).
#
# ### Push to the hub
#
# First login the huggingface cli:
# ```bash
<<<<<<< HEAD
#
#     huggingface-cli login
#
=======
# huggingface-cli login
>>>>>>> abad0624
# ```
# and enter you access token.
#
# Then, the following python instruction enable pushing a dataset to the hub:
# ```python
<<<<<<< HEAD
#
#     hf_dataset.push_to_hub("chanel/dataset")
#
#     from datasets import load_dataset_builder
=======
# hf_dataset.push_to_hub("chanel/dataset")
>>>>>>> abad0624
#
# from datasets import load_dataset_builder
#
# datasetInfo = load_dataset_builder("chanel/dataset").__getstate__()['info']
#
# from huggingface_hub import DatasetCard
#
# card_text = create_string_for_huggingface_dataset_card(
#     description = description,
#     download_size_bytes = datasetInfo.download_size,
#     dataset_size_bytes = datasetInfo.dataset_size,
#     ...)
# dataset_card = DatasetCard(card_text)
# dataset_card.push_to_hub("chanel/dataset")
# ```
#
# The second upload of the dataset_card is required to ensure that load_dataset from the hub will populate
# the hf-dataset.description field, and be compatible for conversion to plaid. Wihtout a dataset_card, the description field is lost.
#
#
# ### Load from hub
#
# ```python
# dataset = load_dataset("chanel/dataset", split="all_samples")
# ```
#
# More efficient retrieval are made possible by partial loads and  split laods (in the case of a datasetdict):
#
# ```python
# dataset_train = load_dataset("chanel/dataset", split="train")
# dataset_train_extract = load_dataset("chanel/dataset", split="train[:10]")
# ```

# %% [markdown]
# ## Section 5: Handle plaid samples from Hugging Face datasets without converting the complete dataset to plaid
#
# To fully exploit optimzed data handling of the Hugging Face datasets library, it is possible to extract information from the huggingface dataset without converting to plaid. The ``description`` atttribute includes the plaid dataset _infos attribute and plaid problem_definition attributes.

# %%
print(f"{loaded_hf_dataset.description = }")

# %% [markdown]
# Get the first sample of the first split

# %%
split_names = list(loaded_hf_dataset.description["split"].keys())
id = loaded_hf_dataset.description["split"][split_names[0]]
hf_sample = loaded_hf_dataset[id[0]]

print(f"{hf_sample = }")

# %% [markdown]
# We notice that ``hf_sample`` is a binary object efficiently handled by huggingface datasets. It can be converted into a plaid sample using a specific constructor relying on a pydantic validator.

# %%
plaid_sample = huggingface_bridge.to_plaid_sample(hf_sample)

show_sample(plaid_sample)

# %% [markdown]
# Very large datasets can be streamed directly from the Hugging Face hub:
#
# ```python
# hf_dataset_stream = load_dataset("chanel/dataset", split="all_samples", streaming=True)
#
# plaid_sample = huggingface_bridge.to_plaid_sample(next(iter(hf_dataset_stream)))
#
# show_sample(plaid_sample)
# ```<|MERGE_RESOLUTION|>--- conflicted
+++ resolved
@@ -203,26 +203,13 @@
 #
 # First login the huggingface cli:
 # ```bash
-<<<<<<< HEAD
-#
-#     huggingface-cli login
-#
-=======
 # huggingface-cli login
->>>>>>> abad0624
 # ```
 # and enter you access token.
 #
 # Then, the following python instruction enable pushing a dataset to the hub:
 # ```python
-<<<<<<< HEAD
-#
-#     hf_dataset.push_to_hub("chanel/dataset")
-#
-#     from datasets import load_dataset_builder
-=======
 # hf_dataset.push_to_hub("chanel/dataset")
->>>>>>> abad0624
 #
 # from datasets import load_dataset_builder
 #
