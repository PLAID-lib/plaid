# -*- coding: utf-8 -*-
# ---
# jupyter:
#   jupytext:
#     custom_cell_magics: kql
#     formats: ipynb,py:percent
#     text_representation:
#       extension: .py
#       format_name: percent
#       format_version: '1.3'
#       jupytext_version: 1.11.2
#   kernelspec:
#     display_name: plaid-dev
#     language: python
#     name: python3
# ---

# %% [markdown]
# # Hugging Face support
#
# This Jupyter Notebook demonstrates various operations involving the Hugging Face bridge:
#
# 1. Converting a plaid dataset to Hugging Face
# 2. Generating a Hugging Face dataset with a generator
# 3. Converting a Hugging Face dataset to plaid
# 4. Saving and Loading Hugging Face datasets
# 5. Handling plaid samples from Hugging Face datasets without converting the complete dataset to plaid
# 6. Advanced concepts (read speed, memory usage, streaming)
#
#
# **Each section is documented and explained.**

# %%
# Import necessary libraries and functions
import os, psutil
import tempfile
import shutil
from time import time

import numpy as np
from Muscat.Bridges.CGNSBridge import MeshToCGNS
from Muscat.MeshTools import MeshCreationTools as MCT

from plaid.bridges import huggingface_bridge
from plaid import Dataset, Sample, ProblemDefinition
from plaid.types import FeatureIdentifier


# %%
# Print Sample util
def show_sample(sample: Sample):
    print(f"sample = {sample}")
    sample.show_tree()
    print(f"{sample.get_scalar_names() = }")
    print(f"{sample.get_field_names() = }")


# Get_mem util
def get_mem():
    """Get the current memory usage of the process in MB."""
    process = psutil.Process(os.getpid())
    return process.memory_info().rss / (1024**2)  # in MB


# %% [markdown]
# ## Initialize plaid dataset, infos and problem_definition

# %%
# Input data
points = np.array(
    [
        [0.0, 0.0],
        [1.0, 0.0],
        [1.0, 1.0],
        [0.0, 1.0],
        [0.5, 1.5],
    ]
)

triangles = np.array(
    [
        [0, 1, 2],
        [0, 2, 3],
        [2, 4, 3],
    ]
)

dataset = Dataset()

scalar_feat_id = FeatureIdentifier({"type": "scalar", "name": "scalar"})
node_field_feat_id = FeatureIdentifier(
    {"type": "field", "name": "node_field", "location": "Vertex"}
)
cell_field_feat_id = FeatureIdentifier(
    {"type": "field", "name": "cell_field", "location": "CellCenter"}
)

print("Creating meshes dataset...")
for _ in range(3):
    mesh = MCT.CreateMeshOfTriangles(points, triangles)

    sample = Sample()

    sample.add_tree(MeshToCGNS(mesh, exportOriginalIDs=False))

    sample.update_features_from_identifier(
        scalar_feat_id, np.random.randn(), in_place=True
    )
    sample.update_features_from_identifier(
        node_field_feat_id, np.random.rand(len(points)), in_place=True
    )
    sample.update_features_from_identifier(
        cell_field_feat_id, np.random.rand(len(triangles)), in_place=True
    )

    dataset.add_sample(sample)

infos = {
    "legal": {"owner": "Bob", "license": "my_license"},
    "data_production": {"type": "simulation", "physics": "3D example"},
}

dataset.set_infos(infos)

print(f" {dataset = }")
print(f" {infos = }")

pb_def = ProblemDefinition()
pb_def.add_in_features_identifiers([scalar_feat_id, node_field_feat_id])
pb_def.add_out_features_identifiers([cell_field_feat_id])

pb_def.set_task("regression")
pb_def.set_split({"train": [0, 1], "test": [2]})

print(f" {pb_def = }")

# %% [markdown]
# ## Section 1: Convert plaid datasets to Hugging Face DatasetDict

# %%
main_splits = {
    split_name: pb_def.get_split(split_name) for split_name in ["train", "test"]
}

hf_datasetdict, flat_cst, key_mappings = (
    huggingface_bridge.plaid_dataset_to_huggingface_datasetdict(dataset, main_splits)
)

print(f"{hf_datasetdict = }")
print(f"{flat_cst = }")
print(f"{key_mappings = }")

# %% [markdown]
# A partitioning of all the indices is provided in `main_splits`. The conversion outputs `flat_cst` and `key_mappings`, which are central to the Hugging Face support:
# - **`flat_cst`**: constant features dictionary (path → value): a flatten tree containing the CGNS trees leaves that a reconstant throughout the plaid dataset.
# - **`key_mappings`**: metadata dictionary containing keys such as:
#     - `variable_features`: list of paths for non-constant features.
#     - `constant_features`: list of paths for constant features.
#     - `cgns_types`: mapping from paths to CGNS types.
#
# `flat_cst` and `cgns_types` are required for reconstructing plaid datasets and samples from the hugginface datasets.

# %% [markdown]
# ## Section 2: Generate a Hugging Face dataset with a generator

# %% [markdown]
# Ganarators are used to handle large datasets that do not fit in memory:

# %%
gen_kwargs = {}
gen_kwargs["train"] = {"shards_ids": [[0, 1]]}
gen_kwargs["test"] = {"shards_ids": [[2]]}

generators = {}
<<<<<<< HEAD
for split_name in gen_kwargs.keys():

    def generator_(shards_ids):
        for ids in shards_ids:
            if isinstance(ids, int):
                ids = [ids]
            for id in ids:
                yield dataset[id]
=======
for split_name, ids in main_splits.items():

    def generator_(ids=ids):
        for id in ids:
            yield dataset[id]
>>>>>>> 3addf266

    generators[split_name] = generator_

hf_datasetdict, flat_cst, key_mappings = (
<<<<<<< HEAD
    huggingface_bridge.plaid_generator_to_huggingface_datasetdict(
        generators, gen_kwargs
    )
=======
    huggingface_bridge.plaid_generator_to_huggingface_datasetdict(generators)
>>>>>>> 3addf266
)
print(f"{hf_datasetdict = }")
print(f"{flat_cst = }")
print(f"{key_mappings = }")

# %% [markdown]
# In this example, the generators are not very usefull since the plaid dataset is already loaded in memory. In real settings, one can create generators in the following way to prevent loading all the data beforehand:
# ```python
# generators = {}
# for split_name, ids in main_splits.items():
#     def generator_(ids=ids):
#         for id in ids:
#             loaded_simulation_data = load('path/to/split_name/simulation_id')
#             sample = convert_to_sample(loaded_simulation_data)
#             yield sample
#     generators[split_name] = generator_
# ```

# %% [markdown]
# ## Section 3: Convert a Hugging Face dataset to plaid

# %%
cgns_types = key_mappings["cgns_types"]

dataset_2 = huggingface_bridge.to_plaid_dataset(
    hf_datasetdict["train"], flat_cst["train"], cgns_types
)
print()
print(f"{dataset_2 = }")

# %% [markdown]
# ## Section 4: Save and Load Hugging Face datasets
#
# ### From and to disk
#
# Saving and loading datasetdict, infos, tree_struct and problem definition to disk:

# %%
with tempfile.TemporaryDirectory() as out_dir:
    huggingface_bridge.save_dataset_dict_to_disk(out_dir, hf_datasetdict)
    huggingface_bridge.save_infos_to_disk(out_dir, infos)
    huggingface_bridge.save_tree_struct_to_disk(out_dir, flat_cst, key_mappings)
    huggingface_bridge.save_problem_definition_to_disk(out_dir, "task_1", pb_def)

    loaded_hf_datasetdict = huggingface_bridge.load_dataset_from_disk(out_dir)
    loaded_infos = huggingface_bridge.load_infos_from_disk(out_dir)
    flat_cst, key_mappings = huggingface_bridge.load_tree_struct_from_disk(out_dir)
    loaded_pb_def = huggingface_bridge.load_problem_definition_from_disk(
        out_dir, "task_1"
    )

    shutil.rmtree(out_dir)

print(f"{loaded_hf_datasetdict = }")
print(f"{loaded_infos = }")
print(f"{flat_cst = }")
print(f"{key_mappings = }")
print(f"{loaded_pb_def = }")

# %% [markdown]
# ### From and to the Hugging Face hub
#
# Find below examples of instructions (not executed by this notebook).

# %% [markdown]
# #### Load from hub
#
# To load datasetdict, infos and problem_definitions from the hub:
# ```python
# huggingface_bridge.load_dataset_from_hub("chanel/dataset", *args, **kwargs)
# huggingface_bridge.load_hf_infos_from_hub("chanel/dataset")
# huggingface_bridge.load_hf_problem_definition_from_hub("chanel/dataset", "name")
# ```
#
# Partial retrieval are possible along samples
# ```python
# huggingface_bridge.load_dataset_from_hub("chanel/dataset", split="train[:10], *args, **kwargs)
# ```
#
# Streaming allows handling very large datasets
# ```python
# hf_dataset_streamed = huggingface_bridge.load_dataset_from_hub("chanel/dataset", split="split", streaming=True, *args, **kwargs)
# for hf_sample in hf_dataset_streamed:
#     sample = huggingface_bridge.to_plaid_sample(hf_sample, flat_cst, cgns_types)
# ```
#
# Native HF datasets commands are also possible:
#
# ```python
# dataset_train = load_dataset("chanel/dataset", split="train")
# dataset_train = load_dataset("chanel/dataset", split="train", streaming=True)
# dataset_train_extract = load_dataset("chanel/dataset", split="train[:10]")
# ```
#
# If you are behind a proxy and relying on a private mirror the function `load_dataset_from_hub` is working provided the following is set:
# - `HF_ENDPOINT` to your private mirror address
# - `CURL_CA_BUNDLE` to your trusted CA certificates
# - `HF_HOME` to a shared cache directory if needed

# %% [markdown]
# #### Push to the hub
#
# To push a dataset on the Hub, you need an huggingface account, with a configured access token.
#
# First login the huggingface cli:
# ```bash
# huggingface-cli login
# ```
# and enter you access token.
#
# Then, the following python instruction enable pushing datasetdict, infos and problem_definitions to the hub:
# ```python
# huggingface_bridge.push_dataset_dict_to_hub("chanel/dataset", hf_dataset_dict)
# huggingface_bridge.push_infos_to_hub("chanel/dataset", infos)
# huggingface_bridge.push_tree_struct_to_hub("chanel/dataset", flat_cst, key_mappings)
# huggingface_bridge.push_problem_definition_to_hub("chanel/dataset", "location", pb_def)
# ```
#
# The dataset card can then be customized online, on the dataset repo page directly.

# %% [markdown]
# ## Section 5: Handle plaid samples from Hugging Face datasets without converting the complete dataset to plaid
#
# To fully exploit optimzed data handling of the Hugging Face datasets library, it is possible to extract information from the huggingface dataset without converting to plaid.


# %% [markdown]
# Get the first sample of the first split

# %%
hf_sample = hf_datasetdict["train"][0]

print(f"{hf_sample = }")

# %% [markdown]
# We notice that ``hf_sample`` is not a plaid sample, but a dict containing the variable features of the datasets, with keys being the flattened path of the CGNS tree. contains a binary object efficiently handled by huggingface datasets. It can be converted into a plaid sample using a specific constructor relying on a pydantic validator, and the required `flat_cst` and `cgns_types`.

# %%
plaid_sample = huggingface_bridge.to_plaid_sample(
    hf_datasetdict["train"], 0, flat_cst["train"], cgns_types
)

print("Variable features:")
for t in plaid_sample.get_all_time_values():
    for path in key_mappings["variable_features"]:
        print(path, plaid_sample.get_feature_by_path(path=path, time=t))
print("-------")
print("Sample and CGNS tree:")
show_sample(plaid_sample)


# %% [markdown]
# Very large datasets that do not fit on disk can be streamed directly from the Hugging Face hub:
#
# ```python
# hf_dataset_stream = load_dataset("chanel/dataset", split="train", streaming=True)
# plaid_sample = huggingface_bridge.to_plaid_sample(next(iter(hf_dataset_stream)), flat_cst, cgns_types)
# ```
#
# If you are behing a proxy:
# ```python
# hf_dataset_stream = huggingface_bridge.load_dataset_from_hub("chanel/dataset", split="train", streaming=True)
# plaid_sample = huggingface_bridge.to_plaid_sample(next(iter(hf_dataset_stream)), flat_cst, cgns_types)
# ```

# %% [markdown]
# ## Section 6: Advanced concepts

# %% [markdown]
# In this section, we investigate concepts to better exploit the datasets made available on Hugging Face, by looking into read speed and memory usage. The commands are not executed by this notebook. You can copy/paste the following code to execute it, but be mindfull that it will download a 235MB dataset.
#
# ```python
# repo_id = "fabiencasenave/Tensile2d_DO_NOT_DELETE"
# split_names = ["train_500", "test", "OOD"]
#
# hf_dataset_dict = huggingface_bridge.load_dataset_from_hub(repo_id)
# ```

# %% [markdown]
# We investigate the time and memory needed to instantiate the plaid dataset dict from the repo_id, now that the hf datasets have been loaded in cache:
# ```python
# init_ram = get_mem()
# start = time()
# dataset_dict = huggingface_bridge.instantiate_plaid_datasetdict_from_hub(repo_id)
# elapsed = time() - start
# print(f"Time to instantiate plaid dataset dict from cache: {elapsed:.6g} s, RAM usage increase: {get_mem()-init_ram} MB")
# ```
# ```bash
# >> Time to instantiate plaid dataset dict from cache: 1.37948 s, RAM usage increase: 22.5 MB
# ```
# We notice the RAM usage is lower than the size of the dataset: all the variable shape 1DArrays and constant shape 2DArrays in the samples are initiated in no-copy mode.

# %% [markdown]
# We now investigate the possible gains when handling the datasets directly. First, bypassing cache checks and constructing plaid dataset from an instantiated HF dataset is much faster:
# ```python
# flat_cst, key_mappings = huggingface_bridge.load_tree_struct_from_hub(repo_id)
# pb_def = huggingface_bridge.load_problem_definition_from_hub(repo_id, "task_1")
# infos = huggingface_bridge.load_infos_from_hub(repo_id)
# cgns_types = key_mappings["cgns_types"]
#
# hf_dataset = hf_dataset_dict[split_names[0]]
#
# init_ram = get_mem()
# start = time()
# dataset = huggingface_bridge.to_plaid_dataset(hf_dataset, flat_cst, cgns_types)
# elapsed = time() - start
# print(f"Time to build dataset on split {split_names[0]}: {elapsed:.6g} s, RAM usage increase: {get_mem()-init_ram} MB")
# ```
# ```bash
# >> Time to build dataset on split train_500: 0.173115 s, RAM usage increase: 16.3125 MB
# ```

# %% [markdown]
# It is possible to further remove overheads by accessing directly 1DArrays in the arrow table of the HF datasets in no-copy mode:
# ```python
# init_ram = get_mem()
# start = time()
# data = {}
# for i in range(len(hf_dataset)):
#     data[i] = hf_dataset.data["Base_2_2/Zone/PointData/sig12"][i].values.to_numpy(zero_copy_only=True)
# elapsed = time() - start
# print(f"Time to read 1D fields of variable size on the complete split {split_names[0]}: {elapsed:.6g} s, RAM usage increase: {get_mem()-init_ram} MB")
# ```
# ```bash
# >> Time to read 1D fields of variable size on the complete split train_500: 0.0021801 s, RAM usage increase: 0.375 MB
# ```

# %% [markdown]
# An efficient way to retrieve the output feature directly from the pyarrow table is:
# ```python
# init_ram = get_mem()
# start = time()
# for i in tqdm(
#     range(len(hf_dataset_new["train"])), desc="Retrieving features"
# ):
#     for path in pb_def.get_out_features_identifiers():
#         hf_dataset_new["train"].data[path][i].values.to_numpy(
#             zero_copy_only=False
#         )
# elapsed = time() - start
# print(
#     f"Time to retrieve out features on train: {elapsed:.6g} s, RAM usage increase: {get_mem() - init_ram} MB"
# )
# ```
# ```bash
# >> Time to retrieve out features on train: 0.0400107 s, RAM usage increase: 0.27734375 MB
# ```
# Notice that doing this for time-dependent datasets would require manual handling of the time dimension.

# %% [markdown]
# A robust way to retrieve input and output features from a HF dataset relying on the `to_plaid_sample` constructor is:
# ```python
# init_ram = get_mem()
# start = time()
# for i in tqdm(
#     range(len(hf_dataset_new[split_names[0]])), desc="Retrieving all variable features"
# ):
#     sample = huggingface_bridge.to_plaid_sample(
#         hf_dataset_new[split_names[0]],
#         i,
#         flat_cst[split_names[0]],
#         cgns_types,
#         enforce_shapes=False,
#     )
#     for t in sample.get_all_mesh_times():
#         for path in pb_def.get_in_features_identifiers():
#             sample.get_feature_by_path(path=path, time=t)
#         for path in pb_def.get_out_features_identifiers():
#             sample.get_feature_by_path(path=path, time=t)
# elapsed = time() - start
# print(
#     f"Time to retrieve in and out features on train: {elapsed:.6g} s, RAM usage increase: {get_mem() - init_ram} MB"
# )
# ```
# ```bash
# >> Time to retrieve in and out features on train: 0.401273 s, RAM usage increase: 17.72265625 MB
# ```
# Notice that converting first to plaid samples incurs some overhead, but this method is robust and works for time-dependent datasets as well.<|MERGE_RESOLUTION|>--- conflicted
+++ resolved
@@ -172,7 +172,6 @@
 gen_kwargs["test"] = {"shards_ids": [[2]]}
 
 generators = {}
-<<<<<<< HEAD
 for split_name in gen_kwargs.keys():
 
     def generator_(shards_ids):
@@ -181,24 +180,13 @@
                 ids = [ids]
             for id in ids:
                 yield dataset[id]
-=======
-for split_name, ids in main_splits.items():
-
-    def generator_(ids=ids):
-        for id in ids:
-            yield dataset[id]
->>>>>>> 3addf266
 
     generators[split_name] = generator_
 
 hf_datasetdict, flat_cst, key_mappings = (
-<<<<<<< HEAD
     huggingface_bridge.plaid_generator_to_huggingface_datasetdict(
-        generators, gen_kwargs
+        generators
     )
-=======
-    huggingface_bridge.plaid_generator_to_huggingface_datasetdict(generators)
->>>>>>> 3addf266
 )
 print(f"{hf_datasetdict = }")
 print(f"{flat_cst = }")
