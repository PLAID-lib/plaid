# %% [markdown]
# # Sample Examples
#
# This Jupyter Notebook demonstrates various operations and methods involving a sample data structure using the PLAID library. It includes examples of:
#
# 1. Initializing an Empty Sample and Adding Data
# 2. Accessing and Modifying Sample Data
# 3. Set and Get default values
# 4. Saving and Loading Samples
#
# This notebook provides detailed examples of using the Sample class to manage and manipulate sample data structures.
#
# **Each section is documented and explained.**

# %%
# Import required libraries
import os

# %%
# Import necessary libraries and functions
import CGNS.PAT.cgnskeywords as CGK
import numpy as np
from Muscat.Bridges.CGNSBridge import MeshToCGNS
from Muscat.Containers import MeshCreationTools as MCT
<<<<<<< HEAD

from plaid.containers.sample import Sample, show_cgns_tree
=======
from plaid.containers.sample import Sample
from plaid.utils import cgns_helper as CGH
>>>>>>> b84c1f90


# %%
# Print Sample util
def show_sample(sample: Sample):
    print(f"{sample = }")
    sample.show_tree()
    print(f"{sample.get_scalar_names() = }")
    print(f"{sample.get_field_names() = }")


# %% [markdown]
# ## Section 1: Initializing an Empty Sample and Adding Data
#
# This section demonstrates how to initialize an empty Sample and add scalars, time series data, and meshes / CGNS trees.

# %% [markdown]
# ### Create and display CGNS tree from an unstructured mesh

# %%
# Input data
points = np.array(
    [
        [0.0, 0.0],
        [1.0, 0.0],
        [1.0, 1.0],
        [0.0, 1.0],
        [0.5, 1.5],
    ]
)

triangles = np.array(
    [
        [0, 1, 2],
        [0, 2, 3],
        [2, 4, 3],
    ]
)

Mesh = MCT.CreateMeshOfTriangles(points, triangles)
Mesh.nodeFields["test_node_field_1"] = np.random.randn(5)
Mesh.elemFields["test_elem_field_1"] = np.random.randn(3)
tree = MeshToCGNS(Mesh)

# Display CGNS Tree
CGH.show_cgns_tree(tree)

# %% [markdown]
# ### Initialize a new empty Sample and print it

# %%
# Initialize an empty Sample
print("#---# Empty Sample")
sample = Sample()

print(sample, end="\n\n")
show_sample(sample)

# %% [markdown]
# ### Add a scalars to a Sample

# %%
# Add a rotation scalar to this Sample
sample.add_scalar("rotation", np.random.randn())

show_sample(sample)

# %%
# Add a more scalars to this Sample
sample.add_scalar("speed", np.random.randn())
sample.add_scalar("other", np.random.randn())

show_sample(sample)

# %% [markdown]
# ### Add time series to a Sample

# %%
# Add a time series named 'stuff'
sample.add_time_series("stuff", np.arange(10), np.random.randn(10))

# Add a time series named 'bluff'
sample.add_time_series("bluff", np.arange(2, 6), np.random.randn(4))

# As you can see it is not displayed when printing
show_sample(sample)

# %% [markdown]
# ### Add a CGNS Tree to a Sample and display it

# %%
# Add the previously created CGNS tree to the sample
sample.add_tree(tree)

# Display the Sample CGNS tree
sample.show_tree()

# %% [markdown]
# ### Set all meshes with their corresponding time step

# %%
# Init an empty Sample
new_sample_mult_mesh = Sample()

# All meshes with their corresponding time step
meshes_dict = {0.0: tree, 0.5: tree, 1.0: tree}

# Set meshes in the Sample
new_sample_mult_mesh.set_meshes(meshes_dict)

print(f"{new_sample_mult_mesh.get_all_mesh_times() = }")
# new_sample_mult_mesh.show_tree(1.)

# %% [markdown]
# ## Section 2: Accessing and Modifying Sample Data
#
# This section demonstrates how to access and modify base, zone, node, scalar, field and time series data within the Sample.

# %% [markdown]
# ### Initialize CGNS tree base

# %%
# Initialize an new empty Sample
print("#---# Empty Sample")
sample = Sample()
print(sample, end="\n\n")

# Init CGNS tree base at time 0.
sample.init_base(2, 3, "SurfaceMesh", time=0.0)

show_sample(sample)

# %% [markdown]
# ### Initialize CGNS tree zone

# %%
# Init CGNS tree zone to a base at time 0.
shape = np.array((len(points), len(triangles), 0))
sample.init_zone(shape, zone_name="TestZoneName", base_name="SurfaceMesh", time=0.0)

show_sample(sample)

# %% [markdown]
# ### Set the coordinates of nodes for a specified base and zone

# %%
points = np.array(
    [
        [0.0, 0.0],
        [1.0, 0.0],
        [1.0, 1.0],
        [0.0, 1.0],
        [0.5, 1.5],
    ]
)

# Set the coordinates of nodes for a specified base and zone at a given time.
# set_points == set_nodes == set_vertices
sample.set_nodes(points, base_name="SurfaceMesh", zone_name="TestZoneName", time=0.0)

show_sample(sample)

# %% [markdown]
# ### Add a field to a specified zone in the grid

# %%
# Add a field to a specified zone
sample.add_field(
    "Pressure",
    np.random.randn(len(points)),
    base_name="SurfaceMesh",
    zone_name="TestZoneName",
    time=0.0,
)

show_sample(sample)

# %%
# Add another field
sample.add_field(
    "Temperature",
    np.random.randn(len(points)),
    base_name="SurfaceMesh",
    zone_name="TestZoneName",
    time=0.0,
)

show_sample(sample)

# %% [markdown]
# ### Access scalars data in Sample

# %%
# It will look for a default base if no base and zone are given
print(f"{sample.get_scalar_names() = }")
print(f"{sample.get_scalar('omega') = }")
print(f"{sample.get_scalar('rotation') = }")

# %% [markdown]
# ### Access fields data in Sample

# %%
# It will look for a default base if no base and zone are given
print(f"{sample.get_field_names() = }")
print(f"{sample.get_field('T') = }")
print(f"{sample.get_field('Temperature') = }")

# %% [markdown]
# ### Access time series data in Sample

# %%
# It will look for a default base if no base and zone are given
sample.add_time_series("stuff", np.arange(10), np.random.randn(10))

print(f"{sample.get_time_series_names() = }")
print(f"{sample.get_time_series('S') = }")
print(f"{sample.get_time_series('stuff') = }")

# %% [markdown]
# ### Access to points coordinates

# %%
# It will look for a default base if no base and zone are given
print(f"{sample.get_nodes() = }")
print(f"{sample.get_points() = }")  # same as get_nodes
print(f"{sample.get_vertices() = }")  # same as get_nodes

# %% [markdown]
# ### Retrieve element connectivity data

# %%
# Create an empty Sample
tmp_sample = Sample()

# Add the previously created CGNS tree in the Sample
tmp_sample.add_tree(tree)

print("element connectivity = \n", f"{tmp_sample.get_elements()}")

# %% [markdown]
# ### Access the available base of the CGNS tree

# %%
# Get base names
bases_names = sample.get_base_names()
# Get full base path
full_bases_names = sample.get_base_names(full_path=True)

print(f"{bases_names=}")
print(f"{full_bases_names=}")

# %%
# Get the first base name
base_name = sample.get_base_names()[0]
# Get base node
base_node_content = sample.get_base(base_name)

print(f"{base_node_content = }")

# %% [markdown]
# ### Check if a base exists in a Sample

# %%
# Get the first base name
base_name = sample.get_base_names()[0]

print(f"{sample.has_base(base_name) = }")
print(f"{sample.has_base('unknown_base_name') = }")

# %% [markdown]
# ### Access the available zone from a CGNS tree base

# %%
# Get the first base name
base_name = sample.get_base_names()[0]

# Get zones associated with the first base
zones_names = sample.get_zone_names(base_name)
# Get full path of zones associated with the first base
full_zones_names = sample.get_zone_names(base_name, full_path=True)

print(f" - Base : {base_name}")
print(f"    - Zone(s): {zones_names}")
print(f"    - Zone(s) full path: {full_zones_names}")

# %%
# Get the first zone name from a base name
zone_name = zones_names[0]
# Get base node
zone_node_content = sample.get_zone(zone_name, base_name)

print(f"{zone_node_content = }")

# %% [markdown]
# ### Get the zone type

# %%
# Get the first zone name from a base name
zone_name = zones_names[0]
z_type = sample.get_zone_type(zone_name, base_name)

print(f"zone type = {z_type}")

# %% [markdown]
# ### Check if a zone exists in a Sample

# %%
# Get the first zone name from a base name
zone_name = zones_names[0]

print(f"{sample.has_zone(zone_name, base_name) = }")
print(f"{sample.has_zone('unknown_zone_name', base_name) = }")

# %% [markdown]
# ### Get mesh from sample

# %%
sample_mesh = sample.get_mesh()
print(sample_mesh)

# %% [markdown]
# ### Get all mesh time available in Sample

# %%
# Before adding new tree
print(f"{sample.get_all_mesh_times() = }")

# Add one CGNS tree at time 1.
sample.add_tree(tree, 1.0)

# After adding new tree
print(f"{sample.get_all_mesh_times() = }")

# %% [markdown]
# ### Creating a Sample Hierarchy with bases, zones, and associated data.

# %%
bases_names = sample.get_base_names()
full_bases_names = sample.get_base_names(full_path=True)
print(f"{bases_names = }")
print(f"{full_bases_names = }", end="\n\n")

for b_name in bases_names:
    zones_names = sample.get_zone_names(b_name)
    full_zones_names = sample.get_zone_names(b_name, full_path=True)
    print(f" - Base : {b_name}")
    for z_name, f_z_name in zip(zones_names, full_zones_names):
        print(
            f"    - {z_name} -> type: {sample.get_zone_type(z_name, b_name)} | full: {f_z_name}"
        )

# %% [markdown]
# ## Section 3: Set and Get default values
#
# This section demonstrates how to use default CGNS values in a Sample.

# %% [markdown]
# ### Set and use default time in a Sample

# %%
# Without a provided default time, it searches the first time available in all mesh times
print(f"{sample.get_all_mesh_times() = }")
print(f"{sample.get_time_assignment() = }", end="\n\n")

# Set default time
sample.set_default_time(1.0)
# Now that default time has been assigned, there's no need to specify it in function calls.
print(f"{sample.get_time_assignment() = }", end="\n\n")

# Print the tree at time 1.0
sample.show_tree()  # == sample.show_tree(1.0)

# %%
# If time is specified as an argument in a function, it takes precedence over the default time.
sample.show_tree(0.0)  # Print the tree at time 0.0 even if default time is 1.0

# %% [markdown]
# ### Set and use default base and time in a Sample

# %%
# Reset default time
sample._defaults["active_time"] = None

# Without a provided default time, it searches the first time available in all mesh times
print(f"{sample.get_time_assignment() = }", end="\n\n")

# Create new bases
sample.init_base(1, 1, "new_base", 0.0)
print(f"{sample.get_topological_dim('new_base', 0.0) = }")
print(f"{sample.get_physical_dim('new_base', 0.0) = }")

# %%
# Attempting to get a base when the default base is not set, and there are multiple bases available.
print(f"{sample.get_base_names() = }", end="\n\n")
try:
    sample.get_base_assignment()
except KeyError as e:
    print(str(e))

# %%
# Set default base and time
sample.set_default_base("SurfaceMesh", 0.0)

# Now that default base and time have been assigned, it is no longer necessary to specify them in function calls.
print(f"{sample.get_time_assignment() = }")
print(f"{sample.get_base_assignment() = }", end="\n\n")

# Print the topological and physical dim for the default base == 'SurfaceMesh'
print(f"{sample.get_topological_dim() = }")
print(f"{sample.get_physical_dim() = }")

# %%
# If base is specified as an argument in a function, it takes precedence over the default base.
print(
    f"{sample.get_physical_dim('new_base') = }"
)  # Print the 'new_base' physical dim instead of the default base physical dim

# %% [markdown]
# ### Set and use default base, zone and time in a Sample

# %%
# Reset default base and time
sample._defaults["active_time"] = None
sample._defaults["active_base"] = None

# Without a provided default time, it searches the first time available in all mesh times
print(f"{sample.get_time_assignment() = }", end="\n\n")

# Create a new zone in 'SurfaceMesh' base
sample.init_zone(
    zone_shape=np.array([5, 3, 0]),
    zone_type=CGK.Structured_s,
    zone_name="new_zone",
    base_name="SurfaceMesh",
)
print(f"{sample.get_zone_type('TestZoneName', 'SurfaceMesh') = }")
print(f"{sample.get_zone_type('new_zone', 'SurfaceMesh') = }")

# %%
# Set default base
sample.set_default_base("SurfaceMesh")

# Attempting to get a zone when the default zone is not set, and there are multiple zones available in the default base.
print(f"{sample.get_zone_names() = }", end="\n\n")
try:
    sample.get_zone_assignment()
except KeyError as e:
    print(str(e))

# %%
# Reset default base and time
sample._defaults["active_time"] = None
sample._defaults["active_base"] = None

# Set default base, zone and time
sample.set_default_zone_base("TestZoneName", "SurfaceMesh", 0.0)

# Now that default base, zone and time have been assigned, it is no longer necessary to specify them in function calls.
print(f"{sample.get_time_assignment() = }")
print(f"{sample.get_base_assignment() = }")
print(f"{sample.get_zone_assignment() = }", end="\n\n")

# Print the type of the default zone (from the default base)
print(f"{sample.get_zone_type() = }")

# Print the default zone content (from the default base)
print(f"{sample.get_zone() = }")

# %%
# If zone is specified as an argument in a function, it takes precedence over the default zone.
print(
    f"{sample.get_zone_type('new_zone') = }"
)  # Print the 'new_zone' type instead of the default zone type

# %% [markdown]
# ### More information on how default values work

# %% [markdown]
# ![Alt text](../../docs/source/images/default_value_selection.png "default values flowchart")

# %% [markdown]
# ## Section 4: Saving and Loading Sample
#
# This section demonstrates how to save and load a Sample from a directory.

# %% [markdown]
# ### Save Sample to as a file tree

# %%
test_pth = f"/tmp/test_safe_to_delete_{np.random.randint(low=1, high=2_000_000_000)}"
os.makedirs(test_pth)

sample_save_fname = os.path.join(test_pth, "test")
print(f"saving path: {sample_save_fname}")

sample.save(sample_save_fname)

# %% [markdown]
# ### Load a Sample from a directory via initialization

# %%
new_sample = Sample(sample_save_fname)

show_sample(new_sample)

# %% [markdown]
# ### Load a Sample from a directory via the Sample class

# %%
new_sample_2 = Sample.load_from_dir(os.path.join(test_pth, "test"))

show_sample(new_sample)

# %% [markdown]
# ### Load the Sample from a directory via a Sample instance

# %%
new_sample = Sample()
new_sample.load(sample_save_fname)

show_sample(new_sample)

new_sample.add_scalar("a", 2.1)
serialized_sample = new_sample.model_dump()

unserialized_sample = Sample.model_validate(serialized_sample)
print()
show_sample(unserialized_sample)<|MERGE_RESOLUTION|>--- conflicted
+++ resolved
@@ -22,13 +22,8 @@
 import numpy as np
 from Muscat.Bridges.CGNSBridge import MeshToCGNS
 from Muscat.Containers import MeshCreationTools as MCT
-<<<<<<< HEAD
-
-from plaid.containers.sample import Sample, show_cgns_tree
-=======
 from plaid.containers.sample import Sample
 from plaid.utils import cgns_helper as CGH
->>>>>>> b84c1f90
 
 
 # %%
