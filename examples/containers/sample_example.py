# ---
# jupyter:
#   jupytext:
#     formats: ipynb,py:percent
#     text_representation:
#       extension: .py
#       format_name: percent
#       format_version: '1.3'
#       jupytext_version: 1.17.3
#   kernelspec:
#     display_name: plaid_dev
#     language: python
#     name: python3
# ---

# %% [markdown]
# # Sample Examples
#
# This Jupyter Notebook demonstrates various operations and methods involving a sample data structure using the PLAID library. It includes examples of:
#
# 1. Initializing an Empty Sample and Adding Data
# 2. Accessing and Modifying Sample Data
# 3. Set and Get default values
# 4. Saving and Loading Samples
#
# This notebook provides detailed examples of using the Sample class to manage and manipulate sample data structures.
#
# **Each section is documented and explained.**

# %%
# Import required libraries
from pathlib import Path

import numpy as np

# %%
# Import necessary libraries and functions
import CGNS.PAT.cgnskeywords as CGK

from Muscat.Bridges.CGNSBridge import MeshToCGNS
from Muscat.MeshTools import MeshCreationTools as MCT

from plaid import Sample
from plaid.utils import cgns_helper as CGH


# %%
# Print Sample util
def show_sample(sample: Sample):
    print(f"sample = {sample}")
    sample.show_tree()
    print(f"{sample.get_scalar_names() = }")
    print(f"{sample.get_field_names() = }")


# %% [markdown]
# ## Section 1: Initializing an Empty Sample and Adding Data
#
# This section demonstrates how to initialize an empty Sample and add scalars, and meshes / CGNS trees.

# %% [markdown]
# ### Create and display CGNS tree from an unstructured mesh

# %%
# Input data
points = np.array(
    [
        [0.0, 0.0],
        [1.0, 0.0],
        [1.0, 1.0],
        [0.0, 1.0],
        [0.5, 1.5],
    ]
)

triangles = np.array(
    [
        [0, 1, 2],
        [0, 2, 3],
        [2, 4, 3],
    ]
)

Mesh = MCT.CreateMeshOfTriangles(points, triangles)
Mesh.nodeFields["test_node_field_1"] = np.random.randn(5)
Mesh.elemFields["test_elem_field_1"] = np.random.randn(3)
tree = MeshToCGNS(Mesh)

# %%
print("#---# Show CGNS Tree")
CGH.show_cgns_tree(tree)

print("\n#---# Summarize CGNS Tree")
CGH.summarize_cgns_tree(tree)

print("\n#---# Summarize CGNS Tree without additional Field Information")
CGH.summarize_cgns_tree(tree, verbose=False)

# %% [markdown]
# ### Initialize a new empty Sample and print it

# %%
# Initialize an empty Sample
print("#---# Empty Sample")
sample = Sample()

print(sample, end="\n\n")
show_sample(sample)

# %% [markdown]
# ### Add a scalars to a Sample

# %%
# Add a rotation scalar to this Sample
sample.add_scalar("rotation", np.random.randn())

show_sample(sample)

# %%
# Add a more scalars to this Sample
sample.add_scalar("speed", np.random.randn())
sample.add_scalar("other", np.random.randn())

show_sample(sample)

# %% [markdown]
# ### Add a CGNS Tree to a Sample and display it

# %%
# Add the previously created CGNS tree to the sample
sample.features.add_tree(tree)

# Display the Sample CGNS tree
sample.show_tree()

# %% [markdown]
# ### Set all meshes with their corresponding time step

# %%
# Init an empty Sample
new_sample_mult_mesh = Sample()

# All meshes with their corresponding time step
meshes_dict = {0.0: tree, 0.5: tree, 1.0: tree}

# Set meshes in the Sample
new_sample_mult_mesh.features.set_meshes(meshes_dict)

<<<<<<< HEAD
print(f"{new_sample_mult_mesh.features.get_all_mesh_times() = }")

=======
print(f"{new_sample_mult_mesh.get_all_mesh_times() = }")
>>>>>>> 2260afe0

# %% [markdown]
# ## Section 2: Accessing and Modifying Sample Data
#
# This section demonstrates how to access and modify base, zone, node, scalar and field data within the Sample.

# %% [markdown]
# ### Initialize CGNS tree base

# %%
# Initialize an new empty Sample
print("#---# Empty Sample")
sample = Sample()
print(sample, end="\n\n")

# Init CGNS tree base at time 0.
sample.init_base(2, 3, "SurfaceMesh", time=0.0)

show_sample(sample)

# %% [markdown]
# ### Initialize CGNS tree zone

# %%
# Init CGNS tree zone to a base at time 0.
shape = np.array((len(points), len(triangles), 0))
sample.init_zone(shape, zone_name="TestZoneName", base_name="SurfaceMesh", time=0.0)

show_sample(sample)

# %% [markdown]
# ### Set the coordinates of nodes for a specified base and zone

# %%
points = np.array(
    [
        [0.0, 0.0],
        [1.0, 0.0],
        [1.0, 1.0],
        [0.0, 1.0],
        [0.5, 1.5],
    ]
)

# Set the coordinates of nodes for a specified base and zone at a given time.
# set_points == set_nodes == set_vertices
sample.set_nodes(points, base_name="SurfaceMesh", zone_name="TestZoneName", time=0.0)

show_sample(sample)

# %% [markdown]
# ### Add a field to a specified zone in the grid

# %%
# Add a field to a specified zone
sample.add_field(
    "Pressure",
    np.random.randn(len(points)),
    base_name="SurfaceMesh",
    zone_name="TestZoneName",
    time=0.0,
)

show_sample(sample)

# %%
# Add another field
sample.add_field(
    "Temperature",
    np.random.randn(len(points)),
    base_name="SurfaceMesh",
    zone_name="TestZoneName",
    time=0.0,
)

show_sample(sample)

# %% [markdown]
# ### Access scalars data in Sample

# %%
# It will look for a default base if no base and zone are given
print(f"{sample.get_scalar_names() = }")
print(f"{sample.get_scalar('omega') = }")
print(f"{sample.get_scalar('rotation') = }")

# %% [markdown]
# ### Access fields data in Sample

# %%
# It will look for a default base if no base and zone are given
print(f"{sample.get_field_names() = }")
print(f"{sample.get_field('T') = }")
print(f"{sample.get_field('Temperature') = }")

# %% [markdown]
# ### Access to points coordinates

# %%
# It will look for a default base if no base and zone are given
print(f"{sample.get_nodes() = }")
print(f"{sample.features.get_points() = }")  # same as get_nodes
print(f"{sample.features.get_vertices() = }")  # same as get_nodes

# %% [markdown]
# ### Retrieve element connectivity data

# %%
# Create an empty Sample
tmp_sample = Sample()

# Add the previously created CGNS tree in the Sample
tmp_sample.features.add_tree(tree)

print("element connectivity = \n", f"{tmp_sample.features.get_elements()}")

# %% [markdown]
# ### Access the available base of the CGNS tree

# %%
# Get base names
bases_names = sample.features.get_base_names()
# Get full base path
full_bases_names = sample.features.get_base_names(full_path=True)

print(f"{bases_names=}")
print(f"{full_bases_names=}")

# %%
# Get the first base name
base_name = sample.features.get_base_names()[0]
# Get base node
base_node_content = sample.features.get_base(base_name)

print(f"{base_node_content = }")

# %% [markdown]
# ### Check if a base exists in a Sample

# %%
# Get the first base name
base_name = sample.features.get_base_names()[0]

print(f"{sample.features.has_base(base_name) = }")
print(f"{sample.features.has_base('unknown_base_name') = }")

# %% [markdown]
# ### Access the available zone from a CGNS tree base

# %%
# Get the first base name
base_name = sample.features.get_base_names()[0]

# Get zones associated with the first base
zones_names = sample.features.get_zone_names(base_name)
# Get full path of zones associated with the first base
full_zones_names = sample.features.get_zone_names(base_name, full_path=True)

print(f" - Base : {base_name}")
print(f"    - Zone(s): {zones_names}")
print(f"    - Zone(s) full path: {full_zones_names}")

# %%
# Get the first zone name from a base name
zone_name = zones_names[0]
# Get base node
zone_node_content = sample.features.get_zone(zone_name, base_name)

print(f"{zone_node_content = }")

# %% [markdown]
# ### Get the zone type

# %%
# Get the first zone name from a base name
zone_name = zones_names[0]
z_type = sample.features.get_zone_type(zone_name, base_name)

print(f"zone type = {z_type}")

# %% [markdown]
# ### Check if a zone exists in a Sample

# %%
# Get the first zone name from a base name
zone_name = zones_names[0]

print(f"{sample.features.has_zone(zone_name, base_name) = }")
print(f"{sample.features.has_zone('unknown_zone_name', base_name) = }")

# %% [markdown]
# ### Get mesh from sample

# %%
sample_mesh = sample.get_mesh()
print(sample_mesh)

# %% [markdown]
# ### Get all mesh time available in Sample

# %%
# Before adding new tree
print(f"{sample.features.get_all_mesh_times() = }")

# Add one CGNS tree at time 1.
sample.features.add_tree(tree, 1.0)

# After adding new tree
print(f"{sample.features.get_all_mesh_times() = }")

# %% [markdown]
# ### Creating a Sample Hierarchy with bases, zones, and associated data.

# %%
bases_names = sample.features.get_base_names()
full_bases_names = sample.features.get_base_names(full_path=True)
print(f"{bases_names = }")
print(f"{full_bases_names = }", end="\n\n")

for b_name in bases_names:
    zones_names = sample.features.get_zone_names(b_name)
    full_zones_names = sample.features.get_zone_names(b_name, full_path=True)
    print(f" - Base : {b_name}")
    for z_name, f_z_name in zip(zones_names, full_zones_names):
        print(
            f"    - {z_name} -> type: {sample.features.get_zone_type(z_name, b_name)} | full: {f_z_name}"
        )

# %% [markdown]
# ## Section 3: Set and Get default values
#
# This section demonstrates how to use default CGNS values in a Sample.

# %% [markdown]
# ### Set and use default time in a Sample

# %%
# Without a provided default time, it searches the first time available in all mesh times
print(f"{sample.features.get_all_mesh_times() = }")
print(f"{sample.features.get_time_assignment() = }", end="\n\n")

# Set default time
sample.set_default_time(1.0)
# Now that default time has been assigned, there's no need to specify it in function calls.
print(f"{sample.features.get_time_assignment() = }", end="\n\n")

# Print the tree at time 1.0
sample.show_tree()  # == sample.show_tree(1.0)

# %%
# If time is specified as an argument in a function, it takes precedence over the default time.
sample.show_tree(0.0)  # Print the tree at time 0.0 even if default time is 1.0

# %% [markdown]
# ### Set and use default base and time in a Sample

# %%
# Reset default time
sample.features._default_active_time = None

# Without a provided default time, it searches the first time available in all mesh times
print(f"{sample.features.get_time_assignment() = }", end="\n\n")

# Create new bases
sample.init_base(1, 1, "new_base", 0.0)
print(f"{sample.features.get_topological_dim('new_base', 0.0) = }")
print(f"{sample.features.get_physical_dim('new_base', 0.0) = }")

# %%
# Attempting to get a base when the default base is not set, and there are multiple bases available.
print(f"{sample.features.get_base_names() = }", end="\n\n")
try:
    sample.features.get_base_assignment()
except KeyError as e:
    print(str(e))

# %%
# Set default base and time
sample.set_default_base("SurfaceMesh", 0.0)

# Now that default base and time have been assigned, it is no longer necessary to specify them in function calls.
print(f"{sample.features.get_time_assignment() = }")
print(f"{sample.features.get_base_assignment() = }", end="\n\n")

# Print the topological and physical dim for the default base == 'SurfaceMesh'
print(f"{sample.features.get_topological_dim() = }")
print(f"{sample.features.get_physical_dim() = }")

# %%
# If base is specified as an argument in a function, it takes precedence over the default base.
print(
    f"{sample.features.get_physical_dim('new_base') = }"
)  # Print the 'new_base' physical dim instead of the default base physical dim

# %% [markdown]
# ### Set and use default base, zone and time in a Sample

# %%
# Reset default base and time
sample.features._default_active_time = None
sample.features._default_active_base = None

# Without a provided default time, it searches the first time available in all mesh times
print(f"{sample.features.get_time_assignment() = }", end="\n\n")

# Create a new zone in 'SurfaceMesh' base
sample.init_zone(
    zone_shape=np.array([5, 3, 0]),
    zone_type=CGK.Structured_s,
    zone_name="new_zone",
    base_name="SurfaceMesh",
)
print(f"{sample.features.get_zone_type('TestZoneName', 'SurfaceMesh') = }")
print(f"{sample.features.get_zone_type('new_zone', 'SurfaceMesh') = }")

# %%
# Set default base
sample.set_default_base("SurfaceMesh")

# Attempting to get a zone when the default zone is not set, and there are multiple zones available in the default base.
print(f"{sample.features.get_zone_names() = }", end="\n\n")
try:
    sample.features.get_zone_assignment()
except KeyError as e:
    print(str(e))

# %%
# Reset default base and time
sample.features._default_active_time = None
sample.features._default_active_base = None

# Set default base, zone and time
sample.set_default_zone_base("TestZoneName", "SurfaceMesh", 0.0)

# Now that default base, zone and time have been assigned, it is no longer necessary to specify them in function calls.
print(f"{sample.features.get_time_assignment() = }")
print(f"{sample.features.get_base_assignment() = }")
print(f"{sample.features.get_zone_assignment() = }", end="\n\n")

# Print the type of the default zone (from the default base)
print(f"{sample.features.get_zone_type() = }")

# Print the default zone content (from the default base)
print(f"{sample.features.get_zone() = }")

# %%
# If zone is specified as an argument in a function, it takes precedence over the default zone.
print(
    f"{sample.features.get_zone_type('new_zone') = }"
)  # Print the 'new_zone' type instead of the default zone type

# %% [markdown]
# ### More information on how default values work

# %%
from IPython.display import Image
try:
    filename = Path(__file__).parent.parent.parent / "docs" / "source" / "images" / "default_value_selection.png"
except NameError:
    filename = Path("..") / ".." / "images" / "default_value_selection.png"
Image(filename=filename)

# %% [markdown]
# ## Section 4: Saving and Loading Sample
#
# This section demonstrates how to save and load a Sample from a directory.

# %% [markdown]
# ### Save Sample to as a file tree

# %%
test_pth = Path(f"/tmp/test_safe_to_delete_{np.random.randint(low=1, high=2_000_000_000)}")
test_pth.mkdir(parents=True, exist_ok=True)

sample_save_fname = test_pth / "test"
print(f"saving path: {sample_save_fname}")

sample.save(sample_save_fname)

# %% [markdown]
# ### Load a Sample from a directory via initialization

# %%
new_sample = Sample(path=sample_save_fname)

show_sample(new_sample)

# %% [markdown]
# ### Load a Sample from a directory via the Sample class

# %%
new_sample_2 = Sample.load_from_dir(test_pth / "test")

show_sample(new_sample_2)

# %% [markdown]
# ### Load the Sample from a directory via a Sample instance

# %%
new_sample = Sample()
new_sample.load(sample_save_fname)

show_sample(new_sample)<|MERGE_RESOLUTION|>--- conflicted
+++ resolved
@@ -146,12 +146,7 @@
 # Set meshes in the Sample
 new_sample_mult_mesh.features.set_meshes(meshes_dict)
 
-<<<<<<< HEAD
-print(f"{new_sample_mult_mesh.features.get_all_mesh_times() = }")
-
-=======
 print(f"{new_sample_mult_mesh.get_all_mesh_times() = }")
->>>>>>> 2260afe0
 
 # %% [markdown]
 # ## Section 2: Accessing and Modifying Sample Data
