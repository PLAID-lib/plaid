--- conflicted
+++ resolved
@@ -1226,7 +1226,6 @@
         assert sample_.get_time_series_names() == ["test_time_series_1"]
         assert len(sample_.get_field_names()) == 0
 
-<<<<<<< HEAD
         sample_ = (
             sample_with_tree_and_scalar_and_time_series.extract_sample_from_identifier(
                 feature_identifiers={
@@ -1238,18 +1237,6 @@
                     "time": 0.0,
                 },
             )
-=======
-        print(sample_with_tree_and_scalar_and_time_series)
-        sample_ = sample_with_tree_and_scalar_and_time_series.from_features_identifier(
-            feature_identifiers={
-                "type": "field",
-                "name": "test_node_field_1",
-                "base_name": "Base_2_2",
-                "zone_name": "Zone",
-                "location": "Vertex",
-                "time": 0.0,
-            },
->>>>>>> abad0624
         )
         assert len(sample_.get_scalar_names()) == 0
         assert len(sample_.get_time_series_names()) == 0
