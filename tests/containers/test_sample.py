--- conflicted
+++ resolved
@@ -56,22 +56,6 @@
 
 
 @pytest.fixture()
-<<<<<<< HEAD
-def nodes():
-    return np.array(
-        [
-            [0.0, 0.0],
-            [1.0, 0.0],
-            [1.0, 1.0],
-            [0.0, 1.0],
-            [0.5, 1.5],
-        ]
-    )
-
-
-@pytest.fixture()
-=======
->>>>>>> b84c1f90
 def nodes3d():
     return np.array(
         [
@@ -82,7 +66,6 @@
             [0.5, 1.5, 1.0],
         ]
     )
-<<<<<<< HEAD
 
 
 @pytest.fixture()
@@ -125,8 +108,6 @@
     Mesh.elemFields["test_elem_field_1"] = cell_center_field
     tree = MeshToCGNS(Mesh)
     return tree
-=======
->>>>>>> b84c1f90
 
 
 @pytest.fixture()
@@ -168,14 +149,8 @@
     )
     return sample_with_tree
 
-<<<<<<< HEAD
-
-# %% Tests
-=======
->>>>>>> b84c1f90
-
+ 
 # %% Test
-
 
 def test_read_index(tree, physical_dim):
     read_index(tree, physical_dim)
@@ -195,11 +170,8 @@
     return os.path.dirname(os.path.abspath(__file__))
 
 
-<<<<<<< HEAD
-=======
 # %% Tests
 
->>>>>>> b84c1f90
 class Test_Sample:
     # -------------------------------------------------------------------------#
     def test___init__(self, current_directory):
@@ -610,7 +582,6 @@
         )
         sample.init_zone(
             np.random.randint(0, 10, size=3),
-<<<<<<< HEAD
             zone_name="zone_name_2",
             base_name=base_name,
         )
@@ -619,21 +590,6 @@
             f"{base_name}/zone_name_1",
             f"{base_name}/zone_name_2",
         ]
-=======
-            zone_name='zone_name_2',
-            base_name=base_name)
-        sample.get_zone_names(base_name, unique = True)
-        assert (
-            sample.get_zone_names(base_name) == [
-                'zone_name_1',
-                'zone_name_2'])
-        assert (
-            sample.get_zone_names(
-                base_name,
-                full_path=True) == [
-                f'{base_name}/zone_name_1',
-                f'{base_name}/zone_name_2'])
->>>>>>> b84c1f90
 
     def test_get_zone_type(self, sample, zone_name, base_name):
         with pytest.raises(KeyError):
