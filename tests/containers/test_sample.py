# -*- coding: utf-8 -*-
#
# This file is subject to the terms and conditions defined in
# file 'LICENSE.txt', which is part of this source code package.
#
#

# %% Imports

import os

import CGNS.PAT.cgnskeywords as CGK
import CGNS.PAT.cgnsutils as CGU
import numpy as np
import pytest
from Muscat.Bridges.CGNSBridge import MeshToCGNS
from Muscat.Containers import MeshCreationTools as MCT

from plaid.containers.sample import Sample

# %% Fixtures


@pytest.fixture()
def topological_dim():
    return 2


@pytest.fixture()
def physical_dim():
    return 3


@pytest.fixture()
def zone_shape():
    return np.array([5, 3, 0])


@pytest.fixture()
def sample():
    return Sample()


@pytest.fixture()
def other_sample():
    return Sample()


@pytest.fixture()
def sample_with_scalar(sample):
    sample.add_scalar("test_scalar_1", np.random.randn())
    return sample


@pytest.fixture()
def sample_with_time_series(sample):
    sample.add_time_series(
        "test_time_series_1", np.arange(111, dtype=float), np.random.randn(111)
    )
    return sample


@pytest.fixture()
def nodes():
    return np.array(
        [
            [0.0, 0.0],
            [1.0, 0.0],
            [1.0, 1.0],
            [0.0, 1.0],
            [0.5, 1.5],
        ]
    )


@pytest.fixture()
def nodes3d():
    return np.array(
        [
            [0.0, 0.0, 0.0],
            [1.0, 0.0, 0.0],
            [1.0, 1.0, 0.0],
            [0.0, 1.0, 0.0],
            [0.5, 1.5, 1.0],
        ]
    )


@pytest.fixture()
def nodal_tags():
    return np.array(
        [
            0,
            1,
        ]
    )


@pytest.fixture()
def triangles():
    return np.array(
        [
            [0, 1, 2],
            [0, 2, 3],
            [2, 4, 3],
        ]
    )


@pytest.fixture()
def vertex_field():
    return np.random.randn(5)


@pytest.fixture()
def cell_center_field():
    return np.random.randn(3)


@pytest.fixture()
def tree(nodes, triangles, vertex_field, cell_center_field, nodal_tags):
    Mesh = MCT.CreateMeshOfTriangles(nodes, triangles)
    Mesh.GetNodalTag("tag").AddToTag(nodal_tags)
    Mesh.nodeFields["test_node_field_1"] = vertex_field
    Mesh.nodeFields["big_node_field"] = np.random.randn(50)
    Mesh.elemFields["test_elem_field_1"] = cell_center_field
    tree = MeshToCGNS(Mesh)
    return tree


@pytest.fixture()
def sample_with_linked_tree(tree, tmp_path):
    sample_with_linked_tree = Sample()
    sample_with_linked_tree.add_tree(tree)
    path_linked_sample = tmp_path / "test_dir" / "meshes/mesh_000000000.cgns"
    sample_with_linked_tree.link_tree(
        path_linked_sample, sample_with_linked_tree, linked_time=0.0, time=1.0
    )
    return sample_with_linked_tree


@pytest.fixture()
def tree3d(nodes3d, triangles, vertex_field, cell_center_field):
    Mesh = MCT.CreateMeshOfTriangles(nodes3d, triangles)
    Mesh.nodeFields["test_node_field_1"] = vertex_field
    Mesh.nodeFields["big_node_field"] = np.random.randn(50)
    Mesh.elemFields["test_elem_field_1"] = cell_center_field
    tree = MeshToCGNS(Mesh)
    return tree


@pytest.fixture()
def sample_with_tree(sample, tree):
    sample.add_tree(tree)
    return sample


@pytest.fixture()
def sample_with_tree3d(sample, tree3d):
    sample.add_tree(tree3d)
    return sample


@pytest.fixture()
def sample_with_tree_and_scalar_and_time_series(
    sample_with_tree,
):
    sample_with_tree.add_scalar("r", np.random.randn())
    sample_with_tree.add_scalar("test_scalar_1", np.random.randn())
    sample_with_tree.add_time_series(
        "test_time_series_1", np.arange(111, dtype=float), np.random.randn(111)
    )
    return sample_with_tree

<<<<<<< HEAD
=======

# %% Tests


def test_show_cgns_tree(tree):
    show_cgns_tree(tree)


def test_show_cgns_tree_not_a_list():
    with pytest.raises(TypeError):
        show_cgns_tree({1: 2})

>>>>>>> 02386059

@pytest.fixture()
def current_directory():
    return os.path.dirname(os.path.abspath(__file__))


<<<<<<< HEAD
# %% Tests

class Test_Sample():

=======
class Test_Sample:
>>>>>>> 02386059
    # -------------------------------------------------------------------------#
    def test___init__(self, current_directory):
        dataset_path_1 = os.path.join(
            current_directory, "dataset", "samples", "sample_000000000"
        )
        dataset_path_2 = os.path.join(
            current_directory, "dataset", "samples", "sample_000000001"
        )
        dataset_path_3 = os.path.join(
            current_directory, "dataset", "samples", "sample_000000002"
        )
        sample_already_filled_1 = Sample(dataset_path_1)
        sample_already_filled_2 = Sample(dataset_path_2)
        sample_already_filled_3 = Sample(dataset_path_3)
        assert (
            sample_already_filled_1._meshes is not None
            and sample_already_filled_1._scalars is not None
        )
        assert (
            sample_already_filled_2._meshes is not None
            and sample_already_filled_2._scalars is not None
        )
        assert (
            sample_already_filled_3._meshes is not None
            and sample_already_filled_3._scalars is not None
        )

    def test__init__unknown_directory(self, current_directory):
        dataset_path = os.path.join(
            current_directory, "dataset", "samples", "sample_000000298"
        )
        with pytest.raises(FileNotFoundError):
            Sample(dataset_path)

    def test__init__file_provided(self, current_directory):
        dataset_path = os.path.join(
            current_directory, "dataset", "samples", "sample_000067392"
        )
        with pytest.raises(FileExistsError):
            Sample(dataset_path)

    # -------------------------------------------------------------------------#
    def test_set_default_base(self, sample, topological_dim, physical_dim):
        sample.init_base(topological_dim, physical_dim, time=0.5)

        sample.set_default_base(f"Base_{topological_dim}_{physical_dim}", 0.5)
        # check dims getters
        assert sample.get_topological_dim() == topological_dim
        assert sample.get_physical_dim() == physical_dim
        assert sample.get_base_assignment() == f"Base_{topological_dim}_{physical_dim}"
        assert sample.get_time_assignment() == 0.5
        assert sample.get_base_assignment("test") == "test"

        sample.set_default_base(f"Base_{topological_dim}_{physical_dim}")  # already set
        sample.set_default_base(None)  # will not assign to None
        assert sample.get_base_assignment() == f"Base_{topological_dim}_{physical_dim}"
        with pytest.raises(ValueError):
            sample.set_default_base("Unknown base name")

    def test_set_default_zone_with_default_base(
        self, sample, topological_dim, physical_dim, base_name, zone_name, zone_shape
    ):
        sample.init_base(topological_dim, physical_dim, base_name, time=0.5)
        sample.set_default_base(base_name)
        # No zone provided
        assert sample.get_zone() is None

        sample.init_zone(zone_shape, CGK.Structured_s, zone_name, base_name=base_name)
        # Look for the only zone in the default base
        assert sample.get_zone() is not None

        sample.init_zone(zone_shape, CGK.Structured_s, zone_name, base_name=base_name)
        # There is more than one zone in this base
        with pytest.raises(KeyError):
            sample.get_zone()

    def test_set_default_zone(
        self, sample, topological_dim, physical_dim, base_name, zone_name, zone_shape
    ):
        sample.init_base(topological_dim, physical_dim, base_name, time=0.5)
        sample.init_zone(zone_shape, CGK.Structured_s, zone_name, base_name=base_name)

        sample.set_default_zone_base(zone_name, base_name, 0.5)
        # check dims getters
        assert sample.get_topological_dim() == topological_dim
        assert sample.get_physical_dim() == physical_dim
        assert sample.get_base_assignment() == base_name
        assert sample.get_time_assignment() == 0.5

        sample.set_default_base(base_name)  # already set
        sample.set_default_base(None)  # will not assign to None
        assert sample.get_base_assignment() == base_name
        with pytest.raises(ValueError):
            sample.set_default_base("Unknown base name")

        assert sample.get_zone_assignment() == zone_name
        assert sample.get_time_assignment() == 0.5

        assert sample.get_zone() is not None
        sample.set_default_zone_base(zone_name, base_name)
        sample.set_default_zone_base(None, base_name)  # will not assign to None
        assert sample.get_zone_assignment() == zone_name
        with pytest.raises(ValueError):
            sample.set_default_zone_base("Unknown zone name", base_name)

    def test_set_default_time(self, sample, topological_dim, physical_dim):
        sample.init_base(topological_dim, physical_dim, time=0.5)
        sample.init_base(topological_dim, physical_dim, "OK_name", time=1.5)

        assert sample.get_time_assignment() == 0.5
        sample.set_default_time(1.5)
        assert sample.get_time_assignment() == 1.5, "here"

        sample.set_default_time(1.5)  # already set
        sample.set_default_time(None)  # will not assign to None
        assert sample.get_time_assignment() == 1.5
        with pytest.raises(ValueError):
            sample.set_default_time(2.5)

    # -------------------------------------------------------------------------#

    def test_show_tree(self, sample_with_tree_and_scalar_and_time_series):
        sample_with_tree_and_scalar_and_time_series.show_tree()

    def test_init_tree(self, sample):
        sample.init_tree()
        sample.init_tree(0.5)

    def test_get_mesh_empty(self, sample):
        sample.get_mesh()

    def test_get_mesh(self, sample_with_tree_and_scalar_and_time_series):
        sample_with_tree_and_scalar_and_time_series.get_mesh()

    def test_get_mesh_without_links(self, sample_with_linked_tree):
        sample_with_linked_tree.get_mesh(time=1.0, apply_links=False)

    def test_get_mesh_with_links_in_memory(self, sample_with_linked_tree):
        sample_with_linked_tree.get_mesh(time=1.0, apply_links=True, in_memory=True)

    def test_get_mesh_with_links(self, sample_with_linked_tree, tmp_path):
        sample_with_linked_tree.save(tmp_path / "test_dir")
        sample_with_linked_tree.get_mesh(time=1.0, apply_links=True)

    def test_set_meshes_empty(self, sample, tree):
        sample.set_meshes({0.0: tree})

    def test_set_meshes(self, sample_with_tree, tree):
        with pytest.raises(KeyError):
            sample_with_tree.set_meshes({0.0: tree})

    def test_add_tree_empty(self, sample_with_tree):
        with pytest.raises(ValueError):
            sample_with_tree.add_tree([])

    def test_add_tree(self, sample, tree):
        sample.add_tree(tree)
        sample.add_tree(tree, time=0.2)

    def test_del_tree(self, sample, tree):
        sample.add_tree(tree)
        sample.add_tree(tree, time=0.2)

        assert isinstance(sample.del_tree(0.2), list)
        assert list(sample._meshes.keys()) == [0.0]
        assert list(sample._links.keys()) == [0.0]
        assert list(sample._paths.keys()) == [0.0]

        assert isinstance(sample.del_tree(0.0), list)
        assert list(sample._meshes.keys()) == []
        assert list(sample._links.keys()) == []
        assert list(sample._paths.keys()) == []

    def test_link_tree(self, sample_with_linked_tree):
        link_checks = [
            "/Base_2_2/Zone/Elements_Selections",
            "/Base_2_2/Zone/Points_Selections",
            "/Base_2_2/Zone/Points_Selections/tag",
            "/Base_2_2/Zone/Elements_TRI_3",
            "/Base_2_2/Zone/GridCoordinates",
            "/Base_2_2/Zone/ZoneBC",
        ]
        for link in sample_with_linked_tree._links[1]:
            assert link[1] == "mesh_000000000.cgns"
            assert link[2] == link[3]
            assert link[2] in link_checks

    def test_on_error_del_tree(self, sample, tree):
        with pytest.raises(KeyError):
            sample.del_tree(0.0)

        sample.add_tree(tree)
        sample.add_tree(tree, time=0.2)
        with pytest.raises(KeyError):
            sample.del_tree(0.7)

    # -------------------------------------------------------------------------#
    def test_init_base(self, sample, base_name, topological_dim, physical_dim):
        sample.init_base(topological_dim, physical_dim, base_name)
        # check dims getters
        assert sample.get_topological_dim(base_name) == topological_dim
        assert sample.get_physical_dim(base_name) == physical_dim

    def test_del_base_existing_base(
        self, sample, base_name, topological_dim, physical_dim
    ):
        second_base_name = base_name + "_2"
        sample.init_base(topological_dim, physical_dim, base_name)
        sample.init_base(topological_dim, physical_dim, second_base_name)

        # Delete first base
        updated_cgns_tree = sample.del_base(base_name, 0.0)
        assert updated_cgns_tree is not None and isinstance(updated_cgns_tree, list)

        # Testing the resulting tree
        new_sample = Sample()
        new_sample.add_tree(updated_cgns_tree, 0.1)
        assert new_sample.get_topological_dim() == topological_dim
        assert new_sample.get_physical_dim() == physical_dim
        assert new_sample.get_base_names() == [second_base_name]

        # Add 2 bases and delete one base at time 0.2
        sample.init_base(topological_dim, physical_dim, "tree", 0.2)
        sample.init_base(topological_dim, physical_dim, base_name, 0.2)
        updated_cgns_tree = sample.del_base("tree", 0.2)
        assert sample.get_base("tree", 0.2) is None
        assert sample.get_base(base_name, 0.2) is not None
        assert sample.get_base(second_base_name) is not None
        assert updated_cgns_tree is not None and isinstance(updated_cgns_tree, list)

        # Testing the resulting from time 0.2
        new_sample = Sample()
        new_sample.add_tree(updated_cgns_tree)
        assert new_sample.get_topological_dim() == topological_dim
        assert new_sample.get_physical_dim() == physical_dim
        assert new_sample.get_base_names() == [base_name]

        # Deleting the last base at time 0.0
        updated_cgns_tree = sample.del_base(second_base_name, 0.0)
        assert sample.get_base(second_base_name) is None
        assert updated_cgns_tree is not None and isinstance(updated_cgns_tree, list)

        # Deleting the last base at time 0.2
        updated_cgns_tree = sample.del_base(base_name, 0.2)
        assert sample.get_base(base_name) is None
        assert updated_cgns_tree is not None and isinstance(updated_cgns_tree, list)

    def test_del_base_nonexistent_base_nonexistent_time(
        self, sample, base_name, topological_dim, physical_dim
    ):
        sample.init_base(topological_dim, physical_dim, base_name, time=1.0)
        with pytest.raises(KeyError):
            sample.del_base(base_name, time=2.0)
        with pytest.raises(KeyError):
            sample.del_base("unknown", time=1.0)

    def test_del_base_no_cgns_tree(self, sample):
        with pytest.raises(KeyError):
            sample.del_base("unknwon", 0.0)

    def test_init_base_no_base_name(self, sample, topological_dim, physical_dim):
        sample.init_base(topological_dim, physical_dim)

        # check dims getters
        assert (
            sample.get_topological_dim(f"Base_{topological_dim}_{physical_dim}")
            == topological_dim
        )
        assert (
            sample.get_physical_dim(f"Base_{topological_dim}_{physical_dim}")
            == physical_dim
        )

        # check setting default base
        sample.set_default_base(f"Base_{topological_dim}_{physical_dim}")
        assert sample.get_topological_dim() == topological_dim
        assert sample.get_physical_dim() == physical_dim

    def test_get_base_names(self, sample):
        assert sample.get_base_names() == []
        sample.init_base(3, 3, "base_name_1")
        sample.init_base(3, 3, "base_name_2")
        assert sample.get_base_names() == ["base_name_1", "base_name_2"]
        assert sample.get_base_names(full_path=True) == ["/base_name_1", "/base_name_2"]
        # check dims getters
        assert sample.get_topological_dim("base_name_1") == 3
        assert sample.get_physical_dim("base_name_1") == 3
        assert sample.get_topological_dim("base_name_2") == 3
        assert sample.get_physical_dim("base_name_2") == 3

    def test_get_base(self, sample, base_name):
        sample.init_tree()
        assert sample.get_base() is None
        sample.init_base(3, 3, base_name)
        assert sample.get_base(base_name) is not None
        assert sample.get_base() is not None
        sample.init_base(3, 3, "other_base_name")
        assert sample.get_base(base_name) is not None
        with pytest.raises(KeyError):
            sample.get_base()
        # check dims getters
        assert sample.get_topological_dim(base_name) == 3
        assert sample.get_physical_dim(base_name) == 3
        assert sample.get_topological_dim("other_base_name") == 3
        assert sample.get_physical_dim("other_base_name") == 3

    # -------------------------------------------------------------------------#
    def test_init_zone(self, sample, base_name, zone_name, zone_shape):
        with pytest.raises(KeyError):
            sample.init_zone(zone_shape, zone_name=zone_name, base_name=base_name)
        sample.init_base(3, 3, base_name)
        sample.init_zone(zone_shape, CGK.Structured_s, zone_name, base_name=base_name)
        sample.init_zone(zone_shape, CGK.Unstructured_s, zone_name, base_name=base_name)
        # check dims getters
        assert sample.get_topological_dim(base_name) == 3
        assert sample.get_physical_dim(base_name) == 3

    def test_init_zone_defaults_names(self, sample, zone_shape):
        sample.init_base(3, 3)
        sample.init_zone(zone_shape)

    def test_del_zone_existing_zone(self, sample, base_name, zone_name, zone_shape):
        topological_dim, physical_dim = 3, 3
        sample.init_base(topological_dim, physical_dim, base_name)

        second_zone_name = zone_name + "_2"
        sample.init_zone(zone_shape, CGK.Structured_s, zone_name, base_name=base_name)
        sample.init_zone(
            zone_shape, CGK.Unstructured_s, second_zone_name, base_name=base_name
        )

        # Delete first zone
        updated_cgns_tree = sample.del_zone(zone_name, base_name, 0.0)
        assert updated_cgns_tree is not None and isinstance(updated_cgns_tree, list)

        # Testing the resulting tree
        new_sample = Sample()
        new_sample.add_tree(updated_cgns_tree, 0.1)
        assert new_sample.get_zone_names() == [second_zone_name]

        # Add 2 zones and delete one zone at time 0.2
        sample.init_base(topological_dim, physical_dim, base_name, 0.2)
        sample.init_zone(
            zone_shape, CGK.Structured_s, zone_name, base_name=base_name, time=0.2
        )
        sample.init_zone(
            zone_shape, CGK.Unstructured_s, "test", base_name=base_name, time=0.2
        )

        updated_cgns_tree = sample.del_zone("test", base_name, 0.2)
        assert sample.get_zone("tree", base_name, 0.2) is None
        assert sample.get_zone(zone_name, base_name, 0.2) is not None
        assert sample.get_zone(second_zone_name, base_name) is not None
        assert updated_cgns_tree is not None and isinstance(updated_cgns_tree, list)

        # Testing the resulting from time 0.2
        new_sample = Sample()
        new_sample.add_tree(updated_cgns_tree)
        assert new_sample.get_zone_names(base_name) == [zone_name]

        # Deleting the last zone at time 0.0
        updated_cgns_tree = sample.del_zone(second_zone_name, base_name, 0.0)
        assert sample.get_zone(second_zone_name, base_name) is None
        assert updated_cgns_tree is not None and isinstance(updated_cgns_tree, list)

        # Deleting the last zone at time 0.2
        updated_cgns_tree = sample.del_zone(zone_name, base_name, 0.2)
        assert sample.get_zone(zone_name, base_name) is None
        assert updated_cgns_tree is not None and isinstance(updated_cgns_tree, list)

    def test_del_zone_nonexistent_zone_nonexistent_time(
        self, sample, base_name, zone_shape, topological_dim, physical_dim
    ):
        sample.init_base(topological_dim, physical_dim, base_name, time=1.0)
        zone_name = "test123"
        sample.init_zone(
            zone_shape, CGK.Structured_s, zone_name, base_name=base_name, time=1.0
        )
        with pytest.raises(KeyError):
            sample.del_zone(zone_name, base_name, 2.0)
        with pytest.raises(KeyError):
            sample.del_zone("unknown", base_name, 1.0)

    def test_del_zone_no_cgns_tree(self, sample):
        sample.init_base(2, 3, "only_base")
        with pytest.raises(KeyError):
            sample.del_zone("unknwon", "only_base", 0.0)

    def test_has_zone(self, sample, base_name, zone_name):
        sample.init_base(3, 3, base_name)
        sample.init_zone(
            np.random.randint(0, 10, size=3), zone_name=zone_name, base_name=base_name
        )
        sample.show_tree()
        assert sample.has_zone(zone_name, base_name)
        assert not sample.has_zone("not_present_zone_name", base_name)
        assert not sample.has_zone(zone_name, "not_present_base_name")
        assert not sample.has_zone("not_present_zone_name", "not_present_base_name")

    def test_get_zone_names(self, sample, base_name):
        sample.init_base(3, 3, base_name)
        sample.init_zone(
            np.random.randint(0, 10, size=3),
            zone_name="zone_name_1",
            base_name=base_name,
        )
        sample.init_zone(
            np.random.randint(0, 10, size=3),
            zone_name="zone_name_2",
            base_name=base_name,
        )
        assert sample.get_zone_names(base_name) == ["zone_name_1", "zone_name_2"]
        assert sample.get_zone_names(base_name, full_path=True) == [
            f"{base_name}/zone_name_1",
            f"{base_name}/zone_name_2",
        ]

    def test_get_zone_type(self, sample, zone_name, base_name):
        with pytest.raises(KeyError):
            sample.get_zone_type(zone_name, base_name)
        sample.init_tree()
        with pytest.raises(KeyError):
            sample.get_zone_type(zone_name, base_name)
        sample.init_base(3, 3, base_name)
        with pytest.raises(KeyError):
            sample.get_zone_type(zone_name, base_name)
        sample.init_zone(
            np.random.randint(0, 10, size=3), zone_name=zone_name, base_name=base_name
        )
        assert sample.get_zone_type(zone_name, base_name) == CGK.Unstructured_s

    def test_get_zone(self, sample, zone_name, base_name):
        assert sample.get_zone(zone_name, base_name) is None
        sample.init_base(3, 3, base_name)
        assert sample.get_zone(zone_name, base_name) is None
        sample.init_zone(
            np.random.randint(0, 10, size=3), zone_name=zone_name, base_name=base_name
        )
        assert sample.get_zone() is not None
        assert sample.get_zone(zone_name, base_name) is not None
        sample.init_zone(
            np.random.randint(0, 10, size=3),
            zone_name="other_zone_name",
            base_name=base_name,
        )
        assert sample.get_zone(zone_name, base_name) is not None
        with pytest.raises(KeyError):
            assert sample.get_zone() is not None

    # -------------------------------------------------------------------------#
    def test_get_scalar_names(self, sample):
        assert sample.get_scalar_names() == []

    def test_get_scalar_empty(self, sample):
        assert sample.get_scalar("missing_scalar_name") is None

    def test_get_scalar(self, sample_with_scalar):
        assert sample_with_scalar.get_scalar("missing_scalar_name") is None
        assert sample_with_scalar.get_scalar("test_scalar_1") is not None

    def test_add_scalar_empty(self, sample_with_scalar):
        assert isinstance(sample_with_scalar.get_scalar("test_scalar_1"), float)

    def test_add_scalar(self, sample_with_scalar):
        sample_with_scalar.add_scalar("test_scalar_2", np.random.randn())

    def test_del_scalar_unknown_scalar(self, sample_with_scalar):
        with pytest.raises(KeyError):
            sample_with_scalar.del_scalar("non_existent_scalar")

    def test_del_scalar_no_scalar(self):
        sample = Sample()
        with pytest.raises(KeyError):
            sample.del_scalar("non_existent_scalar")

    def test_del_scalar(self, sample_with_scalar):
        assert len(sample_with_scalar.get_scalar_names()) == 1

        sample_with_scalar.add_scalar("test_scalar_2", np.random.randn(5))
        assert len(sample_with_scalar.get_scalar_names()) == 2

        scalar = sample_with_scalar.del_scalar("test_scalar_1")
        assert len(sample_with_scalar.get_scalar_names()) == 1
        assert scalar is not None
        assert isinstance(scalar, float)

        scalar = sample_with_scalar.del_scalar("test_scalar_2")
        assert len(sample_with_scalar.get_scalar_names()) == 0
        assert scalar is not None
        assert isinstance(scalar, np.ndarray)

    # -------------------------------------------------------------------------#
    def test_get_time_series_names_empty(self, sample):
        assert sample.get_time_series_names() == []

    def test_get_time_series_names(self, sample_with_time_series):
        assert sample_with_time_series.get_time_series_names() == ["test_time_series_1"]

    def test_get_time_series_empty(self, sample):
        assert sample.get_time_series("missing_time_series_name") is None

    def test_get_time_series(self, sample_with_time_series):
        assert (
            sample_with_time_series.get_time_series("missing_time_series_name") is None
        )
        assert sample_with_time_series.get_time_series("test_time_series_1") is not None

    def test_add_time_series_empty(self, sample_with_time_series):
        pass

    def test_add_time_series(self, sample_with_time_series):
        sample_with_time_series.add_time_series(
            "test_time_series_2", np.arange(111, dtype=float), np.random.randn(111)
        )

    def test_del_time_series_unknown_scalar(self, sample_with_time_series):
        with pytest.raises(KeyError):
            sample_with_time_series.del_time_series("non_existent_scalar")

    def test_del_time_series_no_scalar(self):
        sample = Sample()
        with pytest.raises(KeyError):
            sample.del_time_series("non_existent_scalar")

    def test_del_time_series(self, sample_with_time_series):
        assert len(sample_with_time_series.get_time_series_names()) == 1

        sample_with_time_series.add_time_series(
            "test_time_series_2", np.arange(222, dtype=float), np.random.randn(222)
        )
        assert len(sample_with_time_series.get_time_series_names()) == 2

        time_series = sample_with_time_series.del_time_series("test_time_series_1")
        assert len(sample_with_time_series.get_time_series_names()) == 1
        assert time_series is not None
        assert isinstance(time_series, tuple)
        assert isinstance(time_series[0], np.ndarray)
        assert isinstance(time_series[1], np.ndarray)

        time_series = sample_with_time_series.del_time_series("test_time_series_2")
        assert len(sample_with_time_series.get_time_series_names()) == 0
        assert time_series is not None
        assert isinstance(time_series, tuple)
        assert isinstance(time_series[0], np.ndarray)
        assert isinstance(time_series[1], np.ndarray)

    # -------------------------------------------------------------------------#
    def test_get_nodal_tags_empty(self, sample):
        assert sample.get_nodal_tags() == {}

    def test_get_nodal_tags(self, sample_with_tree, nodal_tags):
        assert np.all(sample_with_tree.get_nodal_tags()["tag"] == nodal_tags)

    # -------------------------------------------------------------------------#
    def test_get_nodes_empty(self, sample):
        assert sample.get_nodes() is None

    def test_get_nodes(self, sample_with_tree, nodes):
        assert np.all(sample_with_tree.get_nodes() == nodes)

    def test_get_nodes3d(self, sample_with_tree3d, nodes3d):
        assert np.all(sample_with_tree3d.get_nodes() == nodes3d)

    def test_set_nodes(self, sample, nodes, zone_name, base_name):
        sample.init_base(3, 3, base_name)
        with pytest.raises(KeyError):
            sample.set_nodes(nodes, zone_name, base_name)
        sample.init_zone(
            np.array([len(nodes), 0, 0]), zone_name=zone_name, base_name=base_name
        )
        sample.set_nodes(nodes, zone_name, base_name)

    # -------------------------------------------------------------------------#
    def test_get_elements_empty(self, sample):
        assert sample.get_elements() == {}

    def test_get_elements(self, sample_with_tree, triangles):
        assert list(sample_with_tree.get_elements().keys()) == ["TRI_3"]
        print(f"{triangles=}")
        print(f"{sample_with_tree.get_elements()=}")
        assert np.all(sample_with_tree.get_elements()["TRI_3"] == triangles)

    # -------------------------------------------------------------------------#
    def test_get_field_names(self, sample):
        assert sample.get_field_names() == []
        assert sample.get_field_names(location="CellCenter") == []

    def test_get_field_empty(self, sample):
        assert sample.get_field("missing_field_name") is None
        assert sample.get_field("missing_field_name", location="CellCenter") is None

    def test_get_field(self, sample_with_tree):
        assert sample_with_tree.get_field("missing_field") is None
        assert sample_with_tree.get_field("test_node_field_1").shape == (5,)
        assert sample_with_tree.get_field(
            "test_elem_field_1", location="CellCenter"
        ).shape == (3,)

    def test_add_field_vertex(self, sample, vertex_field, zone_name, base_name):
        sample.init_base(3, 3, base_name)
        with pytest.raises(KeyError):
            sample.add_field("test_node_field_2", vertex_field, zone_name, base_name)
        sample.init_zone(
            np.random.randint(0, 10, size=3), zone_name=zone_name, base_name=base_name
        )
        sample.add_field("test_node_field_2", vertex_field, zone_name, base_name)

    def test_add_field_cell_center(
        self, sample, cell_center_field, zone_name, base_name
    ):
        sample.init_base(3, 3, base_name)
        with pytest.raises(KeyError):
            sample.add_field(
                "test_elem_field_2",
                cell_center_field,
                zone_name,
                base_name,
                location="CellCenter",
            )
        sample.init_zone(
            np.random.randint(0, 10, size=3), zone_name=zone_name, base_name=base_name
        )
        sample.add_field(
            "test_elem_field_2",
            cell_center_field,
            zone_name,
            base_name,
            location="CellCenter",
        )

    def test_add_field_vertex_already_present(self, sample_with_tree, vertex_field):
        # with pytest.raises(KeyError):
        sample_with_tree.show_tree()
        sample_with_tree.add_field(
            "test_node_field_1", vertex_field, "Zone", "Base_2_2"
        )

    def test_add_field_cell_center_already_present(
        self, sample_with_tree, cell_center_field
    ):
        # with pytest.raises(KeyError):
        sample_with_tree.show_tree()
        sample_with_tree.add_field(
            "test_elem_field_1",
            cell_center_field,
            "Zone",
            "Base_2_2",
            location="CellCenter",
        )

    def test_del_field_existing(self, sample_with_tree):
        with pytest.raises(KeyError):
            sample_with_tree.del_field(
                "unknown", "Zone", "Base_2_2", location="CellCenter"
            )
        with pytest.raises(KeyError):
            sample_with_tree.del_field(
                "unknown", "unknown_zone", "Base_2_2", location="CellCenter"
            )

    def test_del_field_nonexistent(self, base_name):
        sample = Sample()
        sample.init_base(2, 2, base_name)
        with pytest.raises(KeyError):
            sample.del_field(
                "unknown", "unknown_zone", base_name, location="CellCenter"
            )

    def test_del_field_in_zone(self, zone_name, base_name, cell_center_field):
        sample = Sample()
        sample.init_base(3, 3, base_name)
        sample.init_zone(
            np.random.randint(0, 10, size=3), zone_name=zone_name, base_name=base_name
        )
        sample.add_field(
            "test_elem_field_1",
            cell_center_field,
            zone_name,
            base_name,
            location="CellCenter",
        )

        # Add field 'test_elem_field_2'
        sample.add_field(
            "test_elem_field_2",
            cell_center_field,
            zone_name,
            base_name,
            location="CellCenter",
        )
        assert isinstance(
            sample.get_field(
                "test_elem_field_2", zone_name, base_name, location="CellCenter"
            ),
            np.ndarray,
        )

        # Del field 'test_elem_field_2'
        new_tree = sample.del_field(
            "test_elem_field_2", zone_name, base_name, location="CellCenter"
        )

        # Testing new tree on field 'test_elem_field_2'
        new_sample = Sample()
        new_sample.add_tree(new_tree)

        assert (
            new_sample.get_field(
                "test_elem_field_2", zone_name, base_name, location="CellCenter"
            )
            is None
        )
        fields = new_sample.get_field_names(zone_name, base_name, location="CellCenter")

        assert "test_elem_field_2" not in fields
        assert "test_elem_field_1" in fields

        # Del field 'test_elem_field_1'
        new_tree = sample.del_field(
            "test_elem_field_1", zone_name, base_name, location="CellCenter"
        )

        # Testing new tree on field 'test_elem_field_1'
        new_sample = Sample()
        new_sample.add_tree(new_tree)

        assert (
            new_sample.get_field(
                "test_elem_field_1", zone_name, base_name, location="CellCenter"
            )
            is None
        )
        fields = new_sample.get_field_names(zone_name, base_name, location="CellCenter")
        assert len(fields) == 0

    # -------------------------------------------------------------------------#
    def test_save(self, sample_with_tree_and_scalar_and_time_series, tmp_path):
        save_dir = tmp_path / "test_dir"
        sample_with_tree_and_scalar_and_time_series.save(save_dir)
        assert save_dir.is_dir()
        with pytest.raises(ValueError):
            sample_with_tree_and_scalar_and_time_series.save(save_dir)

    def test_load_from_saved_file(
        self, sample_with_tree_and_scalar_and_time_series, tmp_path
    ):
        save_dir = tmp_path / "test_dir"
        sample_with_tree_and_scalar_and_time_series.save(save_dir)
        new_sample = Sample()
        new_sample.load(save_dir)
        assert CGU.checkSameTree(
            sample_with_tree_and_scalar_and_time_series.get_mesh(),
            new_sample.get_mesh(),
        )

    def test_load_from_dir(self, sample_with_tree_and_scalar_and_time_series, tmp_path):
        save_dir = tmp_path / "test_dir"
        sample_with_tree_and_scalar_and_time_series.save(save_dir)
        new_sample = Sample.load_from_dir(save_dir)
        assert CGU.checkSameTree(
            sample_with_tree_and_scalar_and_time_series.get_mesh(),
            new_sample.get_mesh(),
        )

    # -------------------------------------------------------------------------#
    def test___repr___empty(self, sample):
        print(sample)

    def test___repr__with_scalar(self, sample_with_scalar):
        print(sample_with_scalar)

    def test___repr__with_tree(self, sample_with_tree):
        print(sample_with_tree)

    def test___repr__with_tree_and_scalar(
        self, sample_with_tree_and_scalar_and_time_series
    ):
        print(sample_with_tree_and_scalar_and_time_series)<|MERGE_RESOLUTION|>--- conflicted
+++ resolved
@@ -172,35 +172,15 @@
     )
     return sample_with_tree
 
-<<<<<<< HEAD
-=======
-
-# %% Tests
-
-
-def test_show_cgns_tree(tree):
-    show_cgns_tree(tree)
-
-
-def test_show_cgns_tree_not_a_list():
-    with pytest.raises(TypeError):
-        show_cgns_tree({1: 2})
-
->>>>>>> 02386059
 
 @pytest.fixture()
 def current_directory():
     return os.path.dirname(os.path.abspath(__file__))
 
 
-<<<<<<< HEAD
 # %% Tests
 
-class Test_Sample():
-
-=======
 class Test_Sample:
->>>>>>> 02386059
     # -------------------------------------------------------------------------#
     def test___init__(self, current_directory):
         dataset_path_1 = os.path.join(
