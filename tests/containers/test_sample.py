# -*- coding: utf-8 -*-
#
# This file is subject to the terms and conditions defined in
# file 'LICENSE.txt', which is part of this source code package.
#
#

# %% Imports

import os

import CGNS.PAT.cgnskeywords as CGK
import CGNS.PAT.cgnsutils as CGU
import numpy as np
import pytest
from Muscat.Bridges.CGNSBridge import MeshToCGNS
from Muscat.Containers import MeshCreationTools as MCT

<<<<<<< HEAD
from plaid.containers.sample import Sample
=======
from plaid.containers.sample import Sample, show_cgns_tree, read_index, read_index_array, read_index_range
>>>>>>> 2858d9ed

# %% Fixtures


@pytest.fixture()
def topological_dim():
    return 2


@pytest.fixture()
def physical_dim():
    return 3


@pytest.fixture()
def zone_shape():
    return np.array([5, 3, 0])


@pytest.fixture()
def other_sample():
    return Sample()


@pytest.fixture()
def sample_with_scalar(sample):
    sample.add_scalar("test_scalar_1", np.random.randn())
    return sample


@pytest.fixture()
def sample_with_time_series(sample):
    sample.add_time_series(
        "test_time_series_1", np.arange(111, dtype=float), np.random.randn(111)
    )
    return sample


@pytest.fixture()
def nodes3d():
    return np.array(
        [
            [0.0, 0.0, 0.0],
            [1.0, 0.0, 0.0],
            [1.0, 1.0, 0.0],
            [0.0, 1.0, 0.0],
            [0.5, 1.5, 1.0],
        ]
    )


@pytest.fixture()
def sample_with_linked_tree(tree, tmp_path):
    sample_with_linked_tree = Sample()
    sample_with_linked_tree.add_tree(tree)
    path_linked_sample = tmp_path / "test_dir" / "meshes/mesh_000000000.cgns"
    sample_with_linked_tree.link_tree(
        path_linked_sample, sample_with_linked_tree, linked_time=0.0, time=1.0
    )
    return sample_with_linked_tree


@pytest.fixture()
def tree3d(nodes3d, triangles, vertex_field, cell_center_field):
    Mesh = MCT.CreateMeshOfTriangles(nodes3d, triangles)
    Mesh.nodeFields["test_node_field_1"] = vertex_field
    Mesh.nodeFields["big_node_field"] = np.random.randn(50)
    Mesh.elemFields["test_elem_field_1"] = cell_center_field
    tree = MeshToCGNS(Mesh)
    return tree



@pytest.fixture()
def sample_with_tree3d(sample, tree3d):
    sample.add_tree(tree3d)
    return sample


@pytest.fixture()
def sample_with_tree_and_scalar_and_time_series(
    sample_with_tree,
):
    sample_with_tree.add_scalar("r", np.random.randn())
    sample_with_tree.add_scalar("test_scalar_1", np.random.randn())
    sample_with_tree.add_time_series(
        "test_time_series_1", np.arange(111, dtype=float), np.random.randn(111)
    )
    return sample_with_tree


<<<<<<< HEAD
=======
# %% Tests


def test_show_cgns_tree(tree):
    show_cgns_tree(tree)


def test_show_cgns_tree_not_a_list():
    with pytest.raises(TypeError):
        show_cgns_tree({1: 2})


def test_read_index(tree, physical_dim):
    read_index(tree, physical_dim)


def test_read_index_array(tree):
    read_index_array(tree)


def test_read_index_range(tree, physical_dim):
    read_index_range(tree, physical_dim)


>>>>>>> 2858d9ed
@pytest.fixture()
def current_directory():
    return os.path.dirname(os.path.abspath(__file__))


# %% Tests

class Test_Sample:
    # -------------------------------------------------------------------------#
    def test___init__(self, current_directory):
        dataset_path_1 = os.path.join(
            current_directory, "dataset", "samples", "sample_000000000"
        )
        dataset_path_2 = os.path.join(
            current_directory, "dataset", "samples", "sample_000000001"
        )
        dataset_path_3 = os.path.join(
            current_directory, "dataset", "samples", "sample_000000002"
        )
        sample_already_filled_1 = Sample(dataset_path_1)
        sample_already_filled_2 = Sample(dataset_path_2)
        sample_already_filled_3 = Sample(dataset_path_3)
        assert (
            sample_already_filled_1._meshes is not None
            and sample_already_filled_1._scalars is not None
        )
        assert (
            sample_already_filled_2._meshes is not None
            and sample_already_filled_2._scalars is not None
        )
        assert (
            sample_already_filled_3._meshes is not None
            and sample_already_filled_3._scalars is not None
        )

    def test__init__unknown_directory(self, current_directory):
        dataset_path = os.path.join(
            current_directory, "dataset", "samples", "sample_000000298"
        )
        with pytest.raises(FileNotFoundError):
            Sample(dataset_path)

    def test__init__file_provided(self, current_directory):
        dataset_path = os.path.join(
            current_directory, "dataset", "samples", "sample_000067392"
        )
        with pytest.raises(FileExistsError):
            Sample(dataset_path)

    # -------------------------------------------------------------------------#
    def test_set_default_base(self, sample, topological_dim, physical_dim):
        sample.init_base(topological_dim, physical_dim, time=0.5)

        sample.set_default_base(f"Base_{topological_dim}_{physical_dim}", 0.5)
        # check dims getters
        assert sample.get_topological_dim() == topological_dim
        assert sample.get_physical_dim() == physical_dim
        assert sample.get_base_assignment() == f"Base_{topological_dim}_{physical_dim}"
        assert sample.get_time_assignment() == 0.5
        assert sample.get_base_assignment("test") == "test"

        sample.set_default_base(f"Base_{topological_dim}_{physical_dim}")  # already set
        sample.set_default_base(None)  # will not assign to None
        assert sample.get_base_assignment() == f"Base_{topological_dim}_{physical_dim}"
        with pytest.raises(ValueError):
            sample.set_default_base("Unknown base name")

    def test_set_default_zone_with_default_base(
        self, sample, topological_dim, physical_dim, base_name, zone_name, zone_shape
    ):
        sample.init_base(topological_dim, physical_dim, base_name, time=0.5)
        sample.set_default_base(base_name)
        # No zone provided
        assert sample.get_zone() is None

        sample.init_zone(zone_shape, CGK.Structured_s, zone_name, base_name=base_name)
        # Look for the only zone in the default base
        assert sample.get_zone() is not None

        sample.init_zone(zone_shape, CGK.Structured_s, zone_name, base_name=base_name)
        # There is more than one zone in this base
        with pytest.raises(KeyError):
            sample.get_zone()

    def test_set_default_zone(
        self, sample, topological_dim, physical_dim, base_name, zone_name, zone_shape
    ):
        sample.init_base(topological_dim, physical_dim, base_name, time=0.5)
        sample.init_zone(zone_shape, CGK.Structured_s, zone_name, base_name=base_name)

        sample.set_default_zone_base(zone_name, base_name, 0.5)
        # check dims getters
        assert sample.get_topological_dim() == topological_dim
        assert sample.get_physical_dim() == physical_dim
        assert sample.get_base_assignment() == base_name
        assert sample.get_time_assignment() == 0.5

        sample.set_default_base(base_name)  # already set
        sample.set_default_base(None)  # will not assign to None
        assert sample.get_base_assignment() == base_name
        with pytest.raises(ValueError):
            sample.set_default_base("Unknown base name")

        assert sample.get_zone_assignment() == zone_name
        assert sample.get_time_assignment() == 0.5

        assert sample.get_zone() is not None
        sample.set_default_zone_base(zone_name, base_name)
        sample.set_default_zone_base(None, base_name)  # will not assign to None
        assert sample.get_zone_assignment() == zone_name
        with pytest.raises(ValueError):
            sample.set_default_zone_base("Unknown zone name", base_name)

    def test_set_default_time(self, sample, topological_dim, physical_dim):
        sample.init_base(topological_dim, physical_dim, time=0.5)
        sample.init_base(topological_dim, physical_dim, "OK_name", time=1.5)

        assert sample.get_time_assignment() == 0.5
        sample.set_default_time(1.5)
        assert sample.get_time_assignment() == 1.5, "here"

        sample.set_default_time(1.5)  # already set
        sample.set_default_time(None)  # will not assign to None
        assert sample.get_time_assignment() == 1.5
        with pytest.raises(ValueError):
            sample.set_default_time(2.5)

    # -------------------------------------------------------------------------#

    def test_show_tree(self, sample_with_tree_and_scalar_and_time_series):
        sample_with_tree_and_scalar_and_time_series.show_tree()

    def test_init_tree(self, sample):
        sample.init_tree()
        sample.init_tree(0.5)

    def test_get_mesh_empty(self, sample):
        sample.get_mesh()

    def test_get_mesh(self, sample_with_tree_and_scalar_and_time_series):
        sample_with_tree_and_scalar_and_time_series.get_mesh()

    def test_get_mesh_without_links(self, sample_with_linked_tree):
        sample_with_linked_tree.get_mesh(time=1.0, apply_links=False)

    def test_get_mesh_with_links_in_memory(self, sample_with_linked_tree):
        sample_with_linked_tree.get_mesh(time=1.0, apply_links=True, in_memory=True)

    def test_get_mesh_with_links(self, sample_with_linked_tree, tmp_path):
        sample_with_linked_tree.save(tmp_path / "test_dir")
        sample_with_linked_tree.get_mesh(time=1.0, apply_links=True)

    def test_set_meshes_empty(self, sample, tree):
        sample.set_meshes({0.0: tree})

    def test_set_meshes(self, sample_with_tree, tree):
        with pytest.raises(KeyError):
            sample_with_tree.set_meshes({0.0: tree})

    def test_add_tree_empty(self, sample_with_tree):
        with pytest.raises(ValueError):
            sample_with_tree.add_tree([])

    def test_add_tree(self, sample, tree):
        sample.add_tree(tree)
        sample.add_tree(tree)
        sample.add_tree(tree, time=0.2)

    def test_del_tree(self, sample, tree):
        sample.add_tree(tree)
        sample.add_tree(tree, time=0.2)

        assert isinstance(sample.del_tree(0.2), list)
        assert list(sample._meshes.keys()) == [0.0]
        assert list(sample._links.keys()) == [0.0]
        assert list(sample._paths.keys()) == [0.0]

        assert isinstance(sample.del_tree(0.0), list)
        assert list(sample._meshes.keys()) == []
        assert list(sample._links.keys()) == []
        assert list(sample._paths.keys()) == []

    def test_link_tree(self, sample_with_linked_tree):
        link_checks = [
            "/Base_2_2/Zone/Elements_Selections",
            "/Base_2_2/Zone/Points_Selections",
            "/Base_2_2/Zone/Points_Selections/tag",
            "/Base_2_2/Zone/Elements_TRI_3",
            "/Base_2_2/Zone/GridCoordinates",
            "/Base_2_2/Zone/ZoneBC",
        ]
        for link in sample_with_linked_tree._links[1]:
            assert link[1] == "mesh_000000000.cgns"
            assert link[2] == link[3]
            assert link[2] in link_checks

    def test_on_error_del_tree(self, sample, tree):
        with pytest.raises(KeyError):
            sample.del_tree(0.0)

        sample.add_tree(tree)
        sample.add_tree(tree, time=0.2)
        with pytest.raises(KeyError):
            sample.del_tree(0.7)

    # -------------------------------------------------------------------------#
    def test_init_base(self, sample, base_name, topological_dim, physical_dim):
        sample.init_base(topological_dim, physical_dim, base_name)
        # check dims getters
        assert sample.get_topological_dim(base_name) == topological_dim
        assert sample.get_physical_dim(base_name) == physical_dim

    def test_del_base_existing_base(
        self, sample, base_name, topological_dim, physical_dim
    ):
        second_base_name = base_name + "_2"
        sample.init_base(topological_dim, physical_dim, base_name)
        sample.init_base(topological_dim, physical_dim, second_base_name)

        # Delete first base
        updated_cgns_tree = sample.del_base(base_name, 0.0)
        assert updated_cgns_tree is not None and isinstance(updated_cgns_tree, list)

        # Testing the resulting tree
        new_sample = Sample()
        new_sample.add_tree(updated_cgns_tree, 0.1)
        assert new_sample.get_topological_dim() == topological_dim
        assert new_sample.get_physical_dim() == physical_dim
        assert new_sample.get_base_names() == [second_base_name]

        # Add 2 bases and delete one base at time 0.2
        sample.init_base(topological_dim, physical_dim, "tree", 0.2)
        sample.init_base(topological_dim, physical_dim, base_name, 0.2)
        updated_cgns_tree = sample.del_base("tree", 0.2)
        assert sample.get_base("tree", 0.2) is None
        assert sample.get_base(base_name, 0.2) is not None
        assert sample.get_base(second_base_name) is not None
        assert updated_cgns_tree is not None and isinstance(updated_cgns_tree, list)

        # Testing the resulting from time 0.2
        new_sample = Sample()
        new_sample.add_tree(updated_cgns_tree)
        assert new_sample.get_topological_dim() == topological_dim
        assert new_sample.get_physical_dim() == physical_dim
        assert new_sample.get_base_names() == [base_name]

        # Deleting the last base at time 0.0
        updated_cgns_tree = sample.del_base(second_base_name, 0.0)
        assert sample.get_base(second_base_name) is None
        assert updated_cgns_tree is not None and isinstance(updated_cgns_tree, list)

        # Deleting the last base at time 0.2
        updated_cgns_tree = sample.del_base(base_name, 0.2)
        assert sample.get_base(base_name) is None
        assert updated_cgns_tree is not None and isinstance(updated_cgns_tree, list)

    def test_del_base_nonexistent_base_nonexistent_time(
        self, sample, base_name, topological_dim, physical_dim
    ):
        sample.init_base(topological_dim, physical_dim, base_name, time=1.0)
        with pytest.raises(KeyError):
            sample.del_base(base_name, time=2.0)
        with pytest.raises(KeyError):
            sample.del_base("unknown", time=1.0)

    def test_del_base_no_cgns_tree(self, sample):
        with pytest.raises(KeyError):
            sample.del_base("unknwon", 0.0)

    def test_init_base_no_base_name(self, sample, topological_dim, physical_dim):
        sample.init_base(topological_dim, physical_dim)

        # check dims getters
        assert (
            sample.get_topological_dim(f"Base_{topological_dim}_{physical_dim}")
            == topological_dim
        )
        assert (
            sample.get_physical_dim(f"Base_{topological_dim}_{physical_dim}")
            == physical_dim
        )

        # check setting default base
        sample.set_default_base(f"Base_{topological_dim}_{physical_dim}")
        assert sample.get_topological_dim() == topological_dim
        assert sample.get_physical_dim() == physical_dim

    def test_get_base_names(self, sample):
        assert sample.get_base_names() == []
        sample.init_base(3, 3, "base_name_1")
        sample.init_base(3, 3, "base_name_2")
        assert sample.get_base_names() == ["base_name_1", "base_name_2"]
        assert sample.get_base_names(full_path=True) == ["/base_name_1", "/base_name_2"]
        # check dims getters
        assert sample.get_topological_dim("base_name_1") == 3
        assert sample.get_physical_dim("base_name_1") == 3
        assert sample.get_topological_dim("base_name_2") == 3
        assert sample.get_physical_dim("base_name_2") == 3

    def test_get_base(self, sample, base_name):
        sample.init_tree()
        assert sample.get_base() is None
        sample.init_base(3, 3, base_name)
        assert sample.get_base(base_name) is not None
        assert sample.get_base() is not None
        sample.init_base(3, 3, "other_base_name")
        assert sample.get_base(base_name) is not None
        with pytest.raises(KeyError):
            sample.get_base()
        # check dims getters
        assert sample.get_topological_dim(base_name) == 3
        assert sample.get_physical_dim(base_name) == 3
        assert sample.get_topological_dim("other_base_name") == 3
        assert sample.get_physical_dim("other_base_name") == 3

    # -------------------------------------------------------------------------#
    def test_init_zone(self, sample, base_name, zone_name, zone_shape):
        with pytest.raises(KeyError):
            sample.init_zone(zone_shape, zone_name=zone_name, base_name=base_name)
        sample.init_base(3, 3, base_name)
        sample.init_zone(zone_shape, CGK.Structured_s, zone_name, base_name=base_name)
        sample.init_zone(zone_shape, CGK.Unstructured_s, zone_name, base_name=base_name)
        # check dims getters
        assert sample.get_topological_dim(base_name) == 3
        assert sample.get_physical_dim(base_name) == 3

    def test_init_zone_defaults_names(self, sample, zone_shape):
        sample.init_base(3, 3)
        sample.init_zone(zone_shape)

    def test_del_zone_existing_zone(self, sample, base_name, zone_name, zone_shape):
        topological_dim, physical_dim = 3, 3
        sample.init_base(topological_dim, physical_dim, base_name)

        second_zone_name = zone_name + "_2"
        sample.init_zone(zone_shape, CGK.Structured_s, zone_name, base_name=base_name)
        sample.init_zone(
            zone_shape, CGK.Unstructured_s, second_zone_name, base_name=base_name
        )

        # Delete first zone
        updated_cgns_tree = sample.del_zone(zone_name, base_name, 0.0)
        assert updated_cgns_tree is not None and isinstance(updated_cgns_tree, list)

        # Testing the resulting tree
        new_sample = Sample()
        new_sample.add_tree(updated_cgns_tree, 0.1)
        assert new_sample.get_zone_names() == [second_zone_name]

        # Add 2 zones and delete one zone at time 0.2
        sample.init_base(topological_dim, physical_dim, base_name, 0.2)
        sample.init_zone(
            zone_shape, CGK.Structured_s, zone_name, base_name=base_name, time=0.2
        )
        sample.init_zone(
            zone_shape, CGK.Unstructured_s, "test", base_name=base_name, time=0.2
        )

        updated_cgns_tree = sample.del_zone("test", base_name, 0.2)
        assert sample.get_zone("tree", base_name, 0.2) is None
        assert sample.get_zone(zone_name, base_name, 0.2) is not None
        assert sample.get_zone(second_zone_name, base_name) is not None
        assert updated_cgns_tree is not None and isinstance(updated_cgns_tree, list)

        # Testing the resulting from time 0.2
        new_sample = Sample()
        new_sample.add_tree(updated_cgns_tree)
        assert new_sample.get_zone_names(base_name) == [zone_name]

        # Deleting the last zone at time 0.0
        updated_cgns_tree = sample.del_zone(second_zone_name, base_name, 0.0)
        assert sample.get_zone(second_zone_name, base_name) is None
        assert updated_cgns_tree is not None and isinstance(updated_cgns_tree, list)

        # Deleting the last zone at time 0.2
        updated_cgns_tree = sample.del_zone(zone_name, base_name, 0.2)
        assert sample.get_zone(zone_name, base_name) is None
        assert updated_cgns_tree is not None and isinstance(updated_cgns_tree, list)

    def test_del_zone_nonexistent_zone_nonexistent_time(
        self, sample, base_name, zone_shape, topological_dim, physical_dim
    ):
        sample.init_base(topological_dim, physical_dim, base_name, time=1.0)
        zone_name = "test123"
        sample.init_zone(
            zone_shape, CGK.Structured_s, zone_name, base_name=base_name, time=1.0
        )
        with pytest.raises(KeyError):
            sample.del_zone(zone_name, base_name, 2.0)
        with pytest.raises(KeyError):
            sample.del_zone("unknown", base_name, 1.0)

    def test_del_zone_no_cgns_tree(self, sample):
        sample.init_base(2, 3, "only_base")
        with pytest.raises(KeyError):
            sample.del_zone("unknwon", "only_base", 0.0)

    def test_has_zone(self, sample, base_name, zone_name):
        sample.init_base(3, 3, base_name)
        sample.init_zone(
            np.random.randint(0, 10, size=3), zone_name=zone_name, base_name=base_name
        )
        sample.show_tree()
        assert sample.has_zone(zone_name, base_name)
        assert not sample.has_zone("not_present_zone_name", base_name)
        assert not sample.has_zone(zone_name, "not_present_base_name")
        assert not sample.has_zone("not_present_zone_name", "not_present_base_name")

    def test_get_zone_names(self, sample, base_name):
        sample.init_base(3, 3, base_name)
        sample.init_zone(
            np.random.randint(0, 10, size=3),
            zone_name="zone_name_1",
            base_name=base_name,
        )
        sample.init_zone(
            np.random.randint(0, 10, size=3),
            zone_name='zone_name_2',
            base_name=base_name)
        sample.get_zone_names(base_name, unique = True)
        assert (
            sample.get_zone_names(base_name) == [
                'zone_name_1',
                'zone_name_2'])
        assert (
            sample.get_zone_names(
                base_name,
                full_path=True) == [
                f'{base_name}/zone_name_1',
                f'{base_name}/zone_name_2'])

    def test_get_zone_type(self, sample, zone_name, base_name):
        with pytest.raises(KeyError):
            sample.get_zone_type(zone_name, base_name)
        sample.init_tree()
        with pytest.raises(KeyError):
            sample.get_zone_type(zone_name, base_name)
        sample.init_base(3, 3, base_name)
        with pytest.raises(KeyError):
            sample.get_zone_type(zone_name, base_name)
        sample.init_zone(
            np.random.randint(0, 10, size=3), zone_name=zone_name, base_name=base_name
        )
        assert sample.get_zone_type(zone_name, base_name) == CGK.Unstructured_s

    def test_get_zone(self, sample, zone_name, base_name):
        assert sample.get_zone(zone_name, base_name) is None
        sample.init_base(3, 3, base_name)
        assert sample.get_zone(zone_name, base_name) is None
        sample.init_zone(
            np.random.randint(0, 10, size=3), zone_name=zone_name, base_name=base_name
        )
        assert sample.get_zone() is not None
        assert sample.get_zone(zone_name, base_name) is not None
        sample.init_zone(
            np.random.randint(0, 10, size=3),
            zone_name="other_zone_name",
            base_name=base_name,
        )
        assert sample.get_zone(zone_name, base_name) is not None
        with pytest.raises(KeyError):
            assert sample.get_zone() is not None

    # -------------------------------------------------------------------------#
    def test_get_scalar_names(self, sample):
        assert sample.get_scalar_names() == []

    def test_get_scalar_empty(self, sample):
        assert sample.get_scalar("missing_scalar_name") is None

    def test_get_scalar(self, sample_with_scalar):
        assert sample_with_scalar.get_scalar("missing_scalar_name") is None
        assert sample_with_scalar.get_scalar("test_scalar_1") is not None

    def test_add_scalar_empty(self, sample_with_scalar):
        assert isinstance(sample_with_scalar.get_scalar("test_scalar_1"), float)

    def test_add_scalar(self, sample_with_scalar):
        sample_with_scalar.add_scalar("test_scalar_2", np.random.randn())

    def test_del_scalar_unknown_scalar(self, sample_with_scalar):
        with pytest.raises(KeyError):
            sample_with_scalar.del_scalar("non_existent_scalar")

    def test_del_scalar_no_scalar(self):
        sample = Sample()
        with pytest.raises(KeyError):
            sample.del_scalar("non_existent_scalar")

    def test_del_scalar(self, sample_with_scalar):
        assert len(sample_with_scalar.get_scalar_names()) == 1

        sample_with_scalar.add_scalar("test_scalar_2", np.random.randn(5))
        assert len(sample_with_scalar.get_scalar_names()) == 2

        scalar = sample_with_scalar.del_scalar("test_scalar_1")
        assert len(sample_with_scalar.get_scalar_names()) == 1
        assert scalar is not None
        assert isinstance(scalar, float)

        scalar = sample_with_scalar.del_scalar("test_scalar_2")
        assert len(sample_with_scalar.get_scalar_names()) == 0
        assert scalar is not None
        assert isinstance(scalar, np.ndarray)

    # -------------------------------------------------------------------------#
    def test_get_time_series_names_empty(self, sample):
        assert sample.get_time_series_names() == []

    def test_get_time_series_names(self, sample_with_time_series):
        assert sample_with_time_series.get_time_series_names() == ["test_time_series_1"]

    def test_get_time_series_empty(self, sample):
        assert sample.get_time_series("missing_time_series_name") is None

    def test_get_time_series(self, sample_with_time_series):
        assert (
            sample_with_time_series.get_time_series("missing_time_series_name") is None
        )
        assert sample_with_time_series.get_time_series("test_time_series_1") is not None

    def test_add_time_series_empty(self, sample_with_time_series):
        pass

    def test_add_time_series(self, sample_with_time_series):
        sample_with_time_series.add_time_series(
            "test_time_series_2", np.arange(111, dtype=float), np.random.randn(111)
        )

    def test_del_time_series_unknown_scalar(self, sample_with_time_series):
        with pytest.raises(KeyError):
            sample_with_time_series.del_time_series("non_existent_scalar")

    def test_del_time_series_no_scalar(self):
        sample = Sample()
        with pytest.raises(KeyError):
            sample.del_time_series("non_existent_scalar")

    def test_del_time_series(self, sample_with_time_series):
        assert len(sample_with_time_series.get_time_series_names()) == 1

        sample_with_time_series.add_time_series(
            "test_time_series_2", np.arange(222, dtype=float), np.random.randn(222)
        )
        assert len(sample_with_time_series.get_time_series_names()) == 2

        time_series = sample_with_time_series.del_time_series("test_time_series_1")
        assert len(sample_with_time_series.get_time_series_names()) == 1
        assert time_series is not None
        assert isinstance(time_series, tuple)
        assert isinstance(time_series[0], np.ndarray)
        assert isinstance(time_series[1], np.ndarray)

        time_series = sample_with_time_series.del_time_series("test_time_series_2")
        assert len(sample_with_time_series.get_time_series_names()) == 0
        assert time_series is not None
        assert isinstance(time_series, tuple)
        assert isinstance(time_series[0], np.ndarray)
        assert isinstance(time_series[1], np.ndarray)

    # -------------------------------------------------------------------------#
    def test_get_nodal_tags_empty(self, sample):
        assert sample.get_nodal_tags() == {}

    def test_get_nodal_tags(self, sample_with_tree, nodal_tags):
        assert np.all(sample_with_tree.get_nodal_tags()["tag"] == nodal_tags)

    # -------------------------------------------------------------------------#
    def test_get_nodes_empty(self, sample):
        assert sample.get_nodes() is None

    def test_get_nodes(self, sample_with_tree, nodes):
        assert np.all(sample_with_tree.get_nodes() == nodes)

    def test_get_nodes3d(self, sample_with_tree3d, nodes3d):
        assert np.all(sample_with_tree3d.get_nodes() == nodes3d)

    def test_set_nodes(self, sample, nodes, zone_name, base_name):
        sample.init_base(3, 3, base_name)
        with pytest.raises(KeyError):
            sample.set_nodes(nodes, zone_name, base_name)
        sample.init_zone(
            np.array([len(nodes), 0, 0]), zone_name=zone_name, base_name=base_name
        )
        sample.set_nodes(nodes, zone_name, base_name)

    # -------------------------------------------------------------------------#
    def test_get_elements_empty(self, sample):
        assert sample.get_elements() == {}

    def test_get_elements(self, sample_with_tree, triangles):
        assert list(sample_with_tree.get_elements().keys()) == ["TRI_3"]
        print(f"{triangles=}")
        print(f"{sample_with_tree.get_elements()=}")
        assert np.all(sample_with_tree.get_elements()["TRI_3"] == triangles)

    # -------------------------------------------------------------------------#
    def test_get_field_names(self, sample):
        assert sample.get_field_names() == []
        assert sample.get_field_names(location="CellCenter") == []

    def test_get_field_empty(self, sample):
        assert sample.get_field("missing_field_name") is None
        assert sample.get_field("missing_field_name", location="CellCenter") is None

    def test_get_field(self, sample_with_tree):
        assert sample_with_tree.get_field("missing_field") is None
        assert sample_with_tree.get_field("test_node_field_1").shape == (5,)
        assert sample_with_tree.get_field(
            "test_elem_field_1", location="CellCenter"
        ).shape == (3,)

    def test_add_field_vertex(self, sample, vertex_field, zone_name, base_name):
        sample.init_base(3, 3, base_name)
        with pytest.raises(KeyError):
            sample.add_field("test_node_field_2", vertex_field, zone_name, base_name)
        sample.init_zone(
            np.random.randint(0, 10, size=3), zone_name=zone_name, base_name=base_name
        )
        sample.add_field("test_node_field_2", vertex_field, zone_name, base_name)

    def test_add_field_cell_center(
        self, sample, cell_center_field, zone_name, base_name
    ):
        sample.init_base(3, 3, base_name)
        with pytest.raises(KeyError):
            sample.add_field(
                "test_elem_field_2",
                cell_center_field,
                zone_name,
                base_name,
                location="CellCenter",
            )
        sample.init_zone(
            np.random.randint(0, 10, size=3), zone_name=zone_name, base_name=base_name
        )
        sample.add_field(
            "test_elem_field_2",
            cell_center_field,
            zone_name,
            base_name,
            location="CellCenter",
        )

    def test_add_field_vertex_already_present(self, sample_with_tree, vertex_field):
        # with pytest.raises(KeyError):
        sample_with_tree.show_tree()
        sample_with_tree.add_field(
            "test_node_field_1", vertex_field, "Zone", "Base_2_2"
        )

    def test_add_field_cell_center_already_present(
        self, sample_with_tree, cell_center_field
    ):
        # with pytest.raises(KeyError):
        sample_with_tree.show_tree()
        sample_with_tree.add_field(
            "test_elem_field_1",
            cell_center_field,
            "Zone",
            "Base_2_2",
            location="CellCenter",
        )

    def test_del_field_existing(self, sample_with_tree):
        with pytest.raises(KeyError):
            sample_with_tree.del_field(
                "unknown", "Zone", "Base_2_2", location="CellCenter"
            )
        with pytest.raises(KeyError):
            sample_with_tree.del_field(
                "unknown", "unknown_zone", "Base_2_2", location="CellCenter"
            )

    def test_del_field_nonexistent(self, base_name):
        sample = Sample()
        sample.init_base(2, 2, base_name)
        with pytest.raises(KeyError):
            sample.del_field(
                "unknown", "unknown_zone", base_name, location="CellCenter"
            )

    def test_del_field_in_zone(self, zone_name, base_name, cell_center_field):
        sample = Sample()
        sample.init_base(3, 3, base_name)
        sample.init_zone(
            np.random.randint(0, 10, size=3), zone_name=zone_name, base_name=base_name
        )
        sample.add_field(
            "test_elem_field_1",
            cell_center_field,
            zone_name,
            base_name,
            location="CellCenter",
        )

        # Add field 'test_elem_field_2'
        sample.add_field(
            "test_elem_field_2",
            cell_center_field,
            zone_name,
            base_name,
            location="CellCenter",
        )
        assert isinstance(
            sample.get_field(
                "test_elem_field_2", zone_name, base_name, location="CellCenter"
            ),
            np.ndarray,
        )

        # Del field 'test_elem_field_2'
        new_tree = sample.del_field(
            "test_elem_field_2", zone_name, base_name, location="CellCenter"
        )

        # Testing new tree on field 'test_elem_field_2'
        new_sample = Sample()
        new_sample.add_tree(new_tree)

        assert (
            new_sample.get_field(
                "test_elem_field_2", zone_name, base_name, location="CellCenter"
            )
            is None
        )
        fields = new_sample.get_field_names(zone_name, base_name, location="CellCenter")

        assert "test_elem_field_2" not in fields
        assert "test_elem_field_1" in fields

        # Del field 'test_elem_field_1'
        new_tree = sample.del_field(
            "test_elem_field_1", zone_name, base_name, location="CellCenter"
        )

        # Testing new tree on field 'test_elem_field_1'
        new_sample = Sample()
        new_sample.add_tree(new_tree)

        assert (
            new_sample.get_field(
                "test_elem_field_1", zone_name, base_name, location="CellCenter"
            )
            is None
        )
        fields = new_sample.get_field_names(zone_name, base_name, location="CellCenter")
        assert len(fields) == 0

    # -------------------------------------------------------------------------#
    def test_save(self, sample_with_tree_and_scalar_and_time_series, tmp_path):
        save_dir = tmp_path / "test_dir"
        sample_with_tree_and_scalar_and_time_series.save(save_dir)
        assert save_dir.is_dir()
        with pytest.raises(ValueError):
            sample_with_tree_and_scalar_and_time_series.save(save_dir)

    def test_load_from_saved_file(
        self, sample_with_tree_and_scalar_and_time_series, tmp_path
    ):
        save_dir = tmp_path / "test_dir"
        sample_with_tree_and_scalar_and_time_series.save(save_dir)
        new_sample = Sample()
        new_sample.load(save_dir)
        assert CGU.checkSameTree(
            sample_with_tree_and_scalar_and_time_series.get_mesh(),
            new_sample.get_mesh(),
        )

    def test_load_from_dir(self, sample_with_tree_and_scalar_and_time_series, tmp_path):
        save_dir = tmp_path / "test_dir"
        sample_with_tree_and_scalar_and_time_series.save(save_dir)
        new_sample = Sample.load_from_dir(save_dir)
        assert CGU.checkSameTree(
            sample_with_tree_and_scalar_and_time_series.get_mesh(),
            new_sample.get_mesh(),
        )

    # -------------------------------------------------------------------------#
    def test___repr___empty(self, sample):
        print(sample)

    def test___repr__with_scalar(self, sample_with_scalar):
        print(sample_with_scalar)

    def test___repr__with_tree(self, sample_with_tree):
        print(sample_with_tree)

    def test___repr__with_tree_and_scalar(
        self, sample_with_tree_and_scalar_and_time_series
    ):
        print(sample_with_tree_and_scalar_and_time_series)<|MERGE_RESOLUTION|>--- conflicted
+++ resolved
@@ -16,11 +16,7 @@
 from Muscat.Bridges.CGNSBridge import MeshToCGNS
 from Muscat.Containers import MeshCreationTools as MCT
 
-<<<<<<< HEAD
-from plaid.containers.sample import Sample
-=======
-from plaid.containers.sample import Sample, show_cgns_tree, read_index, read_index_array, read_index_range
->>>>>>> 2858d9ed
+from plaid.containers.sample import Sample, read_index, read_index_array, read_index_range
 
 # %% Fixtures
 
@@ -112,18 +108,7 @@
     return sample_with_tree
 
 
-<<<<<<< HEAD
-=======
-# %% Tests
-
-
-def test_show_cgns_tree(tree):
-    show_cgns_tree(tree)
-
-
-def test_show_cgns_tree_not_a_list():
-    with pytest.raises(TypeError):
-        show_cgns_tree({1: 2})
+# %% Test
 
 
 def test_read_index(tree, physical_dim):
@@ -138,7 +123,7 @@
     read_index_range(tree, physical_dim)
 
 
->>>>>>> 2858d9ed
+
 @pytest.fixture()
 def current_directory():
     return os.path.dirname(os.path.abspath(__file__))
