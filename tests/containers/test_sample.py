# -*- coding: utf-8 -*-
#
# This file is subject to the terms and conditions defined in
# file 'LICENSE.txt', which is part of this source code package.
#
#

# %% Imports

from pathlib import Path

import CGNS.PAT.cgnskeywords as CGK
import CGNS.PAT.cgnsutils as CGU
import numpy as np
import pytest
from Muscat.Bridges.CGNSBridge import MeshToCGNS
from Muscat.MeshTools import MeshCreationTools as MCT

from plaid.containers.sample import (
    Sample,
    _check_names,
)
from plaid.containers.utils import (
    _read_index,
    _read_index_array,
    _read_index_range,
)

# %% Fixtures


@pytest.fixture()
def topological_dim():
    return 2


@pytest.fixture()
def physical_dim():
    return 3


@pytest.fixture()
def zone_shape():
    return np.array([5, 3, 0])


@pytest.fixture()
def other_sample():
    return Sample()


@pytest.fixture()
def sample_with_scalar(sample):
    sample.add_scalar("test_scalar_1", np.random.randn())
    return sample


@pytest.fixture()
def sample_with_time_series(sample):
    sample.add_time_series(
        "test_time_series_1", np.arange(111, dtype=float), np.random.randn(111)
    )
    return sample


@pytest.fixture()
def nodes3d():
    return np.array(
        [
            [0.0, 0.0, 0.0],
            [1.0, 0.0, 0.0],
            [1.0, 1.0, 0.0],
            [0.0, 1.0, 0.0],
            [0.5, 1.5, 1.0],
        ]
    )


@pytest.fixture()
def sample_with_linked_tree(tree, tmp_path):
    sample_with_linked_tree = Sample()
    sample_with_linked_tree.meshes.add_tree(tree)
    path_linked_sample = tmp_path / "test_dir" / "meshes/mesh_000000000.cgns"
    sample_with_linked_tree.link_tree(
        path_linked_sample, sample_with_linked_tree, linked_time=0.0, time=1.0
    )
    return sample_with_linked_tree


@pytest.fixture()
def tree3d(nodes3d, triangles, vertex_field, cell_center_field):
    Mesh = MCT.CreateMeshOfTriangles(nodes3d, triangles)
    Mesh.nodeFields["test_node_field_1"] = vertex_field
    Mesh.nodeFields["big_node_field"] = np.random.randn(50)
    Mesh.elemFields["test_elem_field_1"] = cell_center_field
    tree = MeshToCGNS(Mesh)
    return tree


@pytest.fixture()
def sample_with_tree3d(sample, tree3d):
    sample.meshes.add_tree(tree3d)
    return sample


@pytest.fixture()
def sample_with_tree_and_scalar_and_time_series(
    sample_with_tree: Sample,
):
    sample_with_tree.add_scalar("r", np.random.randn())
    sample_with_tree.add_scalar("test_scalar_1", np.random.randn())
    sample_with_tree.add_time_series(
        "test_time_series_1", np.arange(111, dtype=float), np.random.randn(111)
    )
    return sample_with_tree


# %% Test


def test_check_names():
    _check_names("test name")
    _check_names(["test name", "test_name_2"])
    with pytest.raises(ValueError):
        _check_names("test/name")
    with pytest.raises(ValueError):
        _check_names(["test/name"])
    with pytest.raises(ValueError):
        _check_names([r"test\/name"])


def test_read_index(tree, physical_dim):
    _read_index(tree, physical_dim)


def test_read_index_array(tree):
    _read_index_array(tree)


def test_read_index_range(tree, physical_dim):
    _read_index_range(tree, physical_dim)


@pytest.fixture()
def current_directory() -> Path:
    return Path(__file__).absolute().parent


# %% Tests


class Test_Sample:
    # -------------------------------------------------------------------------#
    def test___init__(self, current_directory):
        sample_path_1 = current_directory / "dataset" / "samples" / "sample_000000000"
        sample_path_2 = current_directory / "dataset" / "samples" / "sample_000000001"
        sample_path_3 = current_directory / "dataset" / "samples" / "sample_000000002"
        sample_already_filled_1 = Sample(path=sample_path_1)
        sample_already_filled_2 = Sample(path=sample_path_2)
        sample_already_filled_3 = Sample(path=sample_path_3)
        assert (
            sample_already_filled_1.meshes is not None
            and sample_already_filled_1.scalars is not None
        )
        assert (
            sample_already_filled_2.meshes is not None
            and sample_already_filled_2.scalars is not None
        )
        assert (
            sample_already_filled_3.meshes is not None
            and sample_already_filled_3.scalars is not None
        )

    def test__init__unknown_directory(self, current_directory):
        sample_path = current_directory / "dataset" / "samples" / "sample_000000298"
        with pytest.raises(FileNotFoundError):
            Sample(path=sample_path)

    def test__init__file_provided(self, current_directory):
        sample_path = current_directory / "dataset" / "samples" / "sample_000067392"
        with pytest.raises(FileExistsError):
            Sample(path=sample_path)

    def test__init__path(self, current_directory):
        sample_path = current_directory / "dataset" / "samples" / "sample_000000000"
        Sample(path=sample_path)

    # def test__init__directory_path(self, current_directory):
    #     sample_path = current_directory / "dataset" / "samples" / "sample_000000000"
    #     Sample(directory_path=sample_path)

    # def test__init__both_path_and_directory_path(self, current_directory):
    #     sample_path = current_directory / "dataset" / "samples" / "sample_000000000"
    #     with pytest.raises(ValueError):
    #         Sample(path=sample_path, directory_path=sample_path)

    def test_copy(self, sample_with_tree_and_scalar_and_time_series):
        sample_with_tree_and_scalar_and_time_series.copy()

    # -------------------------------------------------------------------------#
    def test_set_default_base(self, sample: Sample, topological_dim, physical_dim):
        sample.init_base(topological_dim, physical_dim, time=0.5)

        sample.set_default_base(f"Base_{topological_dim}_{physical_dim}", 0.5)
        # check dims getters
        assert sample.meshes.get_topological_dim() == topological_dim
        assert sample.meshes.get_physical_dim() == physical_dim
        assert (
            sample.meshes.get_base_assignment()
            == f"Base_{topological_dim}_{physical_dim}"
        )
        assert sample.meshes.get_time_assignment() == 0.5
        assert sample.meshes.get_base_assignment("test") == "test"

        sample.set_default_base(f"Base_{topological_dim}_{physical_dim}")  # already set
        sample.set_default_base(None)  # will not assign to None
        assert (
            sample.meshes.get_base_assignment()
            == f"Base_{topological_dim}_{physical_dim}"
        )
        with pytest.raises(ValueError):
            sample.set_default_base("Unknown base name")

    def test_set_default_zone_with_default_base(
        self,
        sample: Sample,
        topological_dim,
        physical_dim,
        base_name,
        zone_name,
        zone_shape,
    ):
        sample.init_base(topological_dim, physical_dim, base_name, time=0.5)
        sample.set_default_base(base_name)
        # No zone provided
        assert sample.meshes.get_zone() is None

        sample.init_zone(zone_shape, CGK.Structured_s, zone_name, base_name=base_name)
        # Look for the only zone in the default base
        assert sample.meshes.get_zone() is not None

        sample.init_zone(zone_shape, CGK.Structured_s, zone_name, base_name=base_name)
        # There is more than one zone in this base
        with pytest.raises(KeyError):
            sample.meshes.get_zone()

    def test_set_default_zone(
        self,
        sample: Sample,
        topological_dim,
        physical_dim,
        base_name,
        zone_name,
        zone_shape,
    ):
        sample.init_base(topological_dim, physical_dim, base_name, time=0.5)
        sample.init_zone(zone_shape, CGK.Structured_s, zone_name, base_name=base_name)

        sample.set_default_zone_base(zone_name, base_name, 0.5)
        # check dims getters
        assert sample.meshes.get_topological_dim() == topological_dim
        assert sample.meshes.get_physical_dim() == physical_dim
        assert sample.meshes.get_base_assignment() == base_name
        assert sample.meshes.get_time_assignment() == 0.5

        sample.set_default_base(base_name)  # already set
        sample.set_default_base(None)  # will not assign to None
        assert sample.meshes.get_base_assignment() == base_name
        with pytest.raises(ValueError):
            sample.set_default_base("Unknown base name")

        assert sample.meshes.get_zone_assignment() == zone_name
        assert sample.meshes.get_time_assignment() == 0.5

        assert sample.meshes.get_zone() is not None
        sample.set_default_zone_base(zone_name, base_name)
        sample.set_default_zone_base(None, base_name)  # will not assign to None
        assert sample.meshes.get_zone_assignment() == zone_name
        with pytest.raises(ValueError):
            sample.set_default_zone_base("Unknown zone name", base_name)

    def test_set_default_time(self, sample: Sample, topological_dim, physical_dim):
        sample.init_base(topological_dim, physical_dim, time=0.5)
        sample.init_base(topological_dim, physical_dim, "OK_name", time=1.5)

        assert sample.meshes.get_time_assignment() == 0.5
        sample.set_default_time(1.5)
        assert sample.meshes.get_time_assignment() == 1.5, "here"

        sample.set_default_time(1.5)  # already set
        sample.set_default_time(None)  # will not assign to None
        assert sample.meshes.get_time_assignment() == 1.5
        with pytest.raises(ValueError):
            sample.set_default_time(2.5)

    # -------------------------------------------------------------------------#

    def test_show_tree(self, sample_with_tree_and_scalar_and_time_series):
        sample_with_tree_and_scalar_and_time_series.show_tree()

    def test_init_tree(self, sample: Sample):
        sample.meshes.init_tree()
        sample.meshes.init_tree(0.5)

    def test_get_mesh_empty(self, sample: Sample):
        sample.get_mesh()

    def test_get_mesh(self, sample_with_tree_and_scalar_and_time_series):
        sample_with_tree_and_scalar_and_time_series.get_mesh()

    def test_get_mesh_without_links(self, sample_with_linked_tree):
        sample_with_linked_tree.get_mesh(time=1.0, apply_links=False)

    def test_get_mesh_with_links_in_memory(self, sample_with_linked_tree):
        sample_with_linked_tree.get_mesh(time=1.0, apply_links=True, in_memory=True)

    def test_get_mesh_with_links(self, sample_with_linked_tree, tmp_path):
        sample_with_linked_tree.save(tmp_path / "test_dir")
        sample_with_linked_tree.get_mesh(time=1.0, apply_links=True)

    def test_set_meshes_empty(self, sample, tree):
        sample.meshes.set_meshes({0.0: tree})

    def test_set_meshes(self, sample_with_tree: Sample, tree):
        with pytest.raises(KeyError):
            sample_with_tree.meshes.set_meshes({0.0: tree})

    def test_add_tree_empty(self, sample_with_tree: Sample):
        with pytest.raises(ValueError):
            sample_with_tree.meshes.add_tree([])

    def test_add_tree(self, sample: Sample, tree):
        sample.meshes.add_tree(tree)
        sample.meshes.add_tree(tree)
        sample.meshes.add_tree(tree, time=0.2)

    def test_del_tree(self, sample, tree):
        sample.meshes.add_tree(tree)
        sample.meshes.add_tree(tree, time=0.2)

        assert isinstance(sample.meshes.del_tree(0.2), list)
        assert list(sample.meshes.data.keys()) == [0.0]
        assert list(sample.meshes._links.keys()) == [0.0]
        assert list(sample.meshes._paths.keys()) == [0.0]

        assert isinstance(sample.meshes.del_tree(0.0), list)
        assert list(sample.meshes.data.keys()) == []
        assert list(sample.meshes._links.keys()) == []
        assert list(sample.meshes._paths.keys()) == []

    def test_link_tree(self, sample_with_linked_tree):
        link_checks = [
            "/Base_2_2/Zone/Elements_Selections",
            "/Base_2_2/Zone/Points_Selections",
            "/Base_2_2/Zone/Points_Selections/tag",
            "/Base_2_2/Zone/Elements_TRI_3",
            "/Base_2_2/Zone/GridCoordinates",
            "/Base_2_2/Zone/ZoneBC",
        ]
        for link in sample_with_linked_tree.meshes._links[1]:
            assert link[1] == "mesh_000000000.cgns"
            assert link[2] == link[3]
            assert link[2] in link_checks

    def test_on_error_del_tree(self, sample, tree):
        with pytest.raises(KeyError):
            sample.meshes.del_tree(0.0)

        sample.meshes.add_tree(tree)
        sample.meshes.add_tree(tree, time=0.2)
        with pytest.raises(KeyError):
            sample.meshes.del_tree(0.7)

    # -------------------------------------------------------------------------#
    def test_init_base(self, sample: Sample, base_name, topological_dim, physical_dim):
        sample.init_base(topological_dim, physical_dim, base_name)
        # check dims getters
        assert sample.meshes.get_topological_dim(base_name) == topological_dim
        assert sample.meshes.get_physical_dim(base_name) == physical_dim

    def test_del_base_existing_base(
        self, sample: Sample, base_name, topological_dim, physical_dim
    ):
        second_base_name = base_name + "_2"
        sample.init_base(topological_dim, physical_dim, base_name)
        sample.init_base(topological_dim, physical_dim, second_base_name)

        # Delete first base
        updated_cgns_tree = sample.meshes.del_base(base_name, 0.0)
        assert updated_cgns_tree is not None and isinstance(updated_cgns_tree, list)

        # Testing the resulting tree
        new_sample = Sample()
        new_sample.meshes.add_tree(updated_cgns_tree, 0.1)
        assert new_sample.meshes.get_topological_dim() == topological_dim
        assert new_sample.meshes.get_physical_dim() == physical_dim
        assert new_sample.meshes.get_base_names() == [second_base_name]

        # Add 2 bases and delete one base at time 0.2
        sample.init_base(topological_dim, physical_dim, "tree", 0.2)
        sample.init_base(topological_dim, physical_dim, base_name, 0.2)
        updated_cgns_tree = sample.meshes.del_base("tree", 0.2)
        assert sample.meshes.get_base("tree", 0.2) is None
        assert sample.meshes.get_base(base_name, 0.2) is not None
        assert sample.meshes.get_base(second_base_name) is not None
        assert updated_cgns_tree is not None and isinstance(updated_cgns_tree, list)

        # Testing the resulting from time 0.2
        new_sample = Sample()
        new_sample.meshes.add_tree(updated_cgns_tree)
        assert new_sample.meshes.get_topological_dim() == topological_dim
        assert new_sample.meshes.get_physical_dim() == physical_dim
        assert new_sample.meshes.get_base_names() == [base_name]

        # Deleting the last base at time 0.0
        updated_cgns_tree = sample.meshes.del_base(second_base_name, 0.0)
        assert sample.meshes.get_base(second_base_name) is None
        assert updated_cgns_tree is not None and isinstance(updated_cgns_tree, list)

        # Deleting the last base at time 0.2
        updated_cgns_tree = sample.meshes.del_base(base_name, 0.2)
        assert sample.meshes.get_base(base_name) is None
        assert updated_cgns_tree is not None and isinstance(updated_cgns_tree, list)

    def test_del_base_nonexistent_base_nonexistent_time(
        self, sample: Sample, base_name, topological_dim, physical_dim
    ):
        sample.init_base(topological_dim, physical_dim, base_name, time=1.0)
        with pytest.raises(KeyError):
            sample.meshes.del_base(base_name, time=2.0)
        with pytest.raises(KeyError):
            sample.meshes.del_base("unknown", time=1.0)

    def test_del_base_no_cgns_tree(self, sample):
        with pytest.raises(KeyError):
            sample.meshes.del_base("unknwon", 0.0)

    def test_init_base_no_base_name(
        self, sample: Sample, topological_dim, physical_dim
    ):
        sample.init_base(topological_dim, physical_dim)

        # check dims getters
        assert (
            sample.meshes.get_topological_dim(f"Base_{topological_dim}_{physical_dim}")
            == topological_dim
        )
        assert (
            sample.meshes.get_physical_dim(f"Base_{topological_dim}_{physical_dim}")
            == physical_dim
        )

        # check setting default base
        sample.set_default_base(f"Base_{topological_dim}_{physical_dim}")
        assert sample.meshes.get_topological_dim() == topological_dim
        assert sample.meshes.get_physical_dim() == physical_dim

    def test_get_base_names(self, sample: Sample):
        assert sample.meshes.get_base_names() == []
        sample.init_base(3, 3, "base_name_1")
        sample.init_base(3, 3, "base_name_2")
        assert sample.meshes.get_base_names() == ["base_name_1", "base_name_2"]
        assert sample.meshes.get_base_names(full_path=True) == [
            "/base_name_1",
            "/base_name_2",
        ]
        # check dims getters
        assert sample.meshes.get_topological_dim("base_name_1") == 3
        assert sample.meshes.get_physical_dim("base_name_1") == 3
        assert sample.meshes.get_topological_dim("base_name_2") == 3
        assert sample.meshes.get_physical_dim("base_name_2") == 3

    def test_get_base(self, sample: Sample, base_name):
        sample.meshes.init_tree()
        assert sample.meshes.get_base() is None
        sample.init_base(3, 3, base_name)
        assert sample.meshes.get_base(base_name) is not None
        assert sample.meshes.get_base() is not None
        sample.init_base(3, 3, "other_base_name")
<<<<<<< HEAD
        assert sample._meshes.get_base(base_name) is not None
        assert sample._meshes.get_base(time=1.0) is None
=======
        assert sample.meshes.get_base(base_name) is not None
>>>>>>> abad0624
        with pytest.raises(KeyError):
            sample.meshes.get_base()
        # check dims getters
        assert sample.meshes.get_topological_dim(base_name) == 3
        assert sample.meshes.get_physical_dim(base_name) == 3
        assert sample.meshes.get_topological_dim("other_base_name") == 3
        assert sample.meshes.get_physical_dim("other_base_name") == 3

    # -------------------------------------------------------------------------#
    def test_init_zone(self, sample: Sample, base_name, zone_name, zone_shape):
        with pytest.raises(KeyError):
            sample.init_zone(zone_shape, zone_name=zone_name, base_name=base_name)
        sample.init_base(3, 3, base_name)
        sample.init_zone(zone_shape, CGK.Structured_s, zone_name, base_name=base_name)
        sample.init_zone(zone_shape, CGK.Unstructured_s, zone_name, base_name=base_name)
        # check dims getters
        assert sample.meshes.get_topological_dim(base_name) == 3
        assert sample.meshes.get_physical_dim(base_name) == 3

    def test_init_zone_defaults_names(self, sample: Sample, zone_shape):
        sample.init_base(3, 3)
        sample.init_zone(zone_shape)

    def test_del_zone_existing_zone(
        self, sample: Sample, base_name, zone_name, zone_shape
    ):
        topological_dim, physical_dim = 3, 3
        sample.init_base(topological_dim, physical_dim, base_name)

        second_zone_name = zone_name + "_2"
        sample.init_zone(zone_shape, CGK.Structured_s, zone_name, base_name=base_name)
        sample.init_zone(
            zone_shape, CGK.Unstructured_s, second_zone_name, base_name=base_name
        )

        # Delete first zone
        updated_cgns_tree = sample.meshes.del_zone(zone_name, base_name, 0.0)
        assert updated_cgns_tree is not None and isinstance(updated_cgns_tree, list)

        # Testing the resulting tree
        new_sample = Sample()
        new_sample.meshes.add_tree(updated_cgns_tree, 0.1)
        assert new_sample.meshes.get_zone_names() == [second_zone_name]

        # Add 2 zones and delete one zone at time 0.2
        sample.init_base(topological_dim, physical_dim, base_name, 0.2)
        sample.init_zone(
            zone_shape, CGK.Structured_s, zone_name, base_name=base_name, time=0.2
        )
        sample.init_zone(
            zone_shape, CGK.Unstructured_s, "test", base_name=base_name, time=0.2
        )

        updated_cgns_tree = sample.meshes.del_zone("test", base_name, 0.2)
        assert sample.meshes.get_zone("tree", base_name, 0.2) is None
        assert sample.meshes.get_zone(zone_name, base_name, 0.2) is not None
        assert sample.meshes.get_zone(second_zone_name, base_name) is not None
        assert updated_cgns_tree is not None and isinstance(updated_cgns_tree, list)

        # Testing the resulting from time 0.2
        new_sample = Sample()
        new_sample.meshes.add_tree(updated_cgns_tree)
        assert new_sample.meshes.get_zone_names(base_name) == [zone_name]

        # Deleting the last zone at time 0.0
        updated_cgns_tree = sample.meshes.del_zone(second_zone_name, base_name, 0.0)
        assert sample.meshes.get_zone(second_zone_name, base_name) is None
        assert updated_cgns_tree is not None and isinstance(updated_cgns_tree, list)

        # Deleting the last zone at time 0.2
        updated_cgns_tree = sample.meshes.del_zone(zone_name, base_name, 0.2)
        assert sample.meshes.get_zone(zone_name, base_name) is None
        assert updated_cgns_tree is not None and isinstance(updated_cgns_tree, list)

    def test_del_zone_nonexistent_zone_nonexistent_time(
        self, sample: Sample, base_name, zone_shape, topological_dim, physical_dim
    ):
        sample.init_base(topological_dim, physical_dim, base_name, time=1.0)
        zone_name = "test123"
        sample.init_zone(
            zone_shape, CGK.Structured_s, zone_name, base_name=base_name, time=1.0
        )
        with pytest.raises(KeyError):
            sample.meshes.del_zone(zone_name, base_name, 2.0)
        with pytest.raises(KeyError):
            sample.meshes.del_zone("unknown", base_name, 1.0)

    def test_del_zone_no_cgns_tree(self, sample: Sample):
        sample.init_base(2, 3, "only_base")
        with pytest.raises(KeyError):
            sample.meshes.del_zone("unknwon", "only_base", 0.0)

    def test_has_zone(self, sample, base_name, zone_name):
        sample.init_base(3, 3, base_name)
        sample.init_zone(
            np.random.randint(0, 10, size=3), zone_name=zone_name, base_name=base_name
        )
        sample.show_tree()
        assert sample.meshes.has_zone(zone_name, base_name)
        assert not sample.meshes.has_zone("not_present_zone_name", base_name)
        assert not sample.meshes.has_zone(zone_name, "not_present_base_name")
        assert not sample.meshes.has_zone(
            "not_present_zone_name", "not_present_base_name"
        )

    def test_get_zone_names(self, sample: Sample, base_name):
        sample.init_base(3, 3, base_name)
        sample.init_zone(
            np.random.randint(0, 10, size=3),
            zone_name="zone_name_1",
            base_name=base_name,
        )
        sample.init_zone(
            np.random.randint(0, 10, size=3),
            zone_name="zone_name_2",
            base_name=base_name,
        )
        assert sample.meshes.get_zone_names(base_name) == [
            "zone_name_1",
            "zone_name_2",
        ]
        assert sorted(sample.meshes.get_zone_names(base_name, unique=True)) == sorted(
            ["zone_name_1", "zone_name_2"]
        )
        assert sample.meshes.get_zone_names(base_name, full_path=True) == [
            f"{base_name}/zone_name_1",
            f"{base_name}/zone_name_2",
        ]

    def test_get_zone_type(self, sample: Sample, zone_name, base_name):
        with pytest.raises(KeyError):
            sample.meshes.get_zone_type(zone_name, base_name)
        sample.meshes.init_tree()
        with pytest.raises(KeyError):
            sample.meshes.get_zone_type(zone_name, base_name)
        sample.init_base(3, 3, base_name)
        with pytest.raises(KeyError):
            sample.meshes.get_zone_type(zone_name, base_name)
        sample.init_zone(
            np.random.randint(0, 10, size=3), zone_name=zone_name, base_name=base_name
        )
        assert sample.meshes.get_zone_type(zone_name, base_name) == CGK.Unstructured_s

    def test_get_zone(self, sample: Sample, zone_name, base_name):
        assert sample.meshes.get_zone(zone_name, base_name) is None
        sample.init_base(3, 3, base_name)
        assert sample.meshes.get_zone(zone_name, base_name) is None
        sample.init_zone(
            np.random.randint(0, 10, size=3), zone_name=zone_name, base_name=base_name
        )
        assert sample.meshes.get_zone() is not None
        assert sample.meshes.get_zone(zone_name, base_name) is not None
        sample.init_zone(
            np.random.randint(0, 10, size=3),
            zone_name="other_zone_name",
            base_name=base_name,
        )
        assert sample.meshes.get_zone(zone_name, base_name) is not None
        with pytest.raises(KeyError):
            assert sample.meshes.get_zone() is not None

    # -------------------------------------------------------------------------#
    def test_get_scalar_names(self, sample: Sample):
        assert sample.get_scalar_names() == []

    def test_get_scalar_empty(self, sample):
        assert sample.get_scalar("missing_scalar_name") is None

    def test_get_scalar(self, sample_with_scalar):
        assert sample_with_scalar.get_scalar("missing_scalar_name") is None
        assert sample_with_scalar.get_scalar("test_scalar_1") is not None

    def test_scalars_add_empty(self, sample_with_scalar):
        assert isinstance(sample_with_scalar.get_scalar("test_scalar_1"), float)

    def test_scalars_add(self, sample_with_scalar):
        sample_with_scalar.add_scalar("test_scalar_2", np.random.randn())

    def test_del_scalar_unknown_scalar(self, sample_with_scalar):
        with pytest.raises(KeyError):
            sample_with_scalar.del_scalar("non_existent_scalar")

    def test_del_scalar_no_scalar(self):
        sample = Sample()
        with pytest.raises(KeyError):
            sample.del_scalar("non_existent_scalar")

    def test_del_scalar(self, sample_with_scalar):
        assert len(sample_with_scalar.get_scalar_names()) == 1

        sample_with_scalar.add_scalar("test_scalar_2", np.random.randn(5))
        assert len(sample_with_scalar.get_scalar_names()) == 2

        scalar = sample_with_scalar.del_scalar("test_scalar_1")
        assert len(sample_with_scalar.get_scalar_names()) == 1
        assert scalar is not None
        assert isinstance(scalar, float)

        scalar = sample_with_scalar.del_scalar("test_scalar_2")
        assert len(sample_with_scalar.get_scalar_names()) == 0
        assert scalar is not None
        assert isinstance(scalar, np.ndarray)

    def test__add_feature(self, sample_with_scalar):
        sample_with_scalar._add_feature(
            feature_identifier={"type": "scalar", "name": "test_scalar_2"},
            feature=[3.1415],
        )

    # -------------------------------------------------------------------------#
    def test_get_time_series_names_empty(self, sample: Sample):
        assert sample.get_time_series_names() == []

    def test_get_time_series_names(self, sample_with_time_series):
        assert sample_with_time_series.get_time_series_names() == ["test_time_series_1"]

    def test_get_time_series_empty(self, sample):
        assert sample.get_time_series("missing_time_series_name") is None

    def test_get_time_series(self, sample_with_time_series):
        assert (
            sample_with_time_series.get_time_series("missing_time_series_name") is None
        )
        assert sample_with_time_series.get_time_series("test_time_series_1") is not None

    def test_add_time_series_empty(self, sample_with_time_series):
        pass

    def test_add_time_series(self, sample_with_time_series):
        sample_with_time_series.add_time_series(
            "test_time_series_2", np.arange(111, dtype=float), np.random.randn(111)
        )

    def test_del_time_series_unknown_scalar(self, sample_with_time_series):
        with pytest.raises(KeyError):
            sample_with_time_series.del_time_series("non_existent_scalar")

    def test_del_time_series_no_scalar(self):
        sample = Sample()
        with pytest.raises(KeyError):
            sample.del_time_series("non_existent_scalar")

    def test_del_time_series(self, sample_with_time_series):
        assert len(sample_with_time_series.get_time_series_names()) == 1

        sample_with_time_series.add_time_series(
            "test_time_series_2", np.arange(222, dtype=float), np.random.randn(222)
        )
        assert len(sample_with_time_series.get_time_series_names()) == 2

        time_series = sample_with_time_series.del_time_series("test_time_series_1")
        assert len(sample_with_time_series.get_time_series_names()) == 1
        assert time_series is not None
        assert isinstance(time_series, tuple)
        assert isinstance(time_series[0], np.ndarray)
        assert isinstance(time_series[1], np.ndarray)

        time_series = sample_with_time_series.del_time_series("test_time_series_2")
        assert len(sample_with_time_series.get_time_series_names()) == 0
        assert time_series is not None
        assert isinstance(time_series, tuple)
        assert isinstance(time_series[0], np.ndarray)
        assert isinstance(time_series[1], np.ndarray)

    # -------------------------------------------------------------------------#
    def test_get_nodal_tags_empty(self, sample):
        assert sample.meshes.get_nodal_tags() == {}

    def test_get_nodal_tags(self, sample_with_tree, nodal_tags):
        assert np.all(sample_with_tree.meshes.get_nodal_tags()["tag"] == nodal_tags)

    # -------------------------------------------------------------------------#
    def test_get_nodes_empty(self, sample):
        assert sample.get_nodes() is None

    def test_get_nodes(self, sample_with_tree, nodes):
        assert np.all(sample_with_tree.get_nodes() == nodes)

    def test_get_nodes3d(self, sample_with_tree3d, nodes3d):
        assert np.all(sample_with_tree3d.get_nodes() == nodes3d)

    def test_set_nodes(self, sample, nodes, zone_name, base_name):
        sample.init_base(3, 3, base_name)
        with pytest.raises(KeyError):
            sample.set_nodes(nodes, zone_name, base_name)
        sample.init_zone(
            np.array([len(nodes), 0, 0]), zone_name=zone_name, base_name=base_name
        )
        sample.set_nodes(nodes, zone_name, base_name)

    # -------------------------------------------------------------------------#
    def test_get_elements_empty(self, sample: Sample):
        assert sample.meshes.get_elements() == {}

    def test_get_elements(self, sample_with_tree: Sample, triangles):
        assert list(sample_with_tree.meshes.get_elements().keys()) == ["TRI_3"]
        print(f"{triangles=}")
        print(f"{sample_with_tree.meshes.get_elements()=}")
        assert np.all(sample_with_tree.meshes.get_elements()["TRI_3"] == triangles)

    # -------------------------------------------------------------------------#
    def test_get_field_names(self, sample: Sample):
        assert sample.get_field_names() == []
        assert sample.get_field_names(location="CellCenter") == []

    def test_get_field_names_full(self, full_sample):
        full_sample.get_field_names()

    def test_get_field_empty(self, sample: Sample):
        assert sample.get_field("missing_field_name") is None
        assert sample.get_field("missing_field_name", location="CellCenter") is None

    def test_get_field(self, sample_with_tree):
        assert sample_with_tree.get_field("missing_field") is None
        assert sample_with_tree.get_field("test_node_field_1").shape == (5,)
        assert sample_with_tree.get_field(
            "test_elem_field_1", location="CellCenter"
        ).shape == (3,)

    def test_add_field_vertex(self, sample: Sample, vertex_field, zone_name, base_name):
        sample.init_base(3, 3, base_name)
        with pytest.raises(KeyError):
            sample.add_field(
                name="test_node_field_2",
                field=vertex_field,
                zone_name=zone_name,
                base_name=base_name,
            )
        sample.init_zone(
            np.random.randint(0, 10, size=3), zone_name=zone_name, base_name=base_name
        )
        sample.add_field(
            name="test_node_field_2",
            field=vertex_field,
            zone_name=zone_name,
            base_name=base_name,
        )

    def test_add_field_cell_center(
        self, sample: Sample, cell_center_field, zone_name, base_name
    ):
        sample.init_base(3, 3, base_name)
        with pytest.raises(KeyError):
            sample.add_field(
                name="test_elem_field_2",
                field=cell_center_field,
                location="CellCenter",
                zone_name=zone_name,
                base_name=base_name,
            )
        sample.init_zone(
            np.random.randint(0, 10, size=3), zone_name=zone_name, base_name=base_name
        )
        sample.add_field(
            name="test_elem_field_2",
            location="CellCenter",
            field=cell_center_field,
            zone_name=zone_name,
            base_name=base_name,
        )

    def test_add_field_vertex_already_present(
        self, sample_with_tree: Sample, vertex_field
    ):
        # with pytest.raises(KeyError):
        sample_with_tree.show_tree()
        sample_with_tree.add_field(
            name="test_node_field_1",
            field=vertex_field,
            zone_name="Zone",
            base_name="Base_2_2",
        )

    def test_add_field_cell_center_already_present(
        self, sample_with_tree: Sample, cell_center_field
    ):
        # with pytest.raises(KeyError):
        sample_with_tree.show_tree()
        sample_with_tree.add_field(
            name="test_elem_field_1",
            field=cell_center_field,
            location="CellCenter",
            zone_name="Zone",
            base_name="Base_2_2",
        )

    def test_del_field_existing(self, sample_with_tree):
        with pytest.raises(KeyError):
            sample_with_tree.del_field(
                name="unknown",
                location="CellCenter",
                zone_name="Zone",
                base_name="Base_2_2",
            )
        with pytest.raises(KeyError):
            sample_with_tree.del_field(
                name="unknown",
                location="CellCenter",
                zone_name="unknown_zone",
                base_name="Base_2_2",
            )

    def test_del_field_nonexistent(self, base_name):
        sample = Sample()
        sample.init_base(2, 2, base_name)
        with pytest.raises(KeyError):
            sample.del_field(
                name="unknown",
                location="CellCenter",
                zone_name="unknown_zone",
                base_name=base_name,
            )

    def test_del_field_in_zone(self, zone_name, base_name, cell_center_field):
        sample = Sample()
        sample.init_base(3, 3, base_name)
        sample.init_zone(
            np.random.randint(0, 10, size=3), zone_name=zone_name, base_name=base_name
        )
        sample.add_field(
            name="test_elem_field_1",
            field=cell_center_field,
            location="CellCenter",
            zone_name=zone_name,
            base_name=base_name,
        )

        # Add field 'test_elem_field_2'
        sample.add_field(
            name="test_elem_field_2",
            field=cell_center_field,
            location="CellCenter",
            zone_name=zone_name,
            base_name=base_name,
        )
        assert isinstance(
            sample.get_field(
                name="test_elem_field_2",
                location="CellCenter",
                zone_name=zone_name,
                base_name=base_name,
            ),
            np.ndarray,
        )

        # Del field 'test_elem_field_2'
        new_tree = sample.del_field(
            name="test_elem_field_2",
            location="CellCenter",
            zone_name=zone_name,
            base_name=base_name,
        )

        # Testing new tree on field 'test_elem_field_2'
        new_sample = Sample()
        new_sample.meshes.add_tree(new_tree)

        assert (
            new_sample.get_field(
                name="test_elem_field_2",
                location="CellCenter",
                zone_name=zone_name,
                base_name=base_name,
            )
            is None
        )
        fields = new_sample.get_field_names(
            location="CellCenter", zone_name=zone_name, base_name=base_name
        )

        assert "test_elem_field_2" not in fields
        assert "test_elem_field_1" in fields

        # Del field 'test_elem_field_1'
        new_tree = sample.del_field(
            name="test_elem_field_1",
            location="CellCenter",
            zone_name=zone_name,
            base_name=base_name,
        )

        # Testing new tree on field 'test_elem_field_1'
        new_sample = Sample()
        new_sample.meshes.add_tree(new_tree)

        assert (
            new_sample.get_field(
                name="test_elem_field_1",
                location="CellCenter",
                zone_name=zone_name,
                base_name=base_name,
            )
            is None
        )
        fields = new_sample.get_field_names(
            location="CellCenter", zone_name=zone_name, base_name=base_name
        )
        assert len(fields) == 0

    def test_del_all_fields(self, sample_with_tree):
        sample_with_tree.del_all_fields()

    # -------------------------------------------------------------------------#
    def test_get_feature_from_string_identifier(
        self, sample_with_tree_and_scalar_and_time_series
    ):
        sample_with_tree_and_scalar_and_time_series.get_feature_from_string_identifier(
            "scalar::test_scalar_1"
        )

        sample_with_tree_and_scalar_and_time_series.get_feature_from_string_identifier(
            "time_series::test_time_series_1"
        )

        sample_with_tree_and_scalar_and_time_series.get_feature_from_string_identifier(
            "field::test_node_field_1"
        )
        sample_with_tree_and_scalar_and_time_series.get_feature_from_string_identifier(
            "field::test_node_field_1///Base_2_2"
        )
        sample_with_tree_and_scalar_and_time_series.get_feature_from_string_identifier(
            "field::test_node_field_1//Zone/Base_2_2"
        )
        sample_with_tree_and_scalar_and_time_series.get_feature_from_string_identifier(
            "field::test_node_field_1/Vertex/Zone/Base_2_2"
        )
        sample_with_tree_and_scalar_and_time_series.get_feature_from_string_identifier(
            "field::test_node_field_1/Vertex/Zone/Base_2_2/0"
        )

        sample_with_tree_and_scalar_and_time_series.get_feature_from_string_identifier(
            "nodes::"
        )
        sample_with_tree_and_scalar_and_time_series.get_feature_from_string_identifier(
            "nodes::/Base_2_2"
        )
        sample_with_tree_and_scalar_and_time_series.get_feature_from_string_identifier(
            "nodes::Zone/Base_2_2"
        )
        sample_with_tree_and_scalar_and_time_series.get_feature_from_string_identifier(
            "nodes::Zone/Base_2_2/0"
        )

    def test_get_feature_from_identifier(
        self, sample_with_tree_and_scalar_and_time_series
    ):
        sample_with_tree_and_scalar_and_time_series.get_feature_from_identifier(
            {"type": "scalar", "name": "test_scalar_1"}
        )

        sample_with_tree_and_scalar_and_time_series.get_feature_from_identifier(
            {"type": "time_series", "name": "test_time_series_1"}
        )

        sample_with_tree_and_scalar_and_time_series.get_feature_from_identifier(
            {"type": "field", "name": "test_node_field_1"}
        )
        sample_with_tree_and_scalar_and_time_series.get_feature_from_identifier(
            {"type": "field", "name": "test_node_field_1", "base_name": "Base_2_2"}
        )
        sample_with_tree_and_scalar_and_time_series.get_feature_from_identifier(
            {
                "type": "field",
                "name": "test_node_field_1",
                "base_name": "Base_2_2",
                "zone_name": "Zone",
            }
        )
        sample_with_tree_and_scalar_and_time_series.get_feature_from_identifier(
            {
                "type": "field",
                "name": "test_node_field_1",
                "base_name": "Base_2_2",
                "zone_name": "Zone",
                "location": "Vertex",
            }
        )
        sample_with_tree_and_scalar_and_time_series.get_feature_from_identifier(
            {
                "type": "field",
                "name": "test_node_field_1",
                "base_name": "Base_2_2",
                "zone_name": "Zone",
                "location": "Vertex",
                "time": 0.0,
            }
        )
        sample_with_tree_and_scalar_and_time_series.get_feature_from_identifier(
            {"type": "field", "name": "test_node_field_1", "time": 0.0}
        )
        sample_with_tree_and_scalar_and_time_series.get_feature_from_identifier(
            {
                "type": "field",
                "name": "test_node_field_1",
                "base_name": "Base_2_2",
                "time": 0.0,
            }
        )
        sample_with_tree_and_scalar_and_time_series.get_feature_from_identifier(
            {
                "type": "field",
                "name": "test_node_field_1",
                "zone_name": "Zone",
                "location": "Vertex",
                "time": 0.0,
            }
        )

        sample_with_tree_and_scalar_and_time_series.get_feature_from_identifier(
            {"type": "nodes"}
        )
        sample_with_tree_and_scalar_and_time_series.get_feature_from_identifier(
            {"type": "nodes", "base_name": "Base_2_2"}
        )
        sample_with_tree_and_scalar_and_time_series.get_feature_from_identifier(
            {"type": "nodes", "base_name": "Base_2_2", "zone_name": "Zone"}
        )
        sample_with_tree_and_scalar_and_time_series.get_feature_from_identifier(
            {"type": "nodes", "base_name": "Base_2_2", "zone_name": "Zone", "time": 0.0}
        )
        sample_with_tree_and_scalar_and_time_series.get_feature_from_identifier(
            {"type": "nodes", "zone_name": "Zone"}
        )
        sample_with_tree_and_scalar_and_time_series.get_feature_from_identifier(
            {"type": "nodes", "time": 0.0}
        )

    def test_get_features_from_identifiers(
        self, sample_with_tree_and_scalar_and_time_series
    ):
        sample_with_tree_and_scalar_and_time_series.get_features_from_identifiers(
            [{"type": "scalar", "name": "test_scalar_1"}]
        )
        sample_with_tree_and_scalar_and_time_series.get_features_from_identifiers(
            [
                {"type": "scalar", "name": "test_scalar_1"},
                {"type": "time_series", "name": "test_time_series_1"},
            ]
        )

        sample_with_tree_and_scalar_and_time_series.get_features_from_identifiers(
            [
                {
                    "type": "field",
                    "name": "test_node_field_1",
                    "base_name": "Base_2_2",
                    "zone_name": "Zone",
                    "location": "Vertex",
                    "time": 0.0,
                },
                {"type": "scalar", "name": "test_scalar_1"},
                {"type": "nodes"},
            ]
        )

    def test_update_features_from_identifier(
        self, sample_with_tree_and_scalar_and_time_series
    ):
        before = sample_with_tree_and_scalar_and_time_series.get_scalar("test_scalar_1")
        sample_ = (
            sample_with_tree_and_scalar_and_time_series.update_features_from_identifier(
                feature_identifiers={"type": "scalar", "name": "test_scalar_1"},
                features=3.1415,
                in_place=False,
            )
        )
        after = sample_.get_scalar("test_scalar_1")
        assert after != before

        before = sample_with_tree_and_scalar_and_time_series.get_time_series(
            "test_time_series_1"
        )
        sample_ = (
            sample_with_tree_and_scalar_and_time_series.update_features_from_identifier(
                feature_identifiers={
                    "type": "time_series",
                    "name": "test_time_series_1",
                },
                features=(np.array([0, 1]), np.array([3.14, 3.15])),
                in_place=False,
            )
        )
        after = sample_.get_time_series("test_time_series_1")
        assert len(after[0]) != len(before[0])

        before = sample_with_tree_and_scalar_and_time_series.get_field(
            name="test_node_field_1",
            zone_name="Zone",
            base_name="Base_2_2",
            location="Vertex",
            time=0.0,
        )
        sample_ = (
            sample_with_tree_and_scalar_and_time_series.update_features_from_identifier(
                feature_identifiers={
                    "type": "field",
                    "name": "test_node_field_1",
                    "base_name": "Base_2_2",
                    "zone_name": "Zone",
                    "location": "Vertex",
                    "time": 0.0,
                },
                features=np.random.rand(*before.shape),
                in_place=False,
            )
        )
        after = sample_.get_field(
            name="test_node_field_1",
            zone_name="Zone",
            base_name="Base_2_2",
            location="Vertex",
            time=0.0,
        )
        assert np.any(~np.isclose(after, before))

        before = sample_with_tree_and_scalar_and_time_series.get_nodes(
            zone_name="Zone", base_name="Base_2_2", time=0.0
        )
        sample_ = (
            sample_with_tree_and_scalar_and_time_series.update_features_from_identifier(
                feature_identifiers={
                    "type": "nodes",
                    "base_name": "Base_2_2",
                    "zone_name": "Zone",
                    "time": 0.0,
                },
                features=np.random.rand(*before.shape),
                in_place=False,
            )
        )
        after = sample_.get_nodes(zone_name="Zone", base_name="Base_2_2", time=0.0)
        assert np.any(~np.isclose(after, before))

        before_1 = sample_with_tree_and_scalar_and_time_series.get_field(
            "test_node_field_1"
        )
        before_2 = sample_with_tree_and_scalar_and_time_series.get_nodes()
        sample_ = (
            sample_with_tree_and_scalar_and_time_series.update_features_from_identifier(
                feature_identifiers=[
                    {"type": "field", "name": "test_node_field_1"},
                    {"type": "nodes"},
                ],
                features=[
                    np.random.rand(*before_1.shape),
                    np.random.rand(*before_2.shape),
                ],
                in_place=False,
            )
        )
        after_1 = sample_.get_field("test_node_field_1")
        after_2 = sample_.get_nodes()
        assert np.any(~np.isclose(after_1, before_1))
        assert np.any(~np.isclose(after_2, before_2))

        sample_ = (
            sample_with_tree_and_scalar_and_time_series.update_features_from_identifier(
                feature_identifiers=[{"type": "field", "name": "test_node_field_1"}],
                features=[np.random.rand(*before_1.shape)],
                in_place=True,
            )
        )
        ref_1 = sample_with_tree_and_scalar_and_time_series.get_field(
            "test_node_field_1"
        )
        ref_2 = sample_.get_field("test_node_field_1")
        assert np.any(np.isclose(ref_1, ref_2))

    def test_from_features_identifier(
        self, sample_with_tree_and_scalar_and_time_series
    ):
        sample_: Sample = (
            sample_with_tree_and_scalar_and_time_series.from_features_identifier(
                feature_identifiers={"type": "scalar", "name": "test_scalar_1"},
            )
        )
        assert sample_.get_scalar_names() == ["test_scalar_1"]
        assert len(sample_.get_time_series_names()) == 0
        assert len(sample_.get_field_names()) == 0

        sample_: Sample = (
            sample_with_tree_and_scalar_and_time_series.from_features_identifier(
                feature_identifiers={
                    "type": "time_series",
                    "name": "test_time_series_1",
                },
            )
        )
        assert len(sample_.get_scalar_names()) == 0
        assert sample_.get_time_series_names() == ["test_time_series_1"]
        assert len(sample_.get_field_names()) == 0

<<<<<<< HEAD
        sample_: Sample = (
            sample_with_tree_and_scalar_and_time_series.from_features_identifier(
                feature_identifiers={
                    "type": "field",
                    "name": "test_node_field_1",
                    "base_name": "Base_2_2",
                    "zone_name": "Zone",
                    "location": "Vertex",
                    "time": 0.0,
                },
            )
=======
        print(sample_with_tree_and_scalar_and_time_series)
        sample_ = sample_with_tree_and_scalar_and_time_series.from_features_identifier(
            feature_identifiers={
                "type": "field",
                "name": "test_node_field_1",
                "base_name": "Base_2_2",
                "zone_name": "Zone",
                "location": "Vertex",
                "time": 0.0,
            },
>>>>>>> abad0624
        )
        assert len(sample_.get_scalar_names()) == 0
        assert len(sample_.get_time_series_names()) == 0
        assert sample_.get_field_names() == ["test_node_field_1"]

        sample_: Sample = (
            sample_with_tree_and_scalar_and_time_series.from_features_identifier(
                feature_identifiers={
                    "type": "nodes",
                    "base_name": "Base_2_2",
                    "zone_name": "Zone",
                    "time": 0.0,
                },
            )
        )
        assert len(sample_.get_scalar_names()) == 0
        assert len(sample_.get_time_series_names()) == 0
        assert len(sample_.get_field_names()) == 0

        sample_: Sample = (
            sample_with_tree_and_scalar_and_time_series.from_features_identifier(
                feature_identifiers=[
                    {"type": "field", "name": "test_node_field_1"},
                    {"type": "nodes"},
                ],
            )
        )
        assert len(sample_.get_scalar_names()) == 0
        assert len(sample_.get_time_series_names()) == 0
        assert sample_.get_field_names() == ["test_node_field_1"]

    def test_get_all_features_identifiers(
        self, sample_with_tree_and_scalar_and_time_series
    ):
        feat_ids = (
            sample_with_tree_and_scalar_and_time_series.get_all_features_identifiers()
        )
        assert len(feat_ids) == 10
        assert {"type": "scalar", "name": "r"} in feat_ids
        assert {"type": "scalar", "name": "test_scalar_1"} in feat_ids
        assert {"type": "time_series", "name": "test_time_series_1"} in feat_ids
        assert {
            "type": "nodes",
            "base_name": "Base_2_2",
            "zone_name": "Zone",
            "time": 0.0,
        } in feat_ids
        assert {
            "type": "field",
            "name": "big_node_field",
            "base_name": "Base_2_2",
            "zone_name": "Zone",
            "location": "Vertex",
            "time": 0.0,
        } in feat_ids
        assert {
            "type": "field",
            "name": "test_node_field_1",
            "base_name": "Base_2_2",
            "zone_name": "Zone",
            "location": "Vertex",
            "time": 0.0,
        } in feat_ids
        assert {
            "type": "field",
            "name": "OriginalIds",
            "base_name": "Base_2_2",
            "zone_name": "Zone",
            "location": "Vertex",
            "time": 0.0,
        } in feat_ids
        assert {
            "type": "field",
            "name": "OriginalIds",
            "base_name": "Base_2_2",
            "zone_name": "Zone",
            "location": "FaceCenter",
            "time": 0.0,
        } in feat_ids
        assert {
            "type": "field",
            "name": "test_elem_field_1",
            "base_name": "Base_2_2",
            "zone_name": "Zone",
            "location": "CellCenter",
            "time": 0.0,
        } in feat_ids
        assert {
            "type": "field",
            "name": "OriginalIds",
            "base_name": "Base_2_2",
            "zone_name": "Zone",
            "location": "CellCenter",
            "time": 0.0,
        } in feat_ids

    def test_get_all_features_identifiers_by_type(
        self, sample_with_tree_and_scalar_and_time_series
    ):
        feat_ids = sample_with_tree_and_scalar_and_time_series.get_all_features_identifiers_by_type(
            "scalar"
        )
        assert len(feat_ids) == 2
        assert {"type": "scalar", "name": "r"} in feat_ids
        assert {"type": "scalar", "name": "test_scalar_1"} in feat_ids

        feat_ids = sample_with_tree_and_scalar_and_time_series.get_all_features_identifiers_by_type(
            "time_series"
        )
        assert {"type": "time_series", "name": "test_time_series_1"} in feat_ids

        feat_ids = sample_with_tree_and_scalar_and_time_series.get_all_features_identifiers_by_type(
            "nodes"
        )
        assert {
            "type": "nodes",
            "base_name": "Base_2_2",
            "zone_name": "Zone",
            "time": 0.0,
        } in feat_ids

        feat_ids = sample_with_tree_and_scalar_and_time_series.get_all_features_identifiers_by_type(
            "field"
        )
        assert len(feat_ids) == 6
        assert {
            "type": "field",
            "name": "big_node_field",
            "base_name": "Base_2_2",
            "zone_name": "Zone",
            "location": "Vertex",
            "time": 0.0,
        } in feat_ids

    def test_merge_features(
        self, sample_with_tree_and_scalar_and_time_series, sample_with_tree
    ):
        feat_id = (
            sample_with_tree_and_scalar_and_time_series.get_all_features_identifiers()
        )
        feat_id = [
            fid for fid in feat_id if fid["type"] not in ["scalar", "time_series"]
        ]
        sample_1 = sample_with_tree_and_scalar_and_time_series.from_features_identifier(
            feat_id
        )
        feat_id = sample_with_tree.get_all_features_identifiers()
        feat_id = [fid for fid in feat_id if fid["type"] not in ["field", "node"]]
        sample_2 = sample_with_tree.from_features_identifier(feat_id)
        sample_merge_1 = sample_1.merge_features(sample_2, in_place=False)
        sample_merge_2 = sample_2.merge_features(sample_1, in_place=False)
        assert (
            sample_merge_1.get_all_features_identifiers()
            == sample_merge_2.get_all_features_identifiers()
        )
        sample_2.merge_features(sample_1, in_place=True)
        sample_1.merge_features(sample_2, in_place=True)

    # -------------------------------------------------------------------------#
    def test_save(self, sample_with_tree_and_scalar_and_time_series, tmp_path):
        save_dir = tmp_path / "test_dir"
        sample_with_tree_and_scalar_and_time_series.save(save_dir)
        assert save_dir.is_dir()
        with pytest.raises(ValueError):
            sample_with_tree_and_scalar_and_time_series.save(save_dir)
        sample_with_tree_and_scalar_and_time_series.save(save_dir, overwrite=True)

    def test_load_from_saved_file(
        self, sample_with_tree_and_scalar_and_time_series, tmp_path
    ):
        save_dir = tmp_path / "test_dir"
        sample_with_tree_and_scalar_and_time_series.save(save_dir)
        new_sample = Sample()
        new_sample.load(save_dir)
        assert CGU.checkSameTree(
            sample_with_tree_and_scalar_and_time_series.get_mesh(),
            new_sample.get_mesh(),
        )

    def test_load_from_dir(self, sample_with_tree_and_scalar_and_time_series, tmp_path):
        save_dir = tmp_path / "test_dir"
        sample_with_tree_and_scalar_and_time_series.save(save_dir)
        new_sample = Sample.load_from_dir(save_dir)
        assert CGU.checkSameTree(
            sample_with_tree_and_scalar_and_time_series.get_mesh(),
            new_sample.get_mesh(),
        )

    # -------------------------------------------------------------------------#
    def test___repr___empty(self, sample):
        print(sample)

    def test___repr__with_scalar(self, sample_with_scalar):
        print(sample_with_scalar)

    def test___repr__with_tree(self, sample_with_tree):
        print(sample_with_tree)

    def test___repr__with_tree_and_scalar(
        self, sample_with_tree_and_scalar_and_time_series
    ):
        print(sample_with_tree_and_scalar_and_time_series)

    def test___repr__full_sample(self, full_sample):
        print(full_sample)

    # -------------------------------------------------------------------------#

    def test_summarize_empty(self, sample):
        print(sample.summarize())

    def test_summarize_with_scalar(self, sample_with_scalar):
        print(sample_with_scalar.summarize())

    def test_summarize_with_tree(self, sample_with_tree):
        print(sample_with_tree.summarize())

    def test_summarize_with_tree_and_scalar(
        self, sample_with_tree_and_scalar_and_time_series
    ):
        print(sample_with_tree_and_scalar_and_time_series.summarize())

    def test_check_completeness_empty(self, sample):
        print(sample.check_completeness())

    def test_check_completeness_with_scalar(self, sample_with_scalar):
        print(sample_with_scalar.check_completeness())

    def test_check_completeness_with_tree(self, sample_with_tree):
        print(sample_with_tree.check_completeness())

    def test_check_completeness_with_tree_and_scalar(
        self, sample_with_tree_and_scalar_and_time_series
    ):
        print(sample_with_tree_and_scalar_and_time_series.check_completeness())<|MERGE_RESOLUTION|>--- conflicted
+++ resolved
@@ -477,12 +477,8 @@
         assert sample.meshes.get_base(base_name) is not None
         assert sample.meshes.get_base() is not None
         sample.init_base(3, 3, "other_base_name")
-<<<<<<< HEAD
-        assert sample._meshes.get_base(base_name) is not None
-        assert sample._meshes.get_base(time=1.0) is None
-=======
         assert sample.meshes.get_base(base_name) is not None
->>>>>>> abad0624
+        assert sample.meshes.get_base(time=1.0) is None
         with pytest.raises(KeyError):
             sample.meshes.get_base()
         # check dims getters
@@ -1275,7 +1271,6 @@
         assert sample_.get_time_series_names() == ["test_time_series_1"]
         assert len(sample_.get_field_names()) == 0
 
-<<<<<<< HEAD
         sample_: Sample = (
             sample_with_tree_and_scalar_and_time_series.from_features_identifier(
                 feature_identifiers={
@@ -1287,18 +1282,6 @@
                     "time": 0.0,
                 },
             )
-=======
-        print(sample_with_tree_and_scalar_and_time_series)
-        sample_ = sample_with_tree_and_scalar_and_time_series.from_features_identifier(
-            feature_identifiers={
-                "type": "field",
-                "name": "test_node_field_1",
-                "base_name": "Base_2_2",
-                "zone_name": "Zone",
-                "location": "Vertex",
-                "time": 0.0,
-            },
->>>>>>> abad0624
         )
         assert len(sample_.get_scalar_names()) == 0
         assert len(sample_.get_time_series_names()) == 0
