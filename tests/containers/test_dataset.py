# -*- coding: utf-8 -*-
#
# This file is subject to the terms and conditions defined in
# file 'LICENSE.txt', which is part of this source code package.
#
#

# %% Imports

import copy
from pathlib import Path

import numpy as np
import pytest

import plaid
from plaid.containers.dataset import Dataset
from plaid.containers.sample import Sample
from plaid.types.feature_types import FeatureIdentifier
from plaid.utils.base import DeprecatedError, ShapeError

# %% Fixtures


@pytest.fixture()
def current_directory():
    return Path(__file__).absolute().parent


# %% Functions


def compare_two_samples(sample_1: Sample, sample_2: Sample):
    assert set(sample_1.features.get_all_mesh_times()) == set(
        sample_2.features.get_all_mesh_times()
    )
    assert set(sample_1.get_scalar_names()) == set(sample_2.get_scalar_names())
    assert set(sample_1.get_field_names()) == set(sample_2.get_field_names())
    assert np.array_equal(sample_1.get_nodes(), sample_2.get_nodes())
    assert set(sample_1.features.get_base_names()) == set(
        sample_2.features.get_base_names()
    )
    for base_name in sample_1.features.get_base_names():
        assert set(sample_1.features.get_zone_names(base_name)) == set(
            sample_2.features.get_zone_names(base_name)
        )
        for zone_name in sample_1.features.get_zone_names(base_name):
            assert sample_1.features.get_zone_type(
                zone_name, base_name
            ) == sample_2.features.get_zone_type(zone_name, base_name)


# %% Tests


class Test_Dataset:
    # -------------------------------------------------------------------------#
    def test___init__(self, dataset):
        assert len(dataset) == 0
        assert dataset.get_samples() == {}
        with pytest.raises(TypeError):
            dataset.add_sample(None)

    def test___init__load(self, current_directory):
        dataset_path = current_directory / "dataset"
        dataset_already_filled = Dataset(dataset_path)
        assert len(dataset_already_filled) == 3

    def test__init__load_with_str(self, current_directory):
        dataset_path = current_directory / "dataset"
        dataset_already_filled = Dataset(str(dataset_path))
        assert len(dataset_already_filled) == 3

    def test___init__unknown_directory(self, current_directory):
        dataset_path = current_directory / "dataset_unknown"
        with pytest.raises(FileNotFoundError):
            Dataset(dataset_path)

    def test___init__file_provided(self, current_directory):
        dataset_path = current_directory / "bad_dataset_test"
        with pytest.raises(FileNotFoundError):
            Dataset(dataset_path)

    def test__init__path(self, current_directory):
        dataset_path = current_directory / "dataset"
        Dataset(path=dataset_path)

    def test__init__directory_path(self, current_directory):
        dataset_path = current_directory / "dataset"
        Dataset(directory_path=dataset_path)

    def test__init__both_path_and_directory_path(self, current_directory):
        dataset_path = current_directory / "dataset"
        with pytest.raises(ValueError):
            Dataset(path=dataset_path, directory_path=dataset_path)

    # -------------------------------------------------------------------------#
    def test_get_samples(self, dataset_with_samples, nb_samples):
        dataset_with_samples.get_samples()
        dataset_with_samples.get_samples(np.arange(np.random.randint(2, nb_samples)))
        dataset_with_samples.get_samples(as_list=True)
        dataset_with_samples.get_samples(
            np.arange(np.random.randint(2, nb_samples)), as_list=True
        )

    def test_get_all_features_identifiers(self, dataset_with_samples, nb_samples):
        dataset_with_samples.get_all_features_identifiers()
        dataset_with_samples.get_all_features_identifiers(
            np.arange(np.random.randint(2, nb_samples))
        )
        dataset_with_samples.get_all_features_identifiers([0, 0])

    def test_get_all_features_identifiers_by_type(
        self, dataset_with_samples, nb_samples
    ):
        assert (
            len(
                dataset_with_samples.get_all_features_identifiers_by_type(
                    feature_type="scalar"
                )
            )
            == 2
        )
        assert (
            len(
                dataset_with_samples.get_all_features_identifiers_by_type(
                    feature_type="times_series"
                )
            )
            == 0
        )
        assert (
            len(
                dataset_with_samples.get_all_features_identifiers_by_type(
                    feature_type="field"
                )
            )
            == 2
        )
        assert (
            len(
                dataset_with_samples.get_all_features_identifiers_by_type(
                    feature_type="nodes"
                )
            )
            == 0
        )
        assert (
            len(
                dataset_with_samples.get_all_features_identifiers_by_type(
                    feature_type="scalar",
                    ids=np.arange(np.random.randint(2, nb_samples)),
                )
            )
            == 2
        )
        assert (
            len(
                dataset_with_samples.get_all_features_identifiers_by_type(
                    feature_type="scalar", ids=[0, 0]
                )
            )
            == 2
        )

    def test_add_sample(self, dataset, sample):
        assert dataset.add_sample(sample) == 0
        assert len(dataset) == 1

    def test_del_sample_classical(self, dataset, sample):
        for i in range(10):
            assert dataset.add_sample(sample) == i

        assert isinstance(dataset.del_sample(9), Sample)
        assert len(dataset) == 9, dataset._samples.keys()
        assert dataset.get_sample_ids() == list(np.arange(0, 9))

        assert isinstance(dataset.del_sample(3), Sample)
        assert len(dataset) == 8
        assert dataset.get_sample_ids() == list(np.arange(0, 8))

        assert isinstance(dataset.del_sample(0), Sample)
        assert len(dataset) == 7
        assert dataset.get_sample_ids() == list(np.arange(0, 7))

    def test_full_del_sample(self, dataset, sample):
        for i in range(3):
            assert dataset.add_sample(sample) == i

        assert isinstance(dataset.del_sample(2), Sample)
        assert len(dataset) == 2, dataset._samples.keys()
        assert dataset.get_sample_ids() == list(np.arange(0, 2))

        assert isinstance(dataset.del_sample(0), Sample)
        assert len(dataset) == 1
        assert dataset.get_sample_ids() == list(np.arange(0, 1))

        assert isinstance(dataset.del_sample(0), Sample)
        assert len(dataset) == 0
        assert dataset.get_sample_ids() == []

        with pytest.raises(ValueError):
            dataset.del_sample(0)

    def test_on_error_del_sample(self, dataset, sample):
        for i in range(3):
            assert dataset.add_sample(sample) == i

        with pytest.raises(ValueError):
            dataset.del_sample(-1)
        with pytest.raises(ValueError):
            dataset.del_sample(10)

    def test_add_sample_and_id(self, dataset, sample):
        dataset.add_sample(sample, 10)
        assert len(dataset) == 1
        assert list(dataset._samples.keys()) == [10]
        with pytest.raises(ValueError):
            dataset.add_sample(sample, -5)

    def test_add_sample_not_a_sample(self, dataset):
        with pytest.raises(TypeError):
            dataset.add_sample("not_a_sample")
        with pytest.raises(TypeError):
            dataset.add_sample(1)

    def test_add_samples_empty(self, empty_dataset):
        with pytest.raises(ValueError):
            empty_dataset.add_samples([])
        with pytest.raises(ValueError):
            empty_dataset.add_samples([], 1)

    def test_add_samples_empty_with_ids(self, empty_dataset, sample):
        with pytest.raises(ValueError):
            empty_dataset.add_samples([sample], [1, 2, 3])

    def test_add_samples_bad_number_ids_inf(self, empty_dataset, sample):
        with pytest.raises(ValueError):
            samples = [sample, sample, sample]
            empty_dataset.add_samples(samples, [1, 2])

    def test_add_samples_bad_number_ids_supp(self, empty_dataset, sample):
        with pytest.raises(ValueError):
            samples = [sample, sample, sample]
            empty_dataset.add_samples(samples, [1, 2, 3, 4])

    def test_add_samples_with_same_ids(self, empty_dataset, sample):
        with pytest.raises(ValueError):
            samples = [sample, sample, sample]
            empty_dataset.add_samples(samples, [1, 1, 1])

    def test_add_samples_with_ids_good(self, dataset, sample):
        samples = [sample, sample, sample]
        size_before = len(dataset)
        assert dataset.add_samples(samples, [1, 2, 3]) == [1, 2, 3]
        assert size_before + len([1, 2, 3]) == len(dataset)

    def test_add_samples(self, dataset_with_samples, other_samples):
        size_before = len(dataset_with_samples)
        assert (
            dataset_with_samples.add_samples(other_samples)
            == np.arange(size_before, size_before + len(other_samples))
        ).all()

    def test_add_samples_not_a_list_of_samples(self, dataset, sample):
        with pytest.raises(TypeError):
            dataset.add_samples({0: sample})
        with pytest.raises(TypeError):
            dataset.add_samples(["not_a_sample"])

    def test_del_samples_classical(self, dataset, sample):
        for i in range(10):
            assert dataset.add_sample(sample) == i

        assert isinstance(dataset.del_samples([9])[0], Sample)

        list_deleted = dataset.del_samples([0, 2, 4, 6])
        for s in list_deleted:
            assert isinstance(s, Sample)
        assert len(dataset) == 5, dataset._samples.keys()
        assert dataset.get_sample_ids() == list(np.arange(0, 5))

        list_deleted = dataset.del_samples([1, 2, 3])
        for s in list_deleted:
            assert isinstance(s, Sample)
        assert len(dataset) == 2, dataset._samples.keys()
        assert dataset.get_sample_ids() == list(np.arange(0, 2))

        assert isinstance(dataset.del_sample(1), Sample)
        assert len(dataset) == 1, dataset._samples.keys()
        assert dataset.get_sample_ids() == [0]

        list_deleted = dataset.del_samples([0])
        for s in list_deleted:
            assert isinstance(s, Sample)
        assert len(dataset) == 0, dataset._samples.keys()
        assert dataset.get_sample_ids() == []

    def test_full_del_samples(self, dataset, sample):
        for i in range(3):
            assert dataset.add_sample(sample) == i

        list_deleted = dataset.del_samples([0, 1, 2])
        for s in list_deleted:
            assert isinstance(s, Sample)
        assert len(dataset) == 0, dataset._samples.keys()
        assert dataset.get_sample_ids() == []

        with pytest.raises(ValueError):
            dataset.del_samples([0])

    def test_on_error_del_samples(self, dataset, sample):
        for i in range(3):
            assert dataset.add_sample(sample) == i

        with pytest.raises(TypeError):
            dataset.del_samples(1)
        with pytest.raises(ValueError):
            dataset.del_samples([])
        with pytest.raises(ValueError):
            dataset.del_samples([-1, 0, 1])
        with pytest.raises(ValueError):
            dataset.del_samples([0, 1, 10])
        with pytest.raises(ValueError):
            dataset.del_samples([0, 0, 1])

    def test_get_sample_ids(self, dataset):
        dataset.get_sample_ids()

    def test_get_sample_ids_from_disk(self, current_directory):
        dataset_path = current_directory / "dataset"
        assert plaid.get_number_of_samples(dataset_path) == 3

    # -------------------------------------------------------------------------#
    def test_get_scalar_names(self, dataset_with_samples, nb_samples):
        dataset_with_samples.get_scalar_names()
        dataset_with_samples.get_scalar_names(np.random.randint(2, nb_samples, size=2))

    def test_get_scalar_names_same_ids(self, dataset_with_samples):
        dataset_with_samples.get_scalar_names()
        dataset_with_samples.get_scalar_names([0, 0])

    def test_get_field_names(self, dataset_with_samples, nb_samples):
        dataset_with_samples.get_field_names()
        dataset_with_samples.get_field_names(np.random.randint(2, nb_samples, size=2))

    # -------------------------------------------------------------------------#
    def test_add_tabular_scalars(self, dataset, tabular, scalar_names, nb_samples):
        dataset.add_tabular_scalars(tabular, scalar_names)
        assert len(dataset) == nb_samples

    def test_add_tabular_scalars_no_names(self, dataset, tabular, nb_samples):
        dataset.add_tabular_scalars(tabular)
        assert len(dataset) == nb_samples

    def test_add_tabular_scalars_bad_ndim(self, dataset, tabular, scalar_names):
        with pytest.raises(ShapeError):
            dataset.add_tabular_scalars(tabular.reshape((-1)), scalar_names)

    def test_add_tabular_scalars_bad_shape(self, dataset, tabular, scalar_names):
        tabular = np.concatenate((tabular, np.zeros((len(tabular), 1))), axis=1)
        with pytest.raises(ShapeError):
            dataset.add_tabular_scalars(tabular, scalar_names)

    def test_get_scalars_to_tabular(self, dataset, tabular, scalar_names):
        assert len(dataset.get_scalars_to_tabular()) == 0
        assert dataset.get_scalars_to_tabular() == {}
        dataset.add_tabular_scalars(tabular, scalar_names)
        for sample in dataset:
            sample.add_scalar("test_scalar", np.random.rand())
        scalar_names.append("test_scalar")
        assert dataset.get_scalars_to_tabular(as_nparray=True).shape == (
            len(tabular),
            len(scalar_names),
        )
        dict_tabular = dataset.get_scalars_to_tabular()
        for i_s, sname in enumerate(scalar_names):
            if not sname == "test_scalar":
                assert np.all(dict_tabular[sname] == tabular[:, i_s])

    def test_get_scalars_to_tabular_multidimensional_scalars(
        self, dataset, tabular, scalar_names
    ):
        dataset.add_tabular_scalars(tabular, scalar_names)
        dataset.get_scalars_to_tabular(as_nparray=True)
        # add multidimensional scalars
        test_scalar_1D = np.random.rand(len(dataset), 4)
        test_scalar_2D_row = np.random.rand(len(dataset), 1, 3)
        test_scalar_2D_col = np.random.rand(len(dataset), 5, 1)
        for i_sample, sample in enumerate(dataset):
            sample: Sample
            sample.add_scalar("test_scalar_1D", test_scalar_1D[i_sample])
            sample.add_scalar("test_scalar_2D_row", test_scalar_2D_row[i_sample])
            sample.add_scalar("test_scalar_2D_col", test_scalar_2D_col[i_sample])
        # get tabulars and assert shapes and values
        tab = dataset.get_scalars_to_tabular(
            scalar_names=["test_scalar_1D"], as_nparray=True
        )
        assert tab.shape == (len(tabular), 4)
        assert np.all(tab == test_scalar_1D)
        tab = dataset.get_scalars_to_tabular(
            scalar_names=["test_scalar_2D_row"], as_nparray=True
        )
        assert tab.shape == (len(tabular), 3)
        assert np.all(tab == test_scalar_2D_row.squeeze(1))
        tab = dataset.get_scalars_to_tabular(
            scalar_names=["test_scalar_2D_col"], as_nparray=True
        )
        assert tab.shape == (len(tabular), 5)
        assert np.all(tab == test_scalar_2D_col.squeeze(2))

        # assert values
        dict_tabular = dataset.get_scalars_to_tabular(
            scalar_names=["test_scalar_1D", "test_scalar_2D_row", "test_scalar_2D_col"]
        )
        assert np.all(dict_tabular["test_scalar_1D"] == test_scalar_1D)
        assert np.all(
            dict_tabular["test_scalar_2D_row"] == test_scalar_2D_row.squeeze(1)
        )
        assert np.all(
            dict_tabular["test_scalar_2D_col"] == test_scalar_2D_col.squeeze(2)
        )

    def test_get_scalars_to_tabular_same_scalars_name(
        self, dataset, tabular, scalar_names
    ):
        dataset.add_tabular_scalars(tabular, scalar_names)
        assert dataset.get_scalars_to_tabular(as_nparray=True).shape == (
            len(tabular),
            len(scalar_names),
        )
        dataset.get_scalars_to_tabular(sample_ids=[0, 0])
        dataset.get_scalars_to_tabular(scalar_names=["test", "test"])

    # -------------------------------------------------------------------------#
    def test_get_feature_from_string_identifier(
        self, dataset_with_samples, dataset_with_samples_with_tree
    ):
        dataset_with_samples.get_feature_from_string_identifier("scalar::test_scalar")

        dataset_with_samples.get_feature_from_string_identifier(
            "field::test_field_same_size"
        )
        dataset_with_samples.get_feature_from_string_identifier(
            "field::test_field_same_size///TestBaseName"
        )
        dataset_with_samples.get_feature_from_string_identifier(
            "field::test_field_same_size//TestZoneName/TestBaseName"
        )
        dataset_with_samples.get_feature_from_string_identifier(
            "field::test_field_same_size/Vertex/TestZoneName/TestBaseName"
        )
        dataset_with_samples.get_feature_from_string_identifier(
            "field::test_field_same_size/Vertex/TestZoneName/TestBaseName/0"
        )

        dataset_with_samples_with_tree.get_feature_from_string_identifier("nodes::")
        dataset_with_samples_with_tree.get_feature_from_string_identifier(
            "nodes::/Base_2_2"
        )
        dataset_with_samples_with_tree.get_feature_from_string_identifier(
            "nodes::Zone/Base_2_2"
        )
        dataset_with_samples_with_tree.get_feature_from_string_identifier(
            "nodes::Zone/Base_2_2/0"
        )

    def test_get_feature_from_identifier(
        self, dataset_with_samples, dataset_with_samples_with_tree
    ):
        dataset_with_samples.get_feature_from_identifier(
            {"type": "scalar", "name": "test_scalar"}
        )

        dataset_with_samples.get_feature_from_identifier(
            {"type": "field", "name": "test_field_same_size"}
        )
        dataset_with_samples.get_feature_from_identifier(
            {
                "type": "field",
                "name": "test_field_same_size",
                "base_name": "TestBaseName",
            }
        )
        dataset_with_samples.get_feature_from_identifier(
            {
                "type": "field",
                "name": "test_field_same_size",
                "base_name": "TestBaseName",
                "zone_name": "TestZoneName",
            }
        )
        dataset_with_samples.get_feature_from_identifier(
            {
                "type": "field",
                "name": "test_field_same_size",
                "base_name": "TestBaseName",
                "zone_name": "TestZoneName",
                "location": "Vertex",
            }
        )
        dataset_with_samples.get_feature_from_identifier(
            {
                "type": "field",
                "name": "test_field_same_size",
                "base_name": "TestBaseName",
                "zone_name": "TestZoneName",
                "location": "Vertex",
                "time": 0.0,
            }
        )
        dataset_with_samples.get_feature_from_identifier(
            {"type": "field", "name": "test_field_same_size", "time": 0.0}
        )
        dataset_with_samples.get_feature_from_identifier(
            {
                "type": "field",
                "name": "test_field_same_size",
                "base_name": "TestBaseName",
                "time": 0.0,
            }
        )
        dataset_with_samples.get_feature_from_identifier(
            {
                "type": "field",
                "name": "test_field_same_size",
                "zone_name": "TestZoneName",
                "location": "Vertex",
                "time": 0.0,
            }
        )

        dataset_with_samples_with_tree.get_feature_from_identifier({"type": "nodes"})
        dataset_with_samples_with_tree.get_feature_from_identifier(
            {"type": "nodes", "base_name": "Base_2_2"}
        )
        dataset_with_samples_with_tree.get_feature_from_identifier(
            {"type": "nodes", "base_name": "Base_2_2", "zone_name": "Zone"}
        )
        dataset_with_samples_with_tree.get_feature_from_identifier(
            {"type": "nodes", "base_name": "Base_2_2", "zone_name": "Zone", "time": 0.0}
        )
        dataset_with_samples_with_tree.get_feature_from_identifier(
            {"type": "nodes", "zone_name": "Zone"}
        )
        dataset_with_samples_with_tree.get_feature_from_identifier(
            {"type": "nodes", "time": 0.0}
        )

    def test_get_features_from_identifiers(self, dataset_with_samples_with_tree):
        dataset_with_samples_with_tree.get_features_from_identifiers(
            [{"type": "nodes"}]
        )
        dataset_with_samples_with_tree.get_features_from_identifiers(
            [
                {"type": "nodes", "base_name": "Base_2_2"},
                {
                    "type": "field",
                    "name": "test_elem_field_1",
                    "zone_name": "Zone",
                    "location": "CellCenter",
                    "time": 0.0,
                },
            ]
        )

    def test_update_features_from_identifier(
        self, dataset_with_samples: Dataset, dataset_with_samples_with_tree: Dataset
    ):
        indices = dataset_with_samples.get_sample_ids()
        dataset_with_samples.update_features_from_identifier(
            feature_identifiers=FeatureIdentifier(
                {"type": "scalar", "name": "test_scalar_1"}
            ),
            features={ind: 3.1415 for ind in indices},
            in_place=False,
        )

<<<<<<< HEAD
=======
        dataset_with_samples.update_features_from_identifier(
            feature_identifiers=FeatureIdentifier(
                {
                    "type": "time_series",
                    "name": "test_time_series_1",
                }
            ),
            features={
                ind: (np.array([0, 1]), np.array([3.14, 3.15])) for ind in indices
            },
            in_place=False,
        )

>>>>>>> f0d30f31
        indices = dataset_with_samples_with_tree.get_sample_ids()
        before = dataset_with_samples_with_tree[0].get_field(
            name="test_node_field_1",
            zone_name="Zone",
            base_name="Base_2_2",
            location="Vertex",
            time=0.0,
        )

        dataset_with_samples_with_tree.update_features_from_identifier(
            feature_identifiers=FeatureIdentifier(
                {
                    "type": "field",
                    "name": "test_node_field_1",
                    "base_name": "Base_2_2",
                    "zone_name": "Zone",
                    "location": "Vertex",
                    "time": 0.0,
                }
            ),
            features={ind: np.random.rand(*before.shape) for ind in indices},
            in_place=False,
        )

        before = dataset_with_samples_with_tree[0].get_nodes(
            zone_name="Zone", base_name="Base_2_2", time=0.0
        )
        dataset_with_samples_with_tree.update_features_from_identifier(
            feature_identifiers=FeatureIdentifier(
                {
                    "type": "nodes",
                    "base_name": "Base_2_2",
                    "zone_name": "Zone",
                    "time": 0.0,
                }
            ),
            features={ind: np.random.rand(*before.shape) for ind in indices},
            in_place=False,
        )

        before_1 = dataset_with_samples_with_tree[0].get_field("test_node_field_1")
        before_2 = dataset_with_samples_with_tree[0].get_nodes()
        dataset_with_samples_with_tree.update_features_from_identifier(
            feature_identifiers=[
                FeatureIdentifier({"type": "field", "name": "test_node_field_1"}),
                FeatureIdentifier({"type": "nodes"}),
            ],
            features={
                ind: [
                    np.random.rand(*before_1.shape),
                    np.random.rand(*before_2.shape),
                ]
                for ind in indices
            },
            in_place=False,
        )

        dataset_with_samples_with_tree.update_features_from_identifier(
            feature_identifiers=[
                FeatureIdentifier({"type": "field", "name": "test_node_field_1"})
            ],
            features={ind: [np.random.rand(*before_1.shape)] for ind in indices},
            in_place=True,
        )

    def test_extract_dataset_from_identifier(
        self, dataset_with_samples: Dataset, dataset_with_samples_with_tree: Dataset
    ):
        dataset_with_samples.extract_dataset_from_identifier(
            feature_identifiers=FeatureIdentifier(
                {"type": "scalar", "name": "test_scalar"}
            ),
        )
<<<<<<< HEAD
=======
        dataset_with_samples.extract_dataset_from_identifier(
            feature_identifiers=FeatureIdentifier(
                {"type": "time_series", "name": "test_time_series_1"}
            ),
        )
>>>>>>> f0d30f31

        dataset_with_samples_with_tree.extract_dataset_from_identifier(
            feature_identifiers=FeatureIdentifier(
                {
                    "type": "field",
                    "name": "test_node_field_1",
                    "base_name": "Base_2_2",
                    "zone_name": "Zone",
                    "location": "Vertex",
                    "time": 0.0,
                }
            ),
        )

        dataset_with_samples_with_tree.extract_dataset_from_identifier(
            feature_identifiers=[
                FeatureIdentifier({"type": "field", "name": "test_node_field_1"}),
                FeatureIdentifier({"type": "nodes"}),
            ],
        )

        new_dset = dataset_with_samples_with_tree.extract_dataset_from_identifier(
            feature_identifiers=[
                FeatureIdentifier({"type": "scalar", "name": "test_scalar"}),
                FeatureIdentifier({"type": "nodes"}),
            ],
            keep_cgns=True,
        )
        for smp in new_dset:
            assert smp.meshes.get_base_names() == ["Base_2_2"]
            assert smp.meshes.get_zone_names() == ["Zone"]
            assert smp.meshes.get_field_names() == []

    def test_get_tabular_from_homogeneous_identifiers(
        self,
        nb_samples,
        dataset_with_samples: Dataset,
        dataset_with_samples_with_tree: Dataset,
    ):
        X = dataset_with_samples.get_tabular_from_homogeneous_identifiers(
            feature_identifiers=[
                FeatureIdentifier({"type": "scalar", "name": "test_scalar"})
            ],
        )
        assert X.shape == (nb_samples, 1, 1)

        X = dataset_with_samples_with_tree.get_tabular_from_homogeneous_identifiers(
            feature_identifiers=[
                FeatureIdentifier({"type": "field", "name": "test_node_field_1"}),
                FeatureIdentifier({"type": "field", "name": "OriginalIds"}),
            ],
        )
        assert X.shape == (nb_samples, 2, 5)

    def test_get_tabular_from_stacked_identifiers(
        self, nb_samples, dataset_with_samples
    ):
        X, _ = dataset_with_samples.get_tabular_from_stacked_identifiers(
            feature_identifiers=[
                FeatureIdentifier({"type": "scalar", "name": "test_scalar"}),
                FeatureIdentifier({"type": "field", "name": "test_field_same_size"}),
                FeatureIdentifier({"type": "scalar", "name": "test_scalar"}),
            ],
        )
        assert X.shape == (nb_samples, 19)

        X, _ = dataset_with_samples.get_tabular_from_stacked_identifiers(
            feature_identifiers=[
                FeatureIdentifier({"type": "field", "name": "test_field_same_size"}),
            ],
        )
        assert X.shape == (nb_samples, 17)

        X, _ = dataset_with_samples.get_tabular_from_stacked_identifiers(
            feature_identifiers=[
                FeatureIdentifier({"type": "scalar", "name": "test_scalar"}),
            ],
        )
        assert X.shape == (nb_samples, 1)

    def test_get_tabular_from_homogeneous_identifiers_inconsistent_features_through_features(
        self, dataset_with_samples_with_tree: Dataset
    ):
        dataset_with_samples_with_tree_ = copy.deepcopy(dataset_with_samples_with_tree)
        for sample in dataset_with_samples_with_tree_:
            sample.add_field("test_node_field_1", [0, 1], warning_overwrite=False)
        with pytest.raises(AssertionError):
            dataset_with_samples_with_tree_.get_tabular_from_homogeneous_identifiers(
                feature_identifiers=[
                    FeatureIdentifier({"type": "field", "name": "test_node_field_1"}),
                    FeatureIdentifier({"type": "field", "name": "OriginalIds"}),
                ],
            )

    def test_get_tabular_from_homogeneous_identifiers_inconsistent_features_through_samples(
        self, dataset_with_samples_with_tree: Dataset
    ):
        dataset_with_samples_with_tree_ = copy.deepcopy(dataset_with_samples_with_tree)
        dataset_with_samples_with_tree_[0].add_field(
            "test_node_field_1", [0, 1], warning_overwrite=False
        )
        dataset_with_samples_with_tree_[0].add_field(
            "OriginalIds", [0, 1], warning_overwrite=False
        )
        with pytest.raises(AssertionError):
            dataset_with_samples_with_tree_.get_tabular_from_homogeneous_identifiers(
                feature_identifiers=[
                    FeatureIdentifier({"type": "field", "name": "test_node_field_1"}),
                    FeatureIdentifier({"type": "field", "name": "OriginalIds"}),
                ],
            )

    def test_add_features_from_tabular_restrict_to_features_True(
        self, dataset_with_samples_with_tree: Dataset
    ):
        X = dataset_with_samples_with_tree.get_tabular_from_homogeneous_identifiers(
            feature_identifiers=[
                FeatureIdentifier({"type": "field", "name": "test_node_field_1"}),
                FeatureIdentifier({"type": "field", "name": "OriginalIds"}),
            ],
        )
        dataset = dataset_with_samples_with_tree.add_features_from_tabular(
            tabular=X,
            feature_identifiers=[
                FeatureIdentifier({"type": "field", "name": "test_node_field_1"}),
                FeatureIdentifier({"type": "field", "name": "OriginalIds"}),
            ],
            restrict_to_features=True,
        )
        last_index = dataset_with_samples_with_tree.get_sample_ids()[-1]
        assert np.isclose(
            dataset[0].get_field("OriginalIds"),
            dataset_with_samples_with_tree[0].get_field("OriginalIds"),
        ).all()
        assert np.isclose(
            dataset[0].get_field("test_node_field_1"),
            dataset_with_samples_with_tree[0].get_field("test_node_field_1"),
        ).all()
        assert np.isclose(
            dataset[last_index].get_field("OriginalIds"),
            dataset_with_samples_with_tree[last_index].get_field("OriginalIds"),
        ).all()
        assert np.isclose(
            dataset[last_index].get_field("test_node_field_1"),
            dataset_with_samples_with_tree[last_index].get_field("test_node_field_1"),
        ).all()

    def test_add_features_from_tabular_restrict_to_features_False(
        self, dataset_with_samples_with_tree: Dataset
    ):
        X = dataset_with_samples_with_tree.get_tabular_from_homogeneous_identifiers(
            feature_identifiers=[
                FeatureIdentifier({"type": "field", "name": "test_node_field_1"}),
                FeatureIdentifier({"type": "field", "name": "OriginalIds"}),
            ],
        )
        dataset = dataset_with_samples_with_tree.add_features_from_tabular(
            tabular=X,
            feature_identifiers=[
                FeatureIdentifier({"type": "field", "name": "test_node_field_1"}),
                FeatureIdentifier({"type": "field", "name": "OriginalIds"}),
            ],
            restrict_to_features=False,
        )
        last_index = dataset_with_samples_with_tree.get_sample_ids()[-1]
        assert np.isclose(
            dataset[0].get_field("OriginalIds"),
            dataset_with_samples_with_tree[0].get_field("OriginalIds"),
        ).all()
        assert np.isclose(
            dataset[0].get_field("test_node_field_1"),
            dataset_with_samples_with_tree[0].get_field("test_node_field_1"),
        ).all()
        assert np.isclose(
            dataset[last_index].get_field("OriginalIds"),
            dataset_with_samples_with_tree[last_index].get_field("OriginalIds"),
        ).all()
        assert np.isclose(
            dataset[last_index].get_field("test_node_field_1"),
            dataset_with_samples_with_tree[last_index].get_field("test_node_field_1"),
        ).all()

    # -------------------------------------------------------------------------#
    def test_add_info(self, dataset):
        dataset.add_info("legal", "owner", "PLAID")
        with pytest.raises(KeyError):
            dataset.add_info("illegal_category_key", "owner", "PLAID")
        with pytest.raises(KeyError):
            dataset.add_info("legal", "illegal_info_key", "PLAID")
        dataset.add_info("legal", "owner", "PLAID2")

    def test_add_infos(self, dataset):
        infos = {"legal": {"owner": "CompX", "license": "li_X"}}
        dataset.set_infos(infos)
        new_info = {"type": "simulation", "simulator": "Z-set"}
        dataset.add_infos("data_production", new_info)
        dataset.add_infos("legal", {"owner": "CompY", "license": "li_Y"})
        with pytest.raises(KeyError):
            dataset.add_infos("illegal_category_key", new_info)
        with pytest.raises(KeyError):
            illegal_info = {"z": "simulation", "e": "Z-set"}
            dataset.add_infos("data_production", illegal_info)
        dataset.add_info("legal", "owner", "PLAID2")

    def test_set_infos(self, dataset, infos):
        dataset.set_infos(infos)
        dataset.set_infos(infos)
        with pytest.raises(KeyError):
            dataset.set_infos(
                {"illegal_category_key": {"owner": "PLAID2", "license": "BSD-3"}}
            )
        with pytest.raises(KeyError):
            dataset.set_infos(
                {"legal": {"illegal_info_key": "PLAID2", "license": "BSD-3"}}
            )

    def test_get_infos(self, dataset):
        assert dataset.get_infos() == {}

    def test_print_infos(self, dataset, infos):
        dataset.set_infos(infos)
        dataset.print_infos()

    # -------------------------------------------------------------------------#
    def test_merge_dataset(self, dataset_with_samples, other_dataset_with_samples):
        init_len = len(dataset_with_samples)
        dataset_with_samples.merge_dataset(other_dataset_with_samples)
        assert len(dataset_with_samples) == init_len + len(other_dataset_with_samples)

    def test_merge_dataset_with_None(self, dataset_with_samples):
        dataset_with_samples.merge_dataset(None)

    def test_merge_dataset_with_bad_type(self, dataset_with_samples):
        with pytest.raises(ValueError):
            dataset_with_samples.merge_dataset(3)

    def test_merge_features(self, dataset_with_samples, other_dataset_with_samples):
        feat_id = dataset_with_samples.get_all_features_identifiers()
        feat_id = [fid for fid in feat_id if fid["type"] not in ["scalar"]]
        dataset_1 = dataset_with_samples.extract_dataset_from_identifier(feat_id)
        feat_id = other_dataset_with_samples.get_all_features_identifiers()
        feat_id = [fid for fid in feat_id if fid["type"] not in ["field", "nodes"]]
        dataset_2 = other_dataset_with_samples.extract_dataset_from_identifier(feat_id)
        dataset_merge_2 = dataset_2.merge_features(dataset_1, in_place=False)
        dataset_merge_1 = dataset_1.merge_features(dataset_2, in_place=False)
        assert (
            dataset_merge_1[0].get_all_features_identifiers()
            == dataset_merge_2[0].get_all_features_identifiers()
        )
        dataset_1.merge_features(dataset_2, in_place=False)
        dataset_2.merge_features(dataset_1, in_place=False)

    def test_merge_features_in_place(
        self, dataset_with_samples, other_dataset_with_samples
    ):
        feat_id = dataset_with_samples.get_all_features_identifiers()
        feat_id = [fid for fid in feat_id if fid["type"] in ["scalar"]]
        dataset_1 = dataset_with_samples.extract_dataset_from_identifier(feat_id)
        feat_id = other_dataset_with_samples.get_all_features_identifiers()
        feat_id = [fid for fid in feat_id if fid["type"] in ["field", "nodes"]]
        dataset_2 = other_dataset_with_samples.extract_dataset_from_identifier(feat_id)
        dataset_merge_2 = dataset_2.merge_features(dataset_1, in_place=True)
        dataset_merge_1 = dataset_1.merge_features(dataset_2, in_place=True)
        assert (
            dataset_merge_1[0].get_all_features_identifiers()
            == dataset_merge_2[0].get_all_features_identifiers()
        )
        dataset_1.merge_features(dataset_2, in_place=True)
        dataset_2.merge_features(dataset_1, in_place=True)

    def test_merge_features_with_None(self, dataset_with_samples):
        dataset_with_samples.merge_features(None)

    def test_merge_features_with_bad_type(self, dataset_with_samples):
        with pytest.raises(ValueError):
            dataset_with_samples.merge_features(3)

    def test_merge_dataset_by_features(
        self, dataset_with_samples, other_dataset_with_samples
    ):
        Dataset.merge_dataset_by_features(
            [dataset_with_samples, other_dataset_with_samples]
        )

    # -------------------------------------------------------------------------#
    def test_summarize_features(
        self,
        dataset_with_samples,
        dataset_with_samples_with_tree,
        empty_dataset,
        heterogeneous_dataset,
        scalar_dataset,
    ):
        dataset_with_samples.summarize_features()
        dataset_with_samples_with_tree.summarize_features()
        empty_dataset.summarize_features()
        heterogeneous_dataset.summarize_features()
        scalar_dataset.summarize_features()

    def test_check_feature_completeness(
        self,
        dataset_with_samples,
        dataset_with_samples_with_tree,
        empty_dataset,
        heterogeneous_dataset,
        scalar_dataset,
    ):
        dataset_with_samples.check_feature_completeness()
        dataset_with_samples_with_tree.check_feature_completeness()
        empty_dataset.check_feature_completeness()
        heterogeneous_dataset.check_feature_completeness()
        scalar_dataset.check_feature_completeness()

    # -------------------------------------------------------------------------#

    def test_from_list_of_samples_deprecated(self, samples):
        with pytest.warns(DeprecationWarning):
            loaded_dataset = Dataset.from_list_of_samples(samples)
        assert len(loaded_dataset) == len(samples)

    def test___init___samples(self, samples):
        loaded_dataset = Dataset(samples=samples)
        assert len(loaded_dataset) == len(samples)

    def test___init___samples_with_ids(self, samples):
        ids = [10, 20, 30, 40]
        loaded_dataset = Dataset(samples=samples, sample_ids=ids)
        assert len(loaded_dataset) == len(samples)
        assert loaded_dataset.get_sample_ids() == ids

    def test___init___samples_and_path(self, samples, tmp_path):
        # Expects an error since path and samples are provided
        fname = tmp_path / "test.plaid"
        with pytest.raises(ValueError):
            Dataset(samples=samples, path=str(fname))

    # -------------------------------------------------------------------------#

    def test_save(self, dataset_with_samples, tmp_path):
        fname = tmp_path / "test.plaid"
        dataset_with_samples.save(fname)
        assert fname.is_file()

    def test_load(self, dataset_with_samples, tmp_path):
        fname = tmp_path / "test.plaid"
        dataset_with_samples.save(fname)
        new_dataset = Dataset()
        new_dataset.load(fname)
        assert len(new_dataset) == len(dataset_with_samples)
        for sample_1, sample_2 in zip(dataset_with_samples, new_dataset):
            compare_two_samples(sample_1, sample_2)

        n_dataset = Dataset(str(fname))
        assert len(n_dataset) == len(dataset_with_samples)
        for sample_1, sample_2 in zip(dataset_with_samples, n_dataset):
            compare_two_samples(sample_1, sample_2)

    def test_load_multiprocessing(self, dataset_with_samples, tmp_path):
        fname = tmp_path / "test.plaid"
        dataset_with_samples.save(fname)

        new_dataset = Dataset()
        new_dataset.load(fname)
        multi_process_new_dataset = Dataset()
        multi_process_new_dataset.load(fname, processes_number=3)
        assert len(new_dataset) == len(multi_process_new_dataset)
        for sample_1, sample_2 in zip(multi_process_new_dataset, new_dataset):
            compare_two_samples(sample_1, sample_2)

        n_dataset = Dataset(str(fname))
        multi_process_n_dataset = Dataset(str(fname), processes_number=0)
        assert len(n_dataset) == len(multi_process_n_dataset)
        for sample_1, sample_2 in zip(multi_process_n_dataset, n_dataset):
            compare_two_samples(sample_1, sample_2)

        loaded_dataset = Dataset.load_from_file(fname)
        multi_process_loaded_dataset = Dataset.load_from_file(
            fname, processes_number=-1
        )
        assert len(loaded_dataset) == len(multi_process_loaded_dataset)
        for sample_1, sample_2 in zip(multi_process_loaded_dataset, loaded_dataset):
            compare_two_samples(sample_1, sample_2)

    def test_load_process_eror(self, dataset_with_samples, tmp_path):
        fname = tmp_path / "test.plaid"
        dataset_with_samples.save(fname)
        with pytest.raises(ValueError):
            Dataset(str(fname), processes_number=-3)

    def test_load_from_file(self, dataset_with_samples, tmp_path):
        fname = tmp_path / "test_fname.plaid"
        dataset_with_samples.save(fname)
        loaded_dataset = Dataset.load_from_file(fname)
        assert len(loaded_dataset) == len(dataset_with_samples)

    def test_load_from_dir(self, dataset_with_samples, tmp_path):
        dname = tmp_path / "test_dname"
        dataset_with_samples._save_to_dir_(dname)
        loaded_dataset = Dataset.load_from_dir(dname)
        assert len(loaded_dataset) == len(dataset_with_samples)

    # -------------------------------------------------------------------------#
    def test_add_to_dir_creates_and_saves(self, empty_dataset, sample, tmp_path):
        # Should create the directory and save the sample
        save_dir = tmp_path / "my_dataset_dir"
        empty_dataset.add_to_dir(sample, save_dir)
        samples_dir = save_dir / "samples"
        # Check directory and sample folder exist
        assert samples_dir.is_dir()
        sample_dirs = list(samples_dir.glob("sample_*"))
        assert len(sample_dirs) == 1
        assert sample_dirs[0].is_dir()

    def test_add_to_dir_uses_self_save_dir(self, empty_dataset, sample, tmp_path):
        # Set save_dir by first call, then call without argument
        save_dir = tmp_path / "dataset_dir2"
        empty_dataset.add_to_dir(sample, save_dir)
        # Add another sample without specifying save_dir
        sample2 = Sample()
        empty_dataset.add_to_dir(sample2)
        samples_dir = save_dir / "samples"
        sample_dirs = list(samples_dir.glob("sample_*"))
        assert len(sample_dirs) == 2

    def test_add_to_dir_raises_if_no_save_dir(self, empty_dataset, sample):
        # Should raise ValueError if no save_dir is set
        with pytest.raises(ValueError):
            empty_dataset.add_to_dir(sample)

    def test_add_to_dir_verbose(self, empty_dataset, sample, tmp_path, capsys):
        save_dir = tmp_path / "dataset_verbose"
        empty_dataset.add_to_dir(sample, save_dir, verbose=True)
        captured = capsys.readouterr()
        assert "Saving database to" in captured.out

    def test__add_to_dir__path(self, empty_dataset, sample, current_directory):
        save_dir = current_directory / "my_dataset_dir"
        empty_dataset.add_to_dir(sample, path=save_dir)

    def test__add_to_dir__save_dir(self, empty_dataset, sample, current_directory):
        save_dir = current_directory / "my_dataset_dir"
        empty_dataset.add_to_dir(sample, save_dir=save_dir)

    def test__add_to_dir__both_path_and_save_dir(
        self, empty_dataset, sample, current_directory
    ):
        save_dir = current_directory / "my_dataset_dir"
        with pytest.raises(ValueError):
            empty_dataset.add_to_dir(sample, path=save_dir, save_dir=save_dir)

    # -------------------------------------------------------------------------#
    def test__save_to_dir_(self, dataset_with_samples, tmp_path):
        savedir = tmp_path / "testdir"
        dataset_with_samples._save_to_dir_(savedir)
        assert plaid.get_number_of_samples(savedir) == len(dataset_with_samples)
        assert savedir.is_dir()
        assert (savedir / "infos.yaml").is_file()

    def test__load_from_dir_(self, dataset_with_samples, infos, tmp_path):
        savedir = tmp_path / "testdir"
        dataset_with_samples._save_to_dir_(savedir)
        new_dataset = Dataset()
        new_dataset._load_from_dir_(savedir)
        assert len(new_dataset) == len(dataset_with_samples)
        assert new_dataset.get_infos() == infos
        for sample_1, sample_2 in zip(dataset_with_samples, new_dataset):
            compare_two_samples(sample_1, sample_2)

        new_dataset = Dataset()
        new_dataset._load_from_dir_(savedir, [1, 2])
        assert len(new_dataset) == 2

    # -------------------------------------------------------------------------#
    def test__load_number_of_samples_(self, tmp_path):
        with pytest.raises(DeprecatedError):
            Dataset._load_number_of_samples_(tmp_path)

    # -------------------------------------------------------------------------#
    def test_set_samples(self, dataset, samples):
        dataset.set_samples({i: samp for i, samp in enumerate(samples)})
        dataset.set_samples({i: samp for i, samp in enumerate(samples)})

    def test_set_samples_not_a_dict(self, dataset, samples):
        with pytest.raises(TypeError):
            dataset.set_samples([samp for samp in samples])

    def test_set_samples_not_an_int(self, dataset, sample):
        with pytest.raises(TypeError):
            dataset.set_samples({"0": sample})

    def test_set_samples_not_positive(self, dataset, sample):
        with pytest.raises(ValueError):
            dataset.set_samples({-1: sample})

    def test_set_samples_not_a_sample(self, dataset):
        with pytest.raises(TypeError):
            dataset.set_samples({0: "not_a_sample"})

    def test_set_sample(self, dataset, sample):
        dataset.set_sample(0, sample)
        dataset.set_sample(0, sample)

    def test_set_sample_not_an_int(self, dataset, sample):
        with pytest.raises(TypeError):
            dataset.set_sample("0", sample)

    def test_set_sample_not_positive(self, dataset, sample):
        with pytest.raises(ValueError):
            dataset.set_sample(-1, sample)

    def test_set_sample_not_a_sample(self, dataset):
        with pytest.raises(TypeError):
            dataset.set_sample(0, "not_a_sample")

    # -------------------------------------------------------------------------#
    def test___len__empty(self, dataset):
        assert len(dataset) == 0

    def test___len__(self, dataset_with_samples, nb_samples):
        assert len(dataset_with_samples) == nb_samples

    def test___iter__empty(self, dataset):
        count = 0
        for _ in dataset:
            count += 1
        assert count == 0

    def test___iter__(self, dataset_with_samples):
        sub_dataset = dataset_with_samples[range(0, len(dataset_with_samples), 2)]
        length = len(sub_dataset)
        count = 0
        for sample in sub_dataset:
            count += 1
            assert isinstance(sample, Sample)
        assert count == length

    def test___getitem__empty(self, dataset):
        with pytest.raises(IndexError):
            dataset[0]

    def test___getitem__(self, dataset_with_samples, nb_samples):
        assert isinstance(dataset_with_samples[np.random.randint(nb_samples)], Sample)
        assert isinstance(dataset_with_samples[1 : nb_samples - 1], Dataset)
        assert isinstance(dataset_with_samples[np.arange(1, nb_samples - 1)], Dataset)
        assert isinstance(dataset_with_samples[list(range(1, nb_samples - 1))], Dataset)
        assert isinstance(dataset_with_samples[range(1, nb_samples - 1)], Dataset)

    def test___call__empty(self, dataset):
        with pytest.raises(IndexError):
            dataset(0)

    def test___call__(self, dataset_with_samples, nb_samples):
        dataset_with_samples(np.random.randint(nb_samples))

    def test___repr__(self, dataset, dataset_with_samples):
        print(dataset)
        print(dataset_with_samples)

    # #-------------------------------------------------------------------------#
    # #-------------------------------------------------------------------------#
    # #-------------------------------------------------------------------------#
    # def test__init__(self, dataset):
    #     pass

    # #---#
    # def test_get_samples(self, dataset_with_samples, nb_samples):
    #     samples = dataset_with_samples.get_samples()
    #     assert(isinstance(samples,dict))
    #     for samp in samples.values():
    #         assert(isinstance(samp,Sample))
    #     assert(len(samples)==nb_samples)
    # def test_get_samples_with_ids(self, dataset_with_samples, nb_samples):
    #     ids = [np.random.randint(0,nb_samples)]
    #     samples = dataset_with_samples.get_samples(ids)
    #     assert(isinstance(samples,dict))
    #     for samp in samples.values():
    #         assert(isinstance(samp,Sample))
    #     assert(len(samples)==len(ids))

    # def test_set_samples(self, dataset, samples):
    #     dataset.set_samples({id:sample for id,sample in enumerate(samples)})
    # def test_set_samples_fail_type(self, dataset):
    #     with pytest.raises(TypeError):
    #         dataset.set_samples(1)
    # def test_set_samples_fail_type_input(self, dataset):
    #     with pytest.raises(TypeError):
    #         dataset.set_samples(1)
    # def test_set_samples_fail_type_key(self, dataset):
    #     with pytest.raises(TypeError):
    #         dataset.set_samples({'test':'test'})
    # def test_set_samples_fail_negative_key(self, dataset):
    #     with pytest.raises(ValueError):
    #         dataset.set_samples({-1:'test'})
    # def test_set_samples_fail_type_value(self, dataset):
    #     with pytest.raises(TypeError):
    #         dataset.set_samples({0:'test'})

    # def test_set_sample(self, dataset, sample):
    #     dataset.set_sample(id=0,sample=sample)
    # def test_set_sample_already_present(self, dataset_with_samples, sample):
    #     dataset_with_samples.set_sample(id=0,sample=sample)
    # def test_set_sample_fail_id_type(self, dataset, sample):
    #     with pytest.raises(TypeError):
    #         dataset.set_sample(id='0',sample=sample)
    # def test_set_sample_fail_negative_id(self, dataset, sample):
    #     with pytest.raises(ValueError):
    #         dataset.set_sample(id=-1,sample=sample)
    # def test_set_sample_fail_sample_type(self, dataset):
    #     with pytest.raises(TypeError):
    #         dataset.set_sample(id=1,sample='sample')

    # def test_add_sample(self, dataset, sample):
    #     dataset.add_sample(sample)
    # def test_add_sample_fail_type(self, dataset):
    #     with pytest.raises(TypeError):
    #         dataset.add_sample(1)

    # def test_add_samples(self, dataset,samples):
    #     dataset.add_samples(samples)
    # def test_add_samples_fail_type(self, dataset):
    #     with pytest.raises(TypeError):
    #         dataset.add_samples(1)
    # def test_add_samples_fail_sample_type(self, dataset):
    #     with pytest.raises(TypeError):
    #         dataset.add_samples([1])

    # #---#
    # def test_get_sample_ids(self, dataset):
    #     dataset.get_sample_ids()
    # def test_get_sample_ids_type(self, dataset):
    #     dataset.get_sample_ids(feature_type='scalar')
    # def test_get_sample_ids_name(self, dataset):
    #     dataset.get_sample_ids(feature_name='test_scalar2')

    # #---#
    # def test_get_feature_types(self, dataset):
    #     assert(dataset.get_feature_types()==set())
    #     assert(dataset.get_feature_types(feature_name='missing_name')==set())
    # def test_get_feature_names(self, dataset):
    #     assert(dataset.get_feature_names()==set())
    #     assert(dataset.get_feature_names(feature_type='missing_type')==set())

    # #---#
    # def test_get_scalars_to_tabular(self, dataset_with_samples):
    #     dataset_with_samples.get_scalars_to_tabular(feature_names=['test_scalar'])
    # def test_get_scalars_to_tabular_all(self, dataset_with_samples):
    #     dataset_with_samples.get_scalars_to_tabular()
    # def test_get_scalars_to_tabular_dict(self, dataset_with_samples):
    #     dataset_with_samples.get_scalars_to_tabular(feature_names=['test_scalar'])
    # def test_get_scalars_to_tabular_all_dict(self, dataset_with_samples):
    #     dataset_with_samples.get_scalars_to_tabular()
    # def test_get_scalars_to_tabular_missing_name(self, dataset_with_samples):
    #     with pytest.raises(ValueError):
    #         dataset_with_samples.get_scalars_to_tabular(feature_names=['missing_scalar_name'])

    # def test_merge_dataset(self, dataset_with_samples, other_dataset_with_samples):
    #     dataset_with_samples.merge_dataset(other_dataset_with_samples)

    # # def test_save(self, dataset):
    # #     dataset.save()

    # # def test_load(self, dataset):
    # #     dataset.load()

    # # def test__save_to_dir_(self, dataset):
    # #     dataset._save_to_dir_()

    # # def test__load_from_dir_(self, dataset):
    # #     dataset._load_from_dir_()

    # def test___len__(self, dataset):
    #     assert(len(dataset)==0)
    # def test___len__with_samples(self, dataset_with_samples, nb_samples):
    #     assert(len(dataset_with_samples)==nb_samples)

    # def test___getitem__(self, dataset_with_samples):
    #     dataset_with_samples[0]
    # def test___getitem__no_id(self, dataset_with_samples, nb_samples):
    #     with pytest.raises(IndexError):
    #         dataset_with_samples[nb_samples + 1]

    # def test___call__(self, dataset_with_samples):
    #     dataset_with_samples(0)

    # def test___repr__(self, dataset_with_samples):
    #     print(dataset_with_samples)<|MERGE_RESOLUTION|>--- conflicted
+++ resolved
@@ -576,22 +576,6 @@
             in_place=False,
         )
 
-<<<<<<< HEAD
-=======
-        dataset_with_samples.update_features_from_identifier(
-            feature_identifiers=FeatureIdentifier(
-                {
-                    "type": "time_series",
-                    "name": "test_time_series_1",
-                }
-            ),
-            features={
-                ind: (np.array([0, 1]), np.array([3.14, 3.15])) for ind in indices
-            },
-            in_place=False,
-        )
-
->>>>>>> f0d30f31
         indices = dataset_with_samples_with_tree.get_sample_ids()
         before = dataset_with_samples_with_tree[0].get_field(
             name="test_node_field_1",
@@ -665,14 +649,6 @@
                 {"type": "scalar", "name": "test_scalar"}
             ),
         )
-<<<<<<< HEAD
-=======
-        dataset_with_samples.extract_dataset_from_identifier(
-            feature_identifiers=FeatureIdentifier(
-                {"type": "time_series", "name": "test_time_series_1"}
-            ),
-        )
->>>>>>> f0d30f31
 
         dataset_with_samples_with_tree.extract_dataset_from_identifier(
             feature_identifiers=FeatureIdentifier(
@@ -702,9 +678,9 @@
             keep_cgns=True,
         )
         for smp in new_dset:
-            assert smp.meshes.get_base_names() == ["Base_2_2"]
-            assert smp.meshes.get_zone_names() == ["Zone"]
-            assert smp.meshes.get_field_names() == []
+            assert smp.features.get_base_names() == ["Base_2_2"]
+            assert smp.features.get_zone_names() == ["Zone"]
+            assert smp.features.get_field_names() == []
 
     def test_get_tabular_from_homogeneous_identifiers(
         self,
