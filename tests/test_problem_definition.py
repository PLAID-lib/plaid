--- conflicted
+++ resolved
@@ -13,12 +13,6 @@
 import pytest
 
 from plaid.problem_definition import ProblemDefinition
-<<<<<<< HEAD
-
-# %% Fixtures
-=======
->>>>>>> b84c1f90
-
 
 # %% Fixtures
 
@@ -45,10 +39,6 @@
 
 # %% Tests
 
-<<<<<<< HEAD
-
-=======
->>>>>>> b84c1f90
 class Test_ProblemDefinition:
     def test__init__(self, problem_definition):
         assert problem_definition.get_task() is None
