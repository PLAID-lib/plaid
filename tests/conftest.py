"""This file defines shared pytest fixtures and test configurations."""

import numpy as np
import pytest

<<<<<<< HEAD
from Muscat.Bridges.CGNSBridge import MeshToCGNS
from Muscat.Containers import MeshCreationTools as MCT

=======
from plaid.containers.dataset import Dataset
>>>>>>> 2858d9ed
from plaid.containers.sample import Sample


@pytest.fixture()
def dataset():
    return Dataset()


def generate_samples(nb: int, zone_name: str, base_name: str) -> list[Sample]:
    """Generate a list of Sample objects with randomized scalar and field data."""
    sample_list = []
    for _ in range(nb):
        sample = Sample()
        sample.init_base(3, 3, base_name)
        sample.init_zone(np.array([0, 0, 0]), zone_name=zone_name, base_name=base_name)
        sample.add_scalar("test_scalar", np.random.randn())
        sample.add_field(
            "test_field_same_size", np.random.randn(17), zone_name, base_name
        )
        sample.add_field(
            f"test_field_{np.random.randint(1e8, 1e9)}",
            np.random.randn(np.random.randint(10, 20)),
            zone_name,
            base_name,
        )
        sample_list.append(sample)
    return sample_list


@pytest.fixture()
def nb_samples() -> int:
    """Number of samples to generate for tests."""
    return 11


@pytest.fixture()
def base_name() -> str:
    """Base name for initializing samples' base hierarchy."""
    return "TestBaseName"


@pytest.fixture()
def zone_name() -> str:
    """Zone name for initializing samples' zone hierarchy."""
    return "TestZoneName"


@pytest.fixture()
def samples(nb_samples: int, zone_name: str, base_name: str) -> list[Sample]:
    """A fixture providing a list of generated Sample objects."""
    return generate_samples(nb_samples, zone_name, base_name)


@pytest.fixture()
def other_samples(nb_samples: int, zone_name: str, base_name: str) -> list[Sample]:
    """An alternate fixture providing a different list of Sample objects."""
    return generate_samples(nb_samples, zone_name, base_name)


@pytest.fixture()
def infos() -> dict:
    """Legal metadata used in test datasets."""
    return {"legal": {"owner": "PLAID2", "license": "BSD-3"}}


@pytest.fixture()
def nodes():
    return np.array(
        [
            [0.0, 0.0],
            [1.0, 0.0],
            [1.0, 1.0],
            [0.0, 1.0],
            [0.5, 1.5],
        ]
    )


@pytest.fixture()
def triangles():
    return np.array(
        [
            [0, 1, 2],
            [0, 2, 3],
            [2, 4, 3],
        ]
    )


@pytest.fixture()
def nodal_tags():
    return np.array(
        [
            0,
            1,
        ]
    )


@pytest.fixture()
def vertex_field():
    return np.random.randn(5)


@pytest.fixture()
def cell_center_field():
    return np.random.randn(3)


@pytest.fixture()
def tree(nodes, triangles, vertex_field, cell_center_field, nodal_tags):
    Mesh = MCT.CreateMeshOfTriangles(nodes, triangles)
    Mesh.GetNodalTag("tag").AddToTag(nodal_tags)
    Mesh.nodeFields["test_node_field_1"] = vertex_field
    Mesh.nodeFields["big_node_field"] = np.random.randn(50)
    Mesh.elemFields["test_elem_field_1"] = cell_center_field
    tree = MeshToCGNS(Mesh)
    return tree


@pytest.fixture()
def sample_with_tree(sample, tree):
    sample.add_tree(tree)
    return sample


@pytest.fixture()
def sample():
    return Sample()<|MERGE_RESOLUTION|>--- conflicted
+++ resolved
@@ -3,13 +3,13 @@
 import numpy as np
 import pytest
 
-<<<<<<< HEAD
 from Muscat.Bridges.CGNSBridge import MeshToCGNS
 from Muscat.Containers import MeshCreationTools as MCT
 
-=======
+from Muscat.Bridges.CGNSBridge import MeshToCGNS
+from Muscat.Containers import MeshCreationTools as MCT
+
 from plaid.containers.dataset import Dataset
->>>>>>> 2858d9ed
 from plaid.containers.sample import Sample
 
 
