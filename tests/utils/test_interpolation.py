# -*- coding: utf-8 -*-
#
# This file is subject to the terms and conditions defined in
# file 'LICENSE.txt', which is part of this source code package.
#
#

import numpy as np
import pytest

from plaid.utils.interpolation import (
    binary_search, binary_search_vectorized, piece_wise_linear_interpolation,
    piece_wise_linear_interpolation_vectorized,
    piece_wise_linear_interpolation_vectorized_with_map,
    piece_wise_linear_interpolation_with_map)


@pytest.fixture()
def time_indices():
    return np.array([0.0, 1.0, 2.5])

@pytest.fixture()
def vectors():
    return np.array([np.ones(5), 2.0 * np.ones(5), 3.0 * np.ones(5)])

@pytest.fixture()
def vectors_map():
    return ["vec1", "vec2", "vec1"]

@pytest.fixture()
def vectors_dict():
    return {
        "vec1": np.ones(5),
        "vec2": 2.0 * np.ones(5)
    }

@pytest.fixture()
def input_values():
    return np.array([-0.1, 2.0, 3.0])

@pytest.fixture()
def time_indices_bis():
    return np.array([0., 100., 200., 300., 400., 500., 600., 700.,
                         800., 900., 1000., 2000.])

@pytest.fixture()
def coefficients():
    return np.array([2000000., 2200000., 2400000., 2000000., 2400000.,
                            3000000., 2500000., 2400000., 2100000., 2800000.,
                            4000000., 3000000.])

@pytest.fixture()
def vals():
    return np.array([-10., 0., 100., 150., 200., 300., 400., 500., 600., 700.,
                    800., 900., 1000., 3000., 701.4752695491923])

<<<<<<< HEAD
class Test_interpolation():
=======
class Test_sinterpolation:
>>>>>>> 02386059
    def test_piece_wise_linear_interpolation_1(self, time_indices, vectors):
        result = piece_wise_linear_interpolation(-1.0, time_indices, vectors)
        np.testing.assert_almost_equal(result, [1., 1., 1., 1., 1.])

    def test_piece_wise_linear_interpolation_2(self, time_indices, vectors):
        result = piece_wise_linear_interpolation(1.0, time_indices, vectors)
        np.testing.assert_almost_equal(result, [2., 2., 2., 2., 2.])

    def test_piece_wise_linear_interpolation_3(self, time_indices, vectors):
        result = piece_wise_linear_interpolation(0.4, time_indices, vectors)
        np.testing.assert_almost_equal(result, [1.4, 1.4, 1.4, 1.4, 1.4])

    def test_piece_wise_linear_interpolation_with_map_1(self, time_indices, vectors_map, vectors_dict):
        result = piece_wise_linear_interpolation_with_map(3.0, time_indices, vectors_dict, vectors_map)
        np.testing.assert_almost_equal(result, [1., 1., 1., 1., 1.])

    def test_piece_wise_linear_interpolation_with_map_2(self, time_indices, vectors_map, vectors_dict):
        result = piece_wise_linear_interpolation_with_map(1.0, time_indices, vectors_dict, vectors_map)
        np.testing.assert_almost_equal(result, [2., 2., 2., 2., 2.])

    def test_piece_wise_linear_interpolation_with_map_3(self, time_indices, vectors_map, vectors_dict):
        result = piece_wise_linear_interpolation_with_map(0.6, time_indices, vectors_dict, vectors_map)
        np.testing.assert_almost_equal(result, [1.6, 1.6, 1.6, 1.6, 1.6])

    def test_piece_wise_linear_interpolation_vectorized_with_map(self, input_values, time_indices, vectors_dict, vectors_map):
        result = piece_wise_linear_interpolation_vectorized_with_map(
            input_values, time_indices, vectors_dict, vectors_map)

        expected_result = [
            np.array([1., 1., 1., 1., 1.]),
            np.array([1.33333333, 1.33333333, 1.33333333, 1.33333333, 1.33333333]),
            np.array([1., 1., 1., 1., 1.])
        ]

        np.testing.assert_almost_equal(result, expected_result)

    def test_piece_wise_linear_interpolation_loop(self, time_indices_bis, coefficients, vals):
        expected_result = np.array([2000000., 2000000., 2200000., 2300000., 2400000., 2000000.,
                    2400000., 3000000., 2500000., 2400000., 2100000., 2800000.,
                    4000000., 3000000., 2395574.19135242])

        for i in range(vals.shape[0]):
            assert (piece_wise_linear_interpolation(vals[i], time_indices_bis, coefficients) - expected_result[i]) / expected_result[i] < 1.e-10

    def test_piece_wise_linear_interpolation_vectorized(self, time_indices_bis, coefficients, vals):
        result = piece_wise_linear_interpolation_vectorized(np.array(vals), time_indices_bis, coefficients)

        expected_result = [2000000.0, 2000000.0, 2200000.0, 2300000.0, 2400000.0, 2000000.0,
                   2400000.0, 3000000.0, 2500000.0, 2400000.0, 2100000.0, 2800000.0,
                   4000000.0, 3000000.0, 2395574.1913524233]

        np.testing.assert_almost_equal(result, expected_result)

    def test_binary_search(self):
        test_list = np.array([0.0, 1.0, 2.5, 10.])
        val_list = np.array([-1., 11., 0.6, 2.0, 2.6, 9.9, 1.0])

        # Apply binary search to find indices for given values within a reference list
        ref = np.array([0, 3, 0, 1, 2, 2, 1], dtype=int)
        result = binary_search_vectorized(test_list, val_list)

        for i, val in enumerate(val_list):
            assert binary_search(test_list, val) == ref[i]
            assert result[i] == ref[i]<|MERGE_RESOLUTION|>--- conflicted
+++ resolved
@@ -54,11 +54,7 @@
     return np.array([-10., 0., 100., 150., 200., 300., 400., 500., 600., 700.,
                     800., 900., 1000., 3000., 701.4752695491923])
 
-<<<<<<< HEAD
-class Test_interpolation():
-=======
 class Test_sinterpolation:
->>>>>>> 02386059
     def test_piece_wise_linear_interpolation_1(self, time_indices, vectors):
         result = piece_wise_linear_interpolation(-1.0, time_indices, vectors)
         np.testing.assert_almost_equal(result, [1., 1., 1., 1., 1.])
