--- conflicted
+++ resolved
@@ -1,8 +1,6 @@
 """Huggingface bridge for PLAID datasets."""
 
-<<<<<<< HEAD
 import os
-=======
 # -*- coding: utf-8 -*-
 #
 # This file is subject to the terms and conditions defined in
@@ -10,7 +8,6 @@
 #
 #
 
->>>>>>> 8fd3efb7
 import pickle
 import shutil
 import sys
@@ -100,11 +97,7 @@
     """
 
     def generator():
-<<<<<<< HEAD
-        for id in tqdm(range(len(dataset))):
-=======
         for sample in dataset:
->>>>>>> 8fd3efb7
             yield {
                 "sample": pickle.dumps(sample.model_dump()),
             }
@@ -258,7 +251,6 @@
         )
 
     dataset = Dataset()
-<<<<<<< HEAD
 
     if verbose:
         print("Converting huggingface dataset to plaid dataset...")
@@ -307,10 +299,7 @@
                 disable=not verbose,
             ):
                 dataset.add_sample(sample)
-=======
-    for sample in ds:
-        dataset.add_sample(Sample.model_validate(pickle.loads(sample["sample"])))
->>>>>>> 8fd3efb7
+
 
     infos = {}
     if "legal" in ds.description:
