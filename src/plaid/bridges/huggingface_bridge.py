--- conflicted
+++ resolved
@@ -535,18 +535,7 @@
 
             dataset, pb_def = streamed_huggingface_dataset_to_plaid('PLAID-datasets/VKI-LS59', 2)
     """
-<<<<<<< HEAD
-    ds_stream = load_dataset(hf_repo, split="all_samples", streaming=True)
-
-    samples = []
-    for _ in range(number_of_samples):
-        hf_sample = next(iter(ds_stream))
-        samples.append(to_plaid_sample(hf_sample))
-
-    dataset = Dataset(samples=samples)
-=======
     ds_stream = load_hf_dataset_from_hub(hf_repo, split="all_samples", streaming=True)
->>>>>>> a2b472bd
 
     infos = {}
     if "legal" in ds_stream.description:
@@ -563,7 +552,7 @@
         hf_sample = next(iter(ds_stream))
         samples.append(to_plaid_sample(hf_sample))
 
-    dataset = Dataset.from_list_of_samples(samples)
+    dataset = Dataset(samples=samples)
 
     dataset.set_infos(infos)
 
