--- conflicted
+++ resolved
@@ -81,13 +81,8 @@
             ShapeError: Raised when there is an inconsistency in the shape of the input array.
         """
         if x.ndim == 1:
-<<<<<<< HEAD
             if self.min is not None:
                 if self.min.size == 1:
-=======
-            if not (self.min is None):
-                if self.min.shape[1] == 1:
->>>>>>> b84c1f90
                     # n_samples x 1
                     x = x.reshape((-1, 1))
                 else:
