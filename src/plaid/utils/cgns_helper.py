"""Utility functions for working with CGNS trees and nodes."""

# -*- coding: utf-8 -*-
#
# This file is subject to the terms and conditions defined in
# file 'LICENSE.txt', which is part of this source code package.
#
#

import CGNS.PAT.cgnsutils as CGU
import numpy as np

CGNSTree = list
"""A CGNSTree is a list
"""


def get_base_names(
    tree: CGNSTree, full_path: bool = False, unique: bool = False
) -> list[str]:
    """Get a list of base names from a CGNSTree.

    Args:
        tree (CGNSTree): The CGNSTree containing the CGNSBase_t nodes.
        full_path (bool, optional): If True, return full base paths including '/' separators. Defaults to False.
        unique (bool, optional): If True, return unique base names. Defaults to False.

    Returns:
        list[str]: A list of base names.
    """
    base_paths = []
    if tree is not None:
        b_paths = CGU.getPathsByTypeSet(tree, "CGNSBase_t")
        for pth in b_paths:
            s_pth = pth.split("/")
            assert len(s_pth) == 2
            assert s_pth[0] == ""
            if full_path:
                base_paths.append(pth)
            else:
                base_paths.append(s_pth[1])

    if unique:
        return list(set(base_paths))
    else:
        return base_paths


def get_time_values(tree: CGNSTree) -> np.ndarray:
    """Get consistent time values from CGNSBase_t nodes in a CGNSTree.

    Args:
        tree (CGNSTree): The CGNSTree containing CGNSBase_t nodes.

    Returns:
        np.ndarray: An array of consistent time values.

    Raises:
        AssertionError: If the time values across bases are not consistent.
    """
    base_paths = get_base_names(tree, unique=True)  # TODO full_path=True ??
    time_values = []
    for bp in base_paths:
        base_node = CGU.getNodeByPath(tree, bp)
<<<<<<< HEAD
        time_values.append(CGU.getValueByPath(base_node, "Time/TimeValues")[0])
    assert time_values.count(time_values[0]) == len(time_values), (
        "times values are not consistent in bases"
    )
    return time_values[0]
=======
        time_values.append(CGU.getValueByPath(base_node, 'Time/TimeValues')[0])
    assert time_values.count(time_values[0]) == len(
        time_values), "times values are not consistent in bases"
    return time_values[0]


def show_cgns_tree(pyTree: list, pre: str = ''):
    """Pretty print for CGNS Tree

    Args:
        pyTree (list): CGNS tree to print
        pre (str, optional): indentation of print. Defaults to ''.
    """
    if not (isinstance(pyTree, list)):
        if pyTree is None: # pragma: no cover
            return True
        else:
            raise TypeError(f"{type(pyTree)=}, but should be a list or None")

    np.set_printoptions(threshold=5, edgeitems=1)

    def printValue(node):
        if node[1].dtype == "|S1":
            return CGU.getValueAsString(node)
        else:
            return f"{node[1]}".replace("\n", "")

    for child in pyTree[2]:
        try:
            print(pre, child[0], ":", child[1].shape, printValue(child), child[1].dtype, child[3])
        except AttributeError:
            print(pre, child[0], ":", child[1], child[3])

        if child[2]:
            show_cgns_tree(child, ' '*len(pre)+'|_ ')
    np.set_printoptions(edgeitems=3, threshold=1000)
>>>>>>> b84c1f90
<|MERGE_RESOLUTION|>--- conflicted
+++ resolved
@@ -62,16 +62,10 @@
     time_values = []
     for bp in base_paths:
         base_node = CGU.getNodeByPath(tree, bp)
-<<<<<<< HEAD
         time_values.append(CGU.getValueByPath(base_node, "Time/TimeValues")[0])
     assert time_values.count(time_values[0]) == len(time_values), (
         "times values are not consistent in bases"
     )
-    return time_values[0]
-=======
-        time_values.append(CGU.getValueByPath(base_node, 'Time/TimeValues')[0])
-    assert time_values.count(time_values[0]) == len(
-        time_values), "times values are not consistent in bases"
     return time_values[0]
 
 
@@ -104,5 +98,4 @@
 
         if child[2]:
             show_cgns_tree(child, ' '*len(pre)+'|_ ')
-    np.set_printoptions(edgeitems=3, threshold=1000)
->>>>>>> b84c1f90
+    np.set_printoptions(edgeitems=3, threshold=1000)