"""Implementation of the `Dataset` container."""

# -*- coding: utf-8 -*-
#
# This file is subject to the terms and conditions defined in
# file 'LICENSE.txt', which is part of this source code package.
#
#

# %% Imports
import sys

if sys.version_info >= (3, 11):
    from typing import Self
else:  # pragma: no cover
    from typing import TypeVar

    Self = TypeVar("Self")

import logging
import os
import shutil
import subprocess
from multiprocessing import Pool
from pathlib import Path
from typing import Iterator, Union

import numpy as np
import yaml
from tqdm import tqdm

from plaid.constants import AUTHORIZED_INFO_KEYS
from plaid.containers.sample import Sample
from plaid.types import FeatureType
from plaid.utils.base import DeprecatedError, ShapeError, generate_random_ASCII

logger = logging.getLogger(__name__)
logging.basicConfig(
    format="[%(asctime)s:%(levelname)s:%(filename)s:%(funcName)s(%(lineno)d)]:%(message)s",
    level=logging.INFO,
)


# %% Functions


def process_sample(sample_path: Union[str, Path]) -> tuple:  # pragma: no cover
    """Load Sample from path.

    Args:
        sample_path (Union[str,Path]): The path of the Sample.

    Returns:
        tuple: The loaded Sample and its ID.
    """
    sample_path = Path(sample_path)
    id = int(sample_path.stem.split("_")[-1])
    return id, Sample(sample_path)


# %% Classes


class Dataset(object):
    """A set of samples, and optionnaly some other informations about the Dataset."""

    def __init__(
        self,
        directory_path: Union[str, Path] = None,
        verbose: bool = False,
        processes_number: int = 0,
    ) -> None:
        """Initialize a :class:`Dataset <plaid.containers.dataset.Dataset>`.

        If `directory_path` is not specified it initializes an empty :class:`Dataset <plaid.containers.dataset.Dataset>` that should be fed with :class:`Samples <plaid.containers.sample.Sample>`.

        Use :meth:`add_sample <plaid.containers.dataset.Dataset.add_sample>` or :meth:`add_samples <plaid.containers.dataset.Dataset.add_samples>` to feed the :class:`Dataset`

        Args:
            directory_path (Union[str,Path], optional): The path from which to load PLAID dataset files.
            verbose (bool, optional): Explicitly displays the operations performed. Defaults to False.
            processes_number (int, optional): Number of processes used to load files (-1 to use all available ressources, 0 to disable multiprocessing). Defaults to 0.

        Example:
            .. code-block:: python

                from plaid.containers.dataset import Dataset

                # 1. Create empty instance of Dataset
                dataset = Dataset()
                print(dataset)
                >>> Dataset(0 samples, 0 scalars, 0 fields)
                print(len(dataset))
                >>> 0

                # 2. Load dataset and create Dataset instance
                dataset = Dataset("path_to_plaid_dataset") # .plaid or directory
                print(dataset)
                >>> Dataset(3 samples, 2 scalars, 5 fields)
                print(len(dataset))
                >>> 3
                for sample in dataset:
                    print(sample)
                >>> Sample(1 scalar, 0 time series, 1 timestamp, 2 fields)
                    Sample(1 scalar, 0 time series, 0 timestamps, 0 fields)
                    Sample(2 scalars, 0 time series, 1 timestamp, 2 fields)

        Caution:
            It is assumed that you provided a compatible PLAID dataset.
        """
        self._samples: dict[int, Sample] = {}  # sample_id -> sample
        # info_name -> description
        self._infos: dict[str, dict[str, str]] = {}

        if directory_path is not None:
            directory_path = Path(directory_path)

            if directory_path.suffix == ".plaid":
                self.load(
                    directory_path, verbose=verbose, processes_number=processes_number
                )
            else:
                self._load_from_dir_(
                    directory_path, verbose=verbose, processes_number=processes_number
                )

    # -------------------------------------------------------------------------#
    def get_samples(
        self, ids: list[int] = None, as_list: bool = False
    ) -> dict[int, Sample]:
        """Return dictionnary of samples with ids corresponding to :code:`ids` if specified, else all samples.

        Args:
            ids (list[int], optional): If None, take all samples. Defaults to None.
            as_list (bool, optional): If False, return a dict ``id -> sample``, else return a list on ``Sample`` in the same order as ``ids``. Defaults to False.

        Returns:
            dict[int,Sample]: Samples with corresponding ids.
        """
        if ids is None:
            ids = sorted(list(self._samples.keys()))
        if as_list:
            return [self._samples[id] for id in ids]
        else:
            return {id: self._samples[id] for id in ids}

    def add_sample(self, sample: Sample, id: int = None) -> int:
        """Add a new :class:`Sample <plaid.containers.sample.Sample>` to the :class:`Dataset <plaid.containers.dataset.Dataset>.`.

        Args:
            sample (Sample): The sample to add.
            id (int, optional): An optional ID for the new sample. If not provided, the ID will be automatically generated based on the current number of samples in the dataset.

        Raises:
            TypeError: If ``sample`` is not a :class:`Sample <plaid.containers.sample.Sample>`.

        Returns:
            int: Id of the new added :class:`Sample <plaid.containers.sample.Sample>`.

        Example:
            .. code-block:: python

                from plaid.containers.dataset import Dataset
                dataset = Dataset()
                dataset.add_sample(sample)
                print(dataset)
                >>> Dataset(3 samples, 0 scalars, 2 fields)
        """
        if not (isinstance(sample, Sample)):
            raise TypeError(f"sample should be of type Sample but {type(sample)=}")

        if id is None:
            id = len(self)
        self.set_sample(id=id, sample=sample)
        return id

    def del_sample(self, sample_id: int) -> None:
        """Delete a :class:`Sample <plaid.containers.sample.Sample>` from the :class:`Dataset <plaid.containers.dataset.Dataset>` and reorganize the remaining sample IDs to eliminate gaps.

        Args:
            sample_id (int): The ID of the sample to delete.

        Raises:
            ValueError: If the provided sample ID is not present in the dataset.

        Returns:
            list[int]: The new list of sample ids.

        Example:
            .. code-block:: python

                from plaid.containers.dataset import Dataset
                dataset = Dataset()
                dataset.add_samples(samples)
                print(dataset)
                >>> Dataset(1 samples, y scalars, x fields)
                dataset.del_sample(0)
                print(dataset)
                >>> Dataset(0 samples, 0 scalars, 0 fields)
        """
        if sample_id < 0 or sample_id >= len(self._samples):
            raise ValueError(
                f"Invalid ID {sample_id}, it must be within [0, len(dataset)]"
            )

        if sample_id == len(self) - 1:
            return self._samples.pop(sample_id)

        deleted_sample = self._samples[sample_id]
        keys_to_move = np.arange(sample_id + 1, len(self._samples))

        # Move each key one position back
        for key in keys_to_move:
            self._samples[key - 1] = self._samples.pop(key)

        return deleted_sample

    def add_samples(self, samples: list[Sample], ids: list[int] = None) -> list[int]:
        """Add new :class:`Samples <plaid.containers.sample.Sample>` to the :class:`Dataset <plaid.containers.dataset.Dataset>`.

        Args:
            samples (list[Sample]): The list of samples to add.
            ids (list[int], optional): An optional list of IDs for the new samples. If not provided, the IDs will be automatically generated based on the current number of samples in the dataset.

        Raises:
            TypeError: If ``samples`` is not a list or if one of the ``samples`` is not a :class:`Sample <plaid.containers.sample.Sample>`.
            ValueError: If samples list is empty.
            ValueError: If the length of ids list (if provided) is not equal to the length of samples list.
            ValueError: If provided ids are not unique.

        Returns:
            list[int]: Ids of added :class:`Samples <plaid.containers.sample.Sample>`.

        Example:
            .. code-block:: python

                from plaid.containers.dataset import Dataset
                dataset = Dataset()
                dataset.add_samples(samples)
                print(len(samples))
                >>> n
                print(dataset)
                >>> Dataset(n samples, 0 scalars, x fields)
        """
        if not (isinstance(samples, list)):
            raise TypeError(f"samples should be of type list but {type(samples)=}")
        if samples == []:
            raise ValueError("The list of samples to add is empty")

        for i_sample, sample in enumerate(samples):
            if not (isinstance(sample, Sample)):
                raise TypeError(
                    f"element {i_sample} of samples should be of type Sample but {type(sample)=}"
                )

        if ids is None:
            ids = np.arange(len(self), len(self) + len(samples))
        else:
            if len(samples) != len(ids):
                raise ValueError(
                    "The length of the list of samples to add and the list of IDs are different"
                )
            if len(set(ids)) != len(ids):
                raise ValueError("IDS must be unique")

        self._samples.update(dict(zip(ids, samples)))
        return ids

    def del_samples(self, sample_ids: list[int]) -> None:
        """Delete  :class:`Sample <plaid.containers.sample.Sample>` from the :class:`Dataset <plaid.containers.dataset.Dataset>` and reorganize the remaining sample IDs to eliminate gaps.

        Args:
            sample_ids (list[int]): The list of IDs of samples to delete.

        Raises:
            TypeError: If ``sample_ids`` is not a list.
            ValueError: If sample_ids list is empty.
            ValueError: If any of the sample_ids does not exist in the dataset.
            ValueError: If the provided IDs are not unique.

        Returns:
            list[int]: The new list of sample ids.

        Example:
            .. code-block:: python

                from plaid.containers.dataset import Dataset
                dataset = Dataset()
                # Assume samples are already added to the dataset
                print(dataset)
                >>> Dataset(6 samples, y scalars, x fields)
                dataset.del_samples([1, 3, 5])
                print(dataset)
                >>> Dataset(3 samples, y scalars, x fields)
        """
        if not isinstance(sample_ids, list):
            raise TypeError(
                f"sample_ids should be of type list but {type(sample_ids)=}"
            )

        if sample_ids == []:
            raise ValueError("The list of sample IDs to delete is empty")

        for id in sample_ids:
            if id < 0 or id >= len(self._samples):
                raise ValueError(
                    f"Invalid ID {id}, it must be within [0, len(dataset)]"
                )

        if len(set(sample_ids)) != len(sample_ids):
            raise ValueError("Sample with IDs must be unique")

        # Delete samples
        deleted_samples = []
        for id in sample_ids:
            deleted_samples.append(self._samples[id])
            del self._samples[id]

        # Reorganize remaining sample IDs to eliminate gaps
        # from the min index of sample_ids to delete
        del_idx_min = min(sample_ids)
        remaining_ids = list(self._samples.keys())
        for new_id, old_id in enumerate(remaining_ids[del_idx_min:], start=del_idx_min):
            if new_id != old_id:
                self._samples[new_id] = self._samples.pop(old_id)

        return deleted_samples

    # -------------------------------------------------------------------------#
    def get_sample_ids(self) -> list[int]:
        """Return list of sample ids.

        Returns:
            list[int]: List of sample ids.
        """
        return list(self._samples.keys())

    # -------------------------------------------------------------------------#
    def get_scalar_names(self, ids: list[int] = None) -> list[str]:
        """Return union of scalars names in all samples with id in ids.

        Args:
            ids (list[int], optional): Select scalars depending on sample id. If None, take all samples. Defaults to None.

        Returns:
            list[str]: List of all scalars names
        """
        if ids is not None and len(set(ids)) != len(ids):
            logger.warning("Provided ids are not unique")

        scalars_names = []
        for sample in self.get_samples(ids, as_list=True):
            s_names = sample.get_scalar_names()
            for s_name in s_names:
                if s_name not in scalars_names:
                    scalars_names.append(s_name)
        scalars_names.sort()
        return scalars_names

    # -------------------------------------------------------------------------#
    def get_time_series_names(self, ids: list[int] = None) -> list[str]:
        """Return union of time series names in all samples with id in ids.

        Args:
            ids (list[int], optional): Select time series depending on sample id. If None, take all samples. Defaults to None.

        Returns:
            list[str]: List of all time series names
        """
        if ids is not None and len(set(ids)) != len(ids):
            logger.warning("Provided ids are not unique")

        time_series_names = []
        for sample in self.get_samples(ids, as_list=True):
            ts_names = sample.get_time_series_names()
            for ts_name in ts_names:
                if ts_name not in time_series_names:
                    time_series_names.append(ts_name)
        time_series_names.sort()
        return time_series_names

    # -------------------------------------------------------------------------#
    def get_field_names(
        self, ids: list[int] = None, zone_name: str = None, base_name: str = None
    ) -> list[str]:
        """Return union of fields names in all samples with id in ids.

        Args:
            ids (list[int], optional): Select fields depending on sample id. If None, take all samples. Defaults to None.
            zone_name (str, optional): If provided, only field names from this zone will be included. Defaults to None.
            base_name (str, optional): If provided, only field names containing this base name will be included. Defaults to None.

        Returns:
            list[str]: List of all fields names.
        """
        if ids is not None and len(set(ids)) != len(ids):  # pragma: no cover
            logger.warning("Provided ids are not unique")

        fields_names = []
        for sample in self.get_samples(ids, as_list=True):
            times = sample.get_all_mesh_times()
            for time in times:
                f_names = sample.get_field_names(
                    zone_name=zone_name, base_name=base_name, time=time
                )
                for f_name in f_names:
                    if f_name not in fields_names:
                        fields_names.append(f_name)
        fields_names.sort()
        return fields_names

    # -------------------------------------------------------------------------#
    def add_tabular_scalars(self, tabular: np.ndarray, names: list[str] = None) -> None:
        """Add tabular scalar data to the summary.

        Args:
            tabular (np.ndarray): A 2D NumPy array containing tabular scalar data.
            names (list[str], optional): A list of column names for the tabular data. Defaults to None.

        Raises:
            ShapeError: Raised if the input tabular array does not have the correct shape (2D).
            ShapeError: Raised if the number of columns in the tabular data does not match the number of names provided.

        Note:
            If no names are provided, it will automatically create names based on the pattern 'X{number}'
        """
        nb_samples = len(tabular)

        if tabular.ndim != 2:
            raise ShapeError(f"{tabular.ndim=}!=2, should be == 2")
        if names is None:
            names = [f"X{i}" for i in range(tabular.shape[1])]
        if tabular.shape[1] != len(names):
            raise ShapeError(
                f"tabular should have as many columns as there are names, but {tabular.shape[1]=} and {len(names)=}"
            )

        # ---# For efficiency, first add values to storage
        name_to_ids = {}
        for col, name in zip(tabular.T, names):
            name_to_ids[name] = col

        # ---# Then add data in sample
        for i_samp in range(nb_samples):
            sample = Sample()
            for name in names:
                sample.add_scalar(name, name_to_ids[name][i_samp])
            self.add_sample(sample)

    def get_scalars_to_tabular(
        self,
        scalar_names: list[str] = None,
        sample_ids: list[int] = None,
        as_nparray=False,
    ) -> Union[dict[str, np.ndarray], np.ndarray]:
        """Return a dict containing scalar values as tabulars/arrays.

        Args:
            scalar_names (str, optional): Scalars to work on. If None, all scalars will be returned. Defaults to None.
            sample_ids (list[int], optional): Filter by sample id. If None, take all samples. Defaults to None.
            as_nparray (bool, optional): If True, return the data as a single numpy ndarray. If False, return a dictionary mapping scalar names to their respective tabular values. Defaults to False.

        Returns:
            np.ndarray: if as_nparray is True.
            dict[str,np.ndarray]: if as_nparray is False, scalar name -> tabular values.
        """
        if scalar_names is None:
            scalar_names = self.get_scalar_names(sample_ids)
        elif len(set(scalar_names)) != len(scalar_names):
            logger.warning("Provided scalar names are not unique")

        if sample_ids is None:
            sample_ids = self.get_sample_ids()
        elif len(set(sample_ids)) != len(sample_ids):
            logger.warning("Provided sample ids are not unique")
        nb_samples = len(sample_ids)

        named_tabular = {}
        for s_name in scalar_names:
            res = np.empty(nb_samples)
            res.fill(None)
            for i_, id in enumerate(sample_ids):
                val = self[id].get_scalar(s_name)
                if val is not None:
                    res[i_] = val
            named_tabular[s_name] = res

        if as_nparray:
            named_tabular = np.array(list(named_tabular.values())).T
        return named_tabular

    # -------------------------------------------------------------------------#
    def get_feature_from_string_identifier(
        self, feature_string_identifier: str
    ) -> list[FeatureType]:
        """Get a list of features from the dataset based on the provided feature string identifier.

        Args:
            feature_string_identifier (str): A string identifier for the feature.

        Returns:
            list[FeatureType]: A list of features matching the provided string identifier.
        """
        return [
            sample.get_feature_from_string_identifier(feature_string_identifier)
            for sample in self._samples.values()
        ]

    def get_feature_from_identifier(
        self, feature_identifier: dict[str : Union[str, float]]
    ) -> list[FeatureType]:
        """Get a list of features from the dataset based on the provided feature identifier.

        Args:
            feature_identifier (dict[str, Union[str, float]]): A dictionary containing the feature identifier.

        Returns:
            list[FeatureType]: A list of features matching the provided identifier.
        """
        return [
            sample.get_feature_from_identifier(feature_identifier)
            for sample in self._samples.values()
        ]

    # -------------------------------------------------------------------------#
    def add_info(self, cat_key: str, info_key: str, info: str) -> None:
        """Add information to the :class:`Dataset <plaid.containers.dataset.Dataset>`, overwriting existing information if there's a conflict.

        Args:
            cat_key (str): Category key, choose among "legal," "data_production," and "data_description".
            info_key (str): Information key, depending on the chosen category key, choose among "owner", "license", "type", "physics", "simulator", "hardware", "computation_duration", "script", "contact", "location", "number_of_samples", "number_of_splits", "DOE", "inputs" and "outputs".
            info (str): Information content.

        Raises:
            KeyError: Invalid category key.
            KeyError: Invalid info key.

        Example:
            .. code-block:: python

                from plaid.containers.dataset import Dataset
                dataset = Dataset()
                infos = {"legal":{"owner":"CompX", "license":"li_X"}}
                dataset.set_infos(infos)
                print(dataset.get_infos())
                >>> {'legal': {'owner': 'CompX', 'license': 'li_X'}}
                dataset.add_info("data_production", "type", "simulation")
                print(dataset.get_infos())
                >>> {'legal': {'owner': 'CompX', 'license': 'li_X'}, 'data_production': {'type': 'simulation'}}

        """
        if cat_key not in AUTHORIZED_INFO_KEYS:
            raise KeyError(
                f"{cat_key=} not among authorized keys. Maybe you want to try among these keys {list(AUTHORIZED_INFO_KEYS.keys())}"
            )
        if info_key not in AUTHORIZED_INFO_KEYS[cat_key]:
            raise KeyError(
                f"{info_key=} not among authorized keys. Maybe you want to try among these keys {AUTHORIZED_INFO_KEYS[cat_key]}"
            )

        if cat_key not in self._infos:
            self._infos[cat_key] = {}
        elif info_key in self._infos[cat_key]:
            logger.warning(
                f"{cat_key=} and {info_key=} already set, replacing it anyway"
            )
        self._infos[cat_key][info_key] = info

    def add_infos(self, cat_key: str, infos: dict[str, str]) -> None:
        """Add information to the :class:`Dataset <plaid.containers.dataset.Dataset>`, overwriting existing information if there's a conflict.

        Args:
            cat_key (str): Category key, choose among "legal," "data_production," and "data_description".
            infos (str): Information key with its related content.

        Raises:
            KeyError: Invalid category key.
            KeyError: Invalid info key.

        Example:
            .. code-block:: python

                from plaid.containers.dataset import Dataset
                dataset = Dataset()
                infos = {"legal":{"owner":"CompX", "license":"li_X"}}
                dataset.set_infos(infos)
                print(dataset.get_infos())
                >>> {'legal': {'owner': 'CompX', 'license': 'li_X'}}
                new_info = {"type":"simulation", "simulator":"Z-set"}
                dataset.add_infos("data_production", new_info)
                print(dataset.get_infos())
                >>> {'legal': {'owner': 'CompX', 'license': 'li_X'}, 'data_production': {'type': 'simulation', 'simulator': 'Z-set'}}

        """
        if cat_key not in AUTHORIZED_INFO_KEYS:  # Format checking on "infos"
            raise KeyError(
                f"{cat_key=} not among authorized keys. Maybe you want to try among these keys {list(AUTHORIZED_INFO_KEYS.keys())}"
            )
        for info_key in infos.keys():
            if info_key not in AUTHORIZED_INFO_KEYS[cat_key]:
                raise KeyError(
                    f"{info_key=} not among authorized keys. Maybe you want to try among these keys {AUTHORIZED_INFO_KEYS[cat_key]}"
                )

        if cat_key not in self._infos:
            self._infos[cat_key] = {}
        elif info_key in self._infos[cat_key]:
            logger.warning(
                f"{cat_key=} and {info_key=} already set, replacing it anyway"
            )

        for key, value in infos.items():
            self._infos[cat_key][key] = value

    def set_infos(self, infos: dict[str, dict[str, str]]) -> None:
        """Set information to the :class:`Dataset <plaid.containers.dataset.Dataset>`, overwriting the existing one.

        Args:
            infos (dict[str,dict[str,str]]): Information to associate with this data set (Dataset).

        Raises:
            KeyError: Invalid category key format in provided infos.
            KeyError: Invalid info key format in provided infos.

        Example:
            .. code-block:: python

                from plaid.containers.dataset import Dataset
                dataset = Dataset()
                infos = {"legal":{"owner":"CompX", "license":"li_X"}}
                dataset.set_infos(infos)
                print(dataset.get_infos())
                >>> {'legal': {'owner': 'CompX', 'license': 'li_X'}}
        """
        for cat_key in infos.keys():  # Format checking on "infos"
            if cat_key not in AUTHORIZED_INFO_KEYS:
                raise KeyError(
                    f"{cat_key=} not among authorized keys. Maybe you want to try among these keys {list(AUTHORIZED_INFO_KEYS.keys())}"
                )
            for info_key in infos[cat_key].keys():
                if info_key not in AUTHORIZED_INFO_KEYS[cat_key]:
                    raise KeyError(
                        f"{info_key=} not among authorized keys. Maybe you want to try among these keys {AUTHORIZED_INFO_KEYS[cat_key]}"
                    )

        if len(self._infos) > 0:
            logger.warning("infos not empty, replacing it anyway")
        self._infos = infos

    def get_infos(self) -> dict[str, dict[str, str]]:
        """Get information from an instance of :class:`Dataset <plaid.containers.dataset.Dataset>`.

        Returns:
            dict[str,dict[str,str]]: Information associated with this data set (Dataset).

        Example:
            .. code-block:: python

                from plaid.containers.dataset import Dataset
                dataset = Dataset()
                infos = {"legal":{"owner":"CompX", "license":"li_X"}}
                dataset.set_infos(infos)
                print(dataset.get_infos())
                >>> {'legal': {'owner': 'CompX', 'license': 'li_X'}}
        """
        return self._infos

    def print_infos(self) -> None:
        """Prints information in a readable format (pretty print)."""
        infos_cats = list(self._infos.keys())
        tf = "*********************** \x1b[34;1mdataset infos\x1b[0m **********************\n"
        for cat in infos_cats:
            tf += "\x1b[33;1m" + str(cat) + "\x1b[0m\n"
            infos = list(self._infos[cat].keys())
            for info in infos:
                tf += (
                    "  \x1b[32;1m"
                    + str(cat)
                    + "\x1b[0m:"
                    + str(self._infos[cat][info])
                    + "\n"
                )
        tf += "************************************************************\n"
        print(tf)

    # -------------------------------------------------------------------------#
    def merge_dataset(self, dataset: Self) -> list[int]:
        """Merges another Dataset into this one.

        Args:
            dataset (Dataset): The data set to be merged into this one (self).

        Returns:
            list[int]: ids of added :class:`Samples <plaid.containers.sample.Sample>` from input :class:`Dataset <plaid.containers.dataset.Dataset>`.

        Raises:
            ValueError: If the provided dataset value is not an instance of Dataset
        """
        if dataset is None:
            return
        if not isinstance(dataset, Dataset):
            raise ValueError("dataset must be an instance of Dataset")
        return self.add_samples(dataset.get_samples(as_list=True))

    # -------------------------------------------------------------------------#
    def save(self, fname: Union[str, Path]) -> None:
        """Saves the data set to a TAR (Tape Archive) file.

        It creates a temporary intermediate directory to store temporary files during the loading process.

        Args:
            fname (Union[str,Path]): The path to which the data set will be saved.

        Raises:
            ValueError: If the randomly generated temporary dir name is already used (extremely unlikely!).
        """
        fname = Path(fname)

        # First : creates a directory <save_dir> to save everything in an
        # arborescence on disk
        save_dir = fname.parent / f"tmpsavedir_{generate_random_ASCII()}"
        if save_dir.is_dir():  # pragma: no cover
            raise ValueError(
                f"temporary intermediate directory <{save_dir}> already exits"
            )
        save_dir.mkdir(parents=True)

        self._save_to_dir_(save_dir)

        # Then : tar dir in file <fname>
        # TODO: avoid using subprocess by using lib tarfile
        ARGUMENTS = ["tar", "-cf", fname, "-C", save_dir, "."]
        subprocess.call(ARGUMENTS)

        # Finally : removes directory <save_dir>
        shutil.rmtree(save_dir)

    @classmethod
    def load_from_file(
        cls, fname: Union[str, Path], verbose: bool = False, processes_number: int = 0
    ) -> Self:
        """Load data from a specified TAR (Tape Archive) file.

        Args:
            fname (Union[str,Path]): The path to the data file to be loaded.
            verbose (bool, optional): Explicitly displays the operations performed. Defaults to False.
            processes_number (int, optional): Number of processes used to load files (-1 to use all available ressources, 0 to disable multiprocessing). Defaults to 0.

        Returns:
            Self: The loaded dataset (Dataset).
        """
        fname = Path(fname)
        instance = cls()
        instance.load(fname, verbose, processes_number)
        return instance

    @classmethod
    def load_from_dir(
        cls,
        dname: Union[str, Path],
        ids: list[int] = None,
        verbose: bool = False,
        processes_number: int = 0,
    ) -> Self:
        """Load data from a specified directory.

        Args:
            dname (Union[str,Path]): The path from which to load files.
            ids (list, optional): The specific sample IDs to load from the dataset. Defaults to None.
            verbose (bool, optional): Explicitly displays the operations performed. Defaults to False.
            processes_number (int, optional): Number of processes used to load files (-1 to use all available ressources, 0 to disable multiprocessing). Defaults to 0.

        Returns:
            Self: The loaded dataset (Dataset).
        """
        dname = Path(dname)
        instance = cls()
        instance._load_from_dir_(
            dname, ids=ids, verbose=verbose, processes_number=processes_number
        )
        return instance

    def load(
        self, fname: Union[str, Path], verbose: bool = False, processes_number: int = 0
    ) -> None:
        """Load data from a specified TAR (Tape Archive) file.

        It creates a temporary intermediate directory to store temporary files during the loading process.

        Args:
            fname (Union[str,Path]): The path to the data file to be loaded.
            verbose (bool, optional): Explicitly displays the operations performed. Defaults to False.
            processes_number (int, optional): Number of processes used to load files (-1 to use all available ressources, 0 to disable multiprocessing). Defaults to 0.

        Raises:
            ValueError: If a randomly generated temporary directory already exists,
            indicating a potential conflict during the loading process (extremely unlikely).
        """
        fname = Path(fname)

        inputdir = fname.parent / f"tmploaddir_{generate_random_ASCII()}"
        if inputdir.is_dir():  # pragma: no cover
            raise ValueError(
                f"temporary intermediate directory <{inputdir}> already exits"
            )
        inputdir.mkdir(parents=True)

        # First : untar file <fname> to a directory <inputdir>
        # TODO: avoid using subprocess by using a lib tarfile
        arguments = ["tar", "-xf", fname, "-C", inputdir]
        subprocess.call(arguments)

        # Then : load data from directory <inputdir>
        self._load_from_dir_(
            inputdir, verbose=verbose, processes_number=processes_number
        )

        # Finally : removes directory <inputdir>
        shutil.rmtree(inputdir)

    # -------------------------------------------------------------------------#
    def add_to_dir(
        self, sample: Sample, save_dir: Union[str, Path] = None, verbose: bool = False
    ) -> None:
        """Add a sample to the dataset and save it to the specified directory.

        Notes:
            If save_dir is None, will look for self.save_dir which will be retrieved from last previous call to load or save.

        Args:
            sample (Sample): The sample to add.
            save_dir (Union[str,Path], optional): The directory in which to save the sample. Defaults to None.
            verbose (bool, optional): If True, will print additional information. Defaults to False.

        Raises:
            ValueError: If both self.save_dir and save_dir are None.
        """
        if save_dir is not None:
            save_dir = Path(save_dir)
            self.save_dir = save_dir
        else:
            if self.save_dir is None:
                raise ValueError(
                    "self.save_dir and save_dir are None, we don't know where to save, specify one of them before"
                )

        # --- sample is not only saved to dir, but also added to the dataset
        # self.add_sample(sample)
        # --- if dataset already contains other Samples, they will all be saved to save_dir
        # self._save_to_dir_(self.save_dir)

        if not self.save_dir.is_dir():
            self.save_dir.mkdir(parents=True)

        if verbose:  # pragma: no cover
            print(f"Saving database to: {self.save_dir}")

        samples_dir = self.save_dir / "samples"
        if not samples_dir.is_dir():
            samples_dir.mkdir(parents=True)

        # find i_sample
        # if there are already samples in the instance, we should not take an already existing id
        # if there are already samples in the path, we should not take an already existing id
        sample_ids_in_path = [
            int(d.name.split("_")[-1])
            for d in samples_dir.glob("sample_*")
            if d.is_dir()
        ]
        i_sample = max(len(self), max(sample_ids_in_path) + 1)

        sample_fname = samples_dir / f"sample_{i_sample:09d}"
        sample.save(sample_fname)

    def _save_to_dir_(self, save_dir: Union[str, Path], verbose: bool = False) -> None:
        """Saves the dataset into a sub-directory `samples` and creates an 'infos.yaml' file to store additional information about the dataset.

        Args:
            save_dir (Union[str,Path]): The path in which to save the files.
            verbose (bool, optional): Explicitly displays the operations performed. Defaults to False.
        """
        save_dir = Path(save_dir)
        if not (save_dir.is_dir()):
            save_dir.mkdir(parents=True)

        self.save_dir = save_dir

        if verbose:  # pragma: no cover
            print(f"Saving database to: {save_dir}")

        samples_dir = save_dir / "samples"
        if not (samples_dir.is_dir()):
            samples_dir.mkdir(parents=True)

        # ---# save samples
        for i_sample, sample in tqdm(self._samples.items(), disable=not (verbose)):
            sample_fname = samples_dir / f"sample_{i_sample:09d}"
            sample.save(sample_fname)

        # ---# save infos
        if len(self._infos) > 0:
            infos_fname = save_dir / "infos.yaml"
            with open(infos_fname, "w") as file:
                yaml.dump(self._infos, file, default_flow_style=False, sort_keys=False)

        # #---# save stats
        # stats_fname = save_dir / 'stats.yaml'
        # self._stats.save(stats_fname)

        # #---# save flags
        # flags_fname = save_dir / 'flags.yaml'
        # self._flags.save(flags_fname)

    def _load_from_dir_(
        self,
        save_dir: Union[str, Path],
        ids: list[int] = None,
        verbose: bool = False,
        processes_number: int = 0,
    ) -> None:
        """Loads a dataset from a sample directory and retrieves additional information about the dataset from an 'infos.yaml' file, if available.

        Args:
            save_dir (Union[str,Path]): The path from which to load files.
            ids (list, optional): The specific sample IDs to load from the dataset. Defaults to None.
            verbose (bool, optional): Explicitly displays the operations performed. Defaults to False.
            processes_number (int, optional): Number of processes used to load files (-1 to use all available ressources, 0 to disable multiprocessing). Defaults to 0.

        Raises:
            FileNotFoundError: Triggered if the provided directory does not exist.
            FileExistsError: Triggered if the provided path is a file instead of a directory.
            ValueError: Triggered if the number of processes is < -1.
        """
        save_dir = Path(save_dir)
        if not save_dir.is_dir():
            raise FileNotFoundError(
                f'"{save_dir}" is not a directory or does not exist. Abort'
            )

        if processes_number < -1:
            raise ValueError("Number of processes cannot be < -1")

        self.save_dir = save_dir

        if verbose:  # pragma: no cover
            print(f"Reading database located at: {save_dir}")

        sample_paths = sorted(
            [path for path in (save_dir / "samples").glob("sample_*") if path.is_dir()]
        )

        if ids is not None:
            filtered_sample_paths = []
            for sample_path in sample_paths:
                id = int(sample_path.stem.split("_")[-1])
                if id in ids:
                    filtered_sample_paths.append(sample_path)
            sample_paths = filtered_sample_paths

            if len(sample_paths) != len(set(ids)):  # pragma: no cover
                raise ValueError(
                    "The length of the list of samples to add and the list of IDs are different"
                )

        if processes_number == -1:
            logger.info(
                f"Number of processes set to maximum available: {os.cpu_count()}"
            )
            processes_number = os.cpu_count()

        if processes_number == 0 or processes_number == 1:
            for sample_path in tqdm(sample_paths, disable=not (verbose)):
                id = int(sample_path.stem.split("_")[-1])
                sample = Sample(sample_path)
                self.add_sample(sample, id)
        else:
            with Pool(processes_number) as p:
                for id, sample in list(
                    tqdm(
                        p.imap(process_sample, sample_paths),
                        total=len(sample_paths),
                        disable=not (verbose),
                    )
                ):
                    self.set_sample(id, sample)

            """
            samples_pool = Pool(processes_number)
            pbar = tqdm(total=len(sample_paths), disable=not (verbose))

            def update(self, *a):
                pbar.update()

            samples = [
                samples_pool.apply_async(
                    process_sample,
                    args=(
                        sample_paths[i],
                        i),
                    callback=update) for i in range(
                    len(sample_paths))]

            samples_pool.close()
            samples_pool.join()

            for s in samples:
                id, sample = s.get()
                self.set_sample(id, sample)
            """

<<<<<<< HEAD
        infos_fname = save_dir / "infos.yaml"
        if os.path.isfile(infos_fname):
=======
        infos_fname = savedir / "infos.yaml"
        if infos_fname.is_file():
>>>>>>> a549e228
            with open(infos_fname, "r") as file:
                self._infos = yaml.safe_load(file)

        if len(self) == 0:  # pragma: no cover
            print("Warning: dataset contains no sample")

    @staticmethod
    def _load_number_of_samples_(_savedir: Union[str, Path]) -> int:  # pragma: no cover
        """Warning: This method is deprecated, use instead :meth:`plaid.get_number_of_samples <plaid.containers.utils.get_number_of_samples>`.

        This function counts the number of sample files in a specified directory, which is
        useful for determining the total number of samples in a dataset.

        Args:
            save_dir (Union[str,Path]): The path to the directory where sample files are stored.

        Returns:
            int: The number of sample files found in the specified directory.
        """
        raise DeprecatedError(
            'use instead: plaid.get_number_of_samples("path-to-my-dataset")'
        )

    # -------------------------------------------------------------------------#
    def set_samples(self, samples: dict[int, Sample]) -> None:
        """Set the samples of the data set, overwriting the existing ones.

        Args:
            samples (dict[int,Sample]): A dictionary of samples to set inside the dataset.

        Raises:
            TypeError: If the 'samples' parameter is not of type dict[int, Sample].
            TypeError: If the 'id' inside a sample is not of type int.
            ValueError: If the 'id' inside a sample is negative (id >= 0 is required).
            TypeError: If the values inside the 'samples' dictionary are not of type Sample.
        """
        if not (isinstance(samples, dict)):
            raise TypeError(
                f"samples should be of type dict[int,Sample] but is {type(samples)=}"
            )

        ids = list(samples.keys())
        for id in ids:
            if not (isinstance(id, int)):
                raise TypeError(f"id should be of type {int.__class__} but {type(id)=}")
            if not (id >= 0):
                raise ValueError(f"id should be positive (id>=0) but {id=}")
            if not (isinstance(samples[id], Sample)):
                raise TypeError(
                    f"samples[{id=}] should be of type {Sample.__class__} but {type(samples[id])=}"
                )

        if len(self._samples) > 0:
            logger.warning(
                f"{len(self._samples)} samples are already present in dataset, replacing them anyway"
            )
        self._samples = samples

    # TODO: on veut vraiment faire ça ?
    # laisser l’utilisateur faire joujou avec les id des samples ?
    # le laisser placer des samples n’importe où ?
    #  - avec des ids potentiellement négatifs,
    #  - potentiellement loin après le dernier id déjà présent...
    def set_sample(self, id: int, sample: Sample) -> None:
        """Set a :class:`sample` with :code:`id` in the Dataset, overwriting existing samples if there's a conflict.

        Args:
            id (int): The choosen id of the sample.
            sample (Sample): The sample to set inside the dataset.

        Raises:
            TypeError: If the 'id' inside the sample is not of type int.
            ValueError: If the 'id' inside a sample is negative (id >= 0 is required).
            TypeError: If 'sample' parameter is not of type Sample.

        Caution:
            In case of conflict, the existing samples will be overwritten.
        """
        if not (isinstance(id, int)):
            raise TypeError(f"id should be of type {int.__class__} but {type(id)=}")
        if not (id >= 0):
            raise ValueError(f"id should be positive (id>=0) but {id=}")
        if not (isinstance(sample, Sample)):
            raise TypeError(
                f"sample should be of type {Sample.__class__} but {type(sample)=}"
            )

        if id in self._samples:
            logger.warning(
                f"sample with {id=} already present in dataset, replacing it anyway"
            )
        self._samples[id] = sample

    # -------------------------------------------------------------------------#
    def __len__(self) -> int:
        """Return the number of samples in the dataset.

        Returns:
            int: The number of samples in the dataset.

        Example:
            .. code-block:: python

                from plaid.containers.dataset import Dataset
                dataset = Dataset()
                len(dataset)
                >>> 10  # Assuming there are 10 samples in the dataset
        """
        return len(self._samples)

    def __iter__(self) -> Iterator[Sample]:
        """Iterate over the samples in the dataset.

        Yields:
            Iterator[Sample]: An iterator over the Sample objects stored in the dataset.

        Example:
            >>> for sample in dataset:
            ...     process(sample)

        Notes:
            The samples are yielded in ascending order of their IDs.
            Only samples that have been explicitly added to the dataset are returned.
        """
        return (self._samples[k] for k in sorted(list(self._samples.keys())))

    def __getitem__(
        self, id: Union[int, slice, range, list[int], np.ndarray]
    ) -> Union[Sample, Self]:
        """Retrieve a specific sample by its ID int this dataset.

        Args:
            id (Union[int, slice, list[int], np.ndarray]): The ID(s) of the sample to retrieve.

        Raises:
            IndexError: If the provided ID is out of bounds or does not exist in the dataset.

        Returns:
            Union[Sample, Dataset]: The sample with the specified ID or a dataset in the specified IDs.

        Example:
            .. code-block:: python

                from plaid.containers.dataset import Dataset
                dataset = Dataset()
                sample = dataset[3]  # Retrieve the sample with ID 3

        Seealso:
            This function can also be called using `__call__()`.
        """
        if isinstance(id, (slice, range, list, np.ndarray)):
            if isinstance(id, slice):
                id = list(range(*id.indices(len(self))))
            dataset = Dataset()
            for i in id:
                dataset.add_sample(self[int(i)], int(i))
            dataset.set_infos(self.get_infos())
            return dataset
        else:
            if id in self._samples:
                return self._samples[id]
            else:
                raise IndexError(
                    f"sample with {id=} not set -> use 'Dataset.add_sample' or 'Dataset.add_samples'"
                )

    __call__ = __getitem__

    def __repr__(self) -> str:
        """Return a string representation of the dataset.

        Returns:
            str: A string representation of the overview of dataset content.

        Example:
            .. code-block:: python

                from plaid.containers.dataset import Dataset
                dataset = Dataset()
                print(dataset)
                >>> Dataset(0 samples, 0 scalars, 0 fields)
        """
        str_repr = "Dataset("

        # samples
        nb_samples = len(self._samples)
        str_repr += f"{nb_samples} sample{'' if nb_samples == 1 else 's'}, "

        # scalars
        nb_scalars = len(self.get_scalar_names())
        str_repr += f"{nb_scalars} scalar{'' if nb_scalars == 1 else 's'}, "

        # time series
        nb_time_series = len(self.get_time_series_names())
        str_repr += f"{nb_time_series} time_series, "

        # fields
        nb_fields = len(self.get_field_names())
        str_repr += f"{nb_fields} field{'' if nb_fields == 1 else 's'}, "

        if str_repr[-2:] == ", ":
            str_repr = str_repr[:-2]
        str_repr = str_repr + ")"
        return str_repr


# %%<|MERGE_RESOLUTION|>--- conflicted
+++ resolved
@@ -1008,13 +1008,8 @@
                 self.set_sample(id, sample)
             """
 
-<<<<<<< HEAD
         infos_fname = save_dir / "infos.yaml"
-        if os.path.isfile(infos_fname):
-=======
-        infos_fname = savedir / "infos.yaml"
         if infos_fname.is_file():
->>>>>>> a549e228
             with open(infos_fname, "r") as file:
                 self._infos = yaml.safe_load(file)
 
