--- conflicted
+++ resolved
@@ -91,12 +91,8 @@
         Example:
             .. code-block:: python
 
-<<<<<<< HEAD
-                from plaid.containers.dataset import Dataset
-                from plaid.containers.sample import Sample
-=======
                 from plaid import Dataset
->>>>>>> 1dd780d4
+                from plaid import Sample
 
                 # 1. Create empty instance of Dataset
                 dataset = Dataset()
@@ -139,16 +135,9 @@
             raise ValueError("'samples' and 'directory_path' are mutually exclusive")
 
         if directory_path is not None:
-<<<<<<< HEAD
-            directory_path = Path(directory_path)
-            if directory_path.suffix == ".plaid":
-                self.load(
-                    directory_path, verbose=verbose, processes_number=processes_number
-=======
             if path is not None:
                 raise ValueError(
                     "Arguments `path` and `directory_path` cannot be both set. Use only `path` as `directory_path` is deprecated."
->>>>>>> 1dd780d4
                 )
             else:
                 path = directory_path
