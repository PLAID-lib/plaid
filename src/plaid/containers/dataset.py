"""Implementation of the `Dataset` container."""

# -*- coding: utf-8 -*-
#
# This file is subject to the terms and conditions defined in
# file 'LICENSE.txt', which is part of this source code package.
#
#

# %% Imports
import copy
import sys

if sys.version_info >= (3, 11):
    from typing import Self
else:  # pragma: no cover
    from typing import TypeVar

    Self = TypeVar("Self")
import logging
import os
import shutil
import subprocess
from multiprocessing import Pool
from pathlib import Path
from typing import Iterator, Literal, Optional, Union

import numpy as np
import yaml
from packaging.version import Version
from tqdm import tqdm

import plaid
from plaid.constants import AUTHORIZED_INFO_KEYS, CGNS_FIELD_LOCATIONS
from plaid.containers.feature_identifier import FeatureIdentifier
from plaid.containers.sample import Sample
from plaid.containers.utils import check_features_size_homogeneity
from plaid.types import Array, Feature
from plaid.utils.base import DeprecatedError, ShapeError, generate_random_ASCII
from plaid.utils.deprecation import deprecated, deprecated_argument

logger = logging.getLogger(__name__)


# %% Functions


def _process_sample(path: Union[str, Path]) -> tuple:  # pragma: no cover
    """Load Sample from path.

    Args:
        path (Union[str, Path]): The path to the Sample.

    Returns:
        tuple: The loaded Sample and its ID.
    """
    path = Path(path)
    id = int(path.stem.split("_")[-1])
    return id, Sample(path=path)


# %% Classes


class Dataset(object):
    """A set of samples, and optionnaly some other informations about the Dataset."""

    @deprecated_argument("directory_path", "path", version="0.1.8", removal="0.2.0")
    def __init__(
        self,
        path: Optional[Union[str, Path]] = None,
        verbose: bool = False,
        processes_number: int = 0,
        samples: Optional[list[Sample]] = None,
        sample_ids: Optional[list[int]] = None,
    ) -> None:
        """Initialize a :class:`Dataset <plaid.containers.dataset.Dataset>`.

        If `path` is not specified it initializes an empty :class:`Dataset <plaid.containers.dataset.Dataset>` that should be fed with :class:`Samples <plaid.containers.sample.Sample>`.

        Use :meth:`add_sample <plaid.containers.dataset.Dataset.add_sample>` or :meth:`add_samples <plaid.containers.dataset.Dataset.add_samples>` to feed the :class:`Dataset`

        Args:
            path (Union[str, Path], optional): The path from which to load PLAID dataset files.
            verbose (bool, optional): Explicitly displays the operations performed. Defaults to False.
            processes_number (int, optional): Number of processes used to load files (-1 to use all available ressources, 0 to disable multiprocessing). Defaults to 0.
            samples (list[Sample], optional): A list of :class:`Samples <plaid.containers.sample.Sample>` to initialize the :class:`Dataset <plaid.containers.dataset.Dataset>`. Defaults to None.
            sample_ids (list[int], optional): An optional list of IDs for the new samples. If not provided, the IDs will be automatically generated based on the current number of samples in the dataset.

        Example:
            .. code-block:: python

                from plaid import Dataset
                from plaid import Sample

                # 1. Create empty instance of Dataset
                dataset = Dataset()
                print(dataset)
                >>> Dataset(0 samples, 0 scalars, 0 fields)
                print(len(dataset))
                >>> 0

                # 2. Load dataset and create Dataset instance
                dataset = Dataset("path_to_plaid_dataset") # .plaid or directory
                print(dataset)
                >>> Dataset(3 samples, 2 scalars, 5 fields)
                print(len(dataset))
                >>> 3
                for sample in dataset:
                    print(sample)
                >>> Sample(1 scalar, 1 timestamp, 2 fields)
                    Sample(1 scalar, 0 timestamps, 0 fields)
                    Sample(2 scalars, 1 timestamp, 2 fields)

                # 3. Create Dataset instance from a list of Samples
                dataset = Dataset(samples=[sample1, sample2, sample3])
                print(dataset)
                >>> Dataset(3 samples, 0 scalars, 2 fields)

                # 4. Create Dataset instance from a list of Samples with specific ids
                dataset = Dataset(samples=[sample1, sample2, sample3], sample_ids=[3, 5, 7])
                print(dataset)
                >>> Dataset(3 samples, 0 scalars, 2 fields)


        Caution:
            It is assumed that you provided a compatible PLAID dataset.
        """
        self._samples: dict[int, Sample] = {}  # sample_id -> sample
        # info_name -> description
        self._infos: dict[str, dict[str, Union[str, Version]]] = {
            "plaid": {"version": Version(plaid.__version__)}
        }

        if samples is not None and (path is not None):
            raise ValueError("'samples' and 'path' are mutually exclusive")

        if path is not None:
            path = Path(path)

            if path.suffix == ".plaid":
                self.load(path, verbose=verbose, processes_number=processes_number)
            else:
                self._load_from_dir_(
                    path, verbose=verbose, processes_number=processes_number
                )
        elif samples is not None:
            if sample_ids is None:
                self.add_samples(samples)
            else:
                self.add_samples(samples, sample_ids)

    def copy(self) -> Self:
        """Create a deep copy of the dataset.

        Returns:
            A new `Dataset` instance with all internal data (samples, infos)
            deeply copied to ensure full isolation from the original.

        Note:
            This operation may be memory-intensive for large datasets.
        """
        return copy.deepcopy(self)

    # -------------------------------------------------------------------------#
    def get_samples(
        self, ids: Optional[list[int]] = None, as_list: bool = False
    ) -> Union[list[Sample], dict[int, Sample]]:
        """Return dictionnary of samples with ids corresponding to :code:`ids` if specified, else all samples.

        Args:
            ids (list[int], optional): If None, take all samples. Defaults to None.
            as_list (bool, optional): If False, return a dict ``id -> sample``, else return a list on ``Sample`` in the same order as ``ids``. Defaults to False.

        Returns:
            dict[int,Sample]: Samples with corresponding ids.
        """
        if ids is None:
            ids = sorted(list(self._samples.keys()))
        if as_list:
            return [self._samples[id] for id in ids]
        else:
            return {id: self._samples[id] for id in ids}

    def add_sample(self, sample: Sample, id: Optional[int] = None) -> int:
        """Add a new :class:`Sample <plaid.containers.sample.Sample>` to the :class:`Dataset <plaid.containers.dataset.Dataset>.`.

        Args:
            sample (Sample): The sample to add.
            id (int, optional): An optional ID for the new sample. If not provided, the ID will be automatically generated based on the current number of samples in the dataset.

        Raises:
            TypeError: If ``sample`` is not a :class:`Sample <plaid.containers.sample.Sample>`.

        Returns:
            int: Id of the new added :class:`Sample <plaid.containers.sample.Sample>`.

        Example:
            .. code-block:: python

                from plaid import Dataset
                dataset = Dataset()
                dataset.add_sample(sample)
                print(dataset)
                >>> Dataset(3 samples, 0 scalars, 2 fields)
        """
        if not (isinstance(sample, Sample)):
            raise TypeError(f"sample should be of type Sample but {type(sample)=}")

        if id is None:
            id = len(self)
        self.set_sample(id=id, sample=sample)
        return id

    def del_sample(self, sample_id: int) -> None:
        """Delete a :class:`Sample <plaid.containers.sample.Sample>` from the :class:`Dataset <plaid.containers.dataset.Dataset>` and reorganize the remaining sample IDs to eliminate gaps.

        Args:
            sample_id (int): The ID of the sample to delete.

        Raises:
            ValueError: If the provided sample ID is not present in the dataset.

        Returns:
            list[int]: The new list of sample ids.

        Example:
            .. code-block:: python

                from plaid import Dataset
                dataset = Dataset()
                dataset.add_samples(samples)
                print(dataset)
                >>> Dataset(1 samples, y scalars, x fields)
                dataset.del_sample(0)
                print(dataset)
                >>> Dataset(0 samples, 0 scalars, 0 fields)
        """
        if sample_id < 0 or sample_id >= len(self._samples):
            raise ValueError(
                f"Invalid ID {sample_id}, it must be within [0, len(dataset)]"
            )

        if sample_id == len(self) - 1:
            return self._samples.pop(sample_id)

        deleted_sample = self._samples[sample_id]
        keys_to_move = np.arange(sample_id + 1, len(self._samples))

        # Move each key one position back
        for key in keys_to_move:
            self._samples[key - 1] = self._samples.pop(key)

        return deleted_sample

    def add_samples(
        self, samples: list[Sample], ids: Optional[list[int]] = None
    ) -> list[int]:
        """Add new :class:`Samples <plaid.containers.sample.Sample>` to the :class:`Dataset <plaid.containers.dataset.Dataset>`.

        Args:
            samples (list[Sample]): The list of samples to add.
            ids (list[int], optional): An optional list of IDs for the new samples. If not provided, the IDs will be automatically generated based on the current number of samples in the dataset.

        Raises:
            TypeError: If ``samples`` is not a list or if one of the ``samples`` is not a :class:`Sample <plaid.containers.sample.Sample>`.
            ValueError: If samples list is empty.
            ValueError: If the length of ids list (if provided) is not equal to the length of samples list.
            ValueError: If provided ids are not unique.

        Returns:
            list[int]: Ids of added :class:`Samples <plaid.containers.sample.Sample>`.

        Example:
            .. code-block:: python

                from plaid import Dataset
                dataset = Dataset()
                dataset.add_samples(samples)
                print(len(samples))
                >>> n
                print(dataset)
                >>> Dataset(n samples, 0 scalars, x fields)
        """
        if not (isinstance(samples, list)):
            raise TypeError(f"samples should be of type list but {type(samples)=}")
        if samples == []:
            raise ValueError("The list of samples to add is empty")

        for i_sample, sample in enumerate(samples):
            if not (isinstance(sample, Sample)):
                raise TypeError(
                    f"element {i_sample} of samples should be of type Sample but {type(sample)=}"
                )

        if ids is None:
            ids = list(range(len(self), len(self) + len(samples)))
        else:
            if len(samples) != len(ids):
                raise ValueError(
                    "The length of the list of samples to add and the list of IDs are different"
                )
            if len(set(ids)) != len(ids):
                raise ValueError("IDS must be unique")

        self._samples.update(dict(zip(ids, samples)))
        return ids

    def del_samples(self, sample_ids: list[int]) -> None:
        """Delete  :class:`Sample <plaid.containers.sample.Sample>` from the :class:`Dataset <plaid.containers.dataset.Dataset>` and reorganize the remaining sample IDs to eliminate gaps.

        Args:
            sample_ids (list[int]): The list of IDs of samples to delete.

        Raises:
            TypeError: If ``sample_ids`` is not a list.
            ValueError: If sample_ids list is empty.
            ValueError: If any of the sample_ids does not exist in the dataset.
            ValueError: If the provided IDs are not unique.

        Returns:
            list[int]: The new list of sample ids.

        Example:
            .. code-block:: python

                from plaid import Dataset
                dataset = Dataset()
                # Assume samples are already added to the dataset
                print(dataset)
                >>> Dataset(6 samples, y scalars, x fields)
                dataset.del_samples([1, 3, 5])
                print(dataset)
                >>> Dataset(3 samples, y scalars, x fields)
        """
        if not isinstance(sample_ids, list):
            raise TypeError(
                f"sample_ids should be of type list but {type(sample_ids)=}"
            )

        if sample_ids == []:
            raise ValueError("The list of sample IDs to delete is empty")

        for id in sample_ids:
            if id < 0 or id >= len(self._samples):
                raise ValueError(
                    f"Invalid ID {id}, it must be within [0, len(dataset)]"
                )

        if len(set(sample_ids)) != len(sample_ids):
            raise ValueError("Sample with IDs must be unique")

        # Delete samples
        deleted_samples = []
        for id in sample_ids:
            deleted_samples.append(self._samples[id])
            del self._samples[id]

        # Reorganize remaining sample IDs to eliminate gaps
        # from the min index of sample_ids to delete
        del_idx_min = min(sample_ids)
        remaining_ids = list(self._samples.keys())
        for new_id, old_id in enumerate(remaining_ids[del_idx_min:], start=del_idx_min):
            if new_id != old_id:
                self._samples[new_id] = self._samples.pop(old_id)

        return deleted_samples

    # -------------------------------------------------------------------------#
    def get_sample_ids(self) -> list[int]:
        """Return list of sample ids.

        Returns:
            list[int]: List of sample ids.
        """
        return list(self._samples.keys())

    # -------------------------------------------------------------------------#
    def get_scalar_names(self, ids: Optional[list[int]] = None) -> list[str]:
        """Return union of scalars names in all samples with id in ids.

        Args:
            ids (list[int], optional): Select scalars depending on sample id. If None, take all samples. Defaults to None.

        Returns:
            list[str]: List of all scalars names
        """
        if ids is not None and len(set(ids)) != len(ids):
            logger.warning("Provided ids are not unique")

        scalars_names = []
        for sample in self.get_samples(ids, as_list=True):
            s_names = sample.get_scalar_names()
            for s_name in s_names:
                if s_name not in scalars_names:
                    scalars_names.append(s_name)
        scalars_names.sort()
        return scalars_names

    # -------------------------------------------------------------------------#
    def get_field_names(
        self,
        ids: Optional[list[int]] = None,
        location: Optional[str] = None,
        zone_name: Optional[str] = None,
        base_name: Optional[str] = None,
        time: Optional[float] = None,
    ) -> list[str]:
        """Return union of fields names in all samples with id in ids.

        Args:
            ids (list[int], optional): Select fields depending on sample id. If None, take all samples. Defaults to None.
            location (str, optional): If provided, only field names from this location will be included. Defaults to None.
            zone_name (str, optional): If provided, only field names from this zone will be included. Defaults to None.
            base_name (str, optional): If provided, only field names containing this base name will be included. Defaults to None.
            time (float, optional): If provided, only field names from this time will be included. Defaults to None.

        Returns:
            list[str]: List of all fields names.
        """
        if ids is not None and len(set(ids)) != len(ids):  # pragma: no cover
            logger.warning("Provided ids are not unique")

        fields_names = []
        for sample in self.get_samples(ids, as_list=True):
            times = [time] if time else sample.features.get_all_time_values()
            for time in times:
                base_names = (
                    [base_name]
                    if base_name
                    else sample.features.get_base_names(time=time)
                )
                for base_name in base_names:
                    zone_names = (
                        [zone_name]
                        if zone_name
                        else sample.features.get_zone_names(
                            time=time, base_name=base_name
                        )
                    )
                    for zone_name in zone_names:
                        locations = [location] if location else CGNS_FIELD_LOCATIONS
                        for location in locations:
                            f_names = sample.get_field_names(
                                zone_name=zone_name, base_name=base_name, time=time
                            )
                            for f_name in f_names:
                                if f_name not in fields_names:
                                    fields_names.append(f_name)
        fields_names.sort()
        return fields_names

    # -------------------------------------------------------------------------#

    def get_all_features_identifiers(
        self, ids: Optional[list[int]] = None
    ) -> list[FeatureIdentifier]:
        """Get all features identifiers from the dataset.

        Args:
            ids (list[int], optional): Sample id from which returning feature identifiers. If None, take all samples. Defaults to None.

        Returns:
            list[FeatureIdentifier]: A list of dictionaries containing the identifiers of all features in the dataset.
        """
        if ids is not None and len(set(ids)) != len(ids):
            logger.warning("Provided ids are not unique")

        all_features_identifiers = []
        for sample in self.get_samples(ids, as_list=True):
            features_identifiers = sample.get_all_features_identifiers()
            for feat_id in features_identifiers:
                if feat_id not in all_features_identifiers:
                    all_features_identifiers.append(feat_id)
        all_features_identifiers
        return all_features_identifiers

    def get_all_features_identifiers_by_type(
        self,
        feature_type: Literal["scalar", "nodes", "field"],
        ids: list[int] = None,
    ) -> list[FeatureIdentifier]:
        """Get all features identifiers from the dataset.

        Args:
            feature_type (str): Type of features to return
            ids (list[int], optional): Sample id from which returning feature identifiers. If None, take all samples. Defaults to None.

        Returns:
            list[FeatureIdentifier]: A list of dictionaries containing the identifiers of all features of a given type  in the dataset.
        """
        all_features_identifiers = self.get_all_features_identifiers(ids)
        return [
            feat_id
            for feat_id in all_features_identifiers
            if feat_id["type"] == feature_type
        ]

    # -------------------------------------------------------------------------#

    def add_tabular_scalars(
        self, tabular: np.ndarray, names: Optional[list[str]] = None
    ) -> None:
        """Add tabular scalar data to the summary.

        Args:
            tabular (np.ndarray): A 2D NumPy array containing tabular scalar data.
            names (list[str], optional): A list of column names for the tabular data. Defaults to None.

        Raises:
            ShapeError: Raised if the input tabular array does not have the correct shape (2D).
            ShapeError: Raised if the number of columns in the tabular data does not match the number of names provided.

        Note:
            If no names are provided, it will automatically create names based on the pattern 'X{number}'
        """
        nb_samples = len(tabular)

        if tabular.ndim != 2:
            raise ShapeError(f"{tabular.ndim=}!=2, should be == 2")
        if names is None:
            names = [f"X{i}" for i in range(tabular.shape[1])]
        if tabular.shape[1] != len(names):
            raise ShapeError(
                f"tabular should have as many columns as there are names, but {tabular.shape[1]=} and {len(names)=}"
            )

        # ---# For efficiency, first add values to storage
        name_to_ids = {}
        for col, name in zip(tabular.T, names):
            name_to_ids[name] = col

        # ---# Then add data in sample
        for i_samp in range(nb_samples):
            sample = Sample()
            for name in names:
                sample.add_scalar(name, name_to_ids[name][i_samp])
            self.add_sample(sample)

    def get_scalars_to_tabular(
        self,
        scalar_names: Optional[list[str]] = None,
        sample_ids: Optional[list[int]] = None,
        as_nparray=False,
    ) -> Union[dict[str, np.ndarray], np.ndarray]:
        """Return a dict containing scalar values as tabulars/arrays.

        Args:
            scalar_names (str, optional): Scalars to work on. If None, all scalars will be returned. Defaults to None.
            sample_ids (list[int], optional): Filter by sample id. If None, take all samples. Defaults to None.
            as_nparray (bool, optional): If True, return the data as a single numpy ndarray. If False, return a dictionary mapping scalar names to their respective tabular values. Defaults to False.

        Returns:
            np.ndarray: if as_nparray is True.
            dict[str,np.ndarray]: if as_nparray is False, scalar name -> tabular values.
        """
        if scalar_names is None:
            scalar_names = self.get_scalar_names(sample_ids)
        elif len(set(scalar_names)) != len(scalar_names):
            logger.warning(
                "Provided scalar names are not unique, this will lead to duplicate columns in output array"
            )

        if sample_ids is None:
            sample_ids = self.get_sample_ids()
        elif len(set(sample_ids)) != len(sample_ids):
            logger.warning(
                "Provided sample ids are not unique, this will lead to duplicate rows in output array"
            )
        nb_samples = len(sample_ids)

        named_tabular = {}
        for s_name in scalar_names:
            tmp = self[sample_ids[0]].get_scalar(s_name)
            res = np.empty(nb_samples)
            if isinstance(tmp, np.ndarray) and tmp.size > 1:
                assert tmp.ndim < 3
                res = np.empty((nb_samples, tmp.size))
            res.fill(None)
            for i_, id in enumerate(sample_ids):
                val = self[id].get_scalar(s_name)
                if val is not None:
                    res[i_] = val.reshape((-1,)) if isinstance(val, np.ndarray) else val
            named_tabular[s_name] = res

        if as_nparray:
            named_tabular = np.concatenate(
                [v.reshape((nb_samples, -1)) for v in named_tabular.values()], axis=1
            )
        return named_tabular

    # -------------------------------------------------------------------------#
    def get_feature_from_string_identifier(
        self, feature_string_identifier: str
    ) -> dict[int, Feature]:
        """Get a list of features from the dataset based on the provided feature string identifier.

        Args:
            feature_string_identifier (str): A string identifier for the feature.

        Returns:
            dict[int, Feature]: A list of features matching the provided string identifier.
        """
        return {
            id: self[id].get_feature_from_string_identifier(feature_string_identifier)
            for id in self.get_sample_ids()
        }

    def get_feature_from_identifier(
        self, feature_identifier: FeatureIdentifier
    ) -> dict[int, Feature]:
        """Get a list of features from the dataset based on the provided feature identifier.

        Args:
            feature_identifier (FeatureIdentifier): A dictionary containing the feature identifier.

        Returns:
            dict[int, Feature]: A list of features matching the provided identifier.
        """
        return {
            id: self[id].get_feature_from_identifier(feature_identifier)
            for id in self.get_sample_ids()
        }

    def get_features_from_identifiers(
        self, feature_identifiers: list[FeatureIdentifier]
    ) -> dict[int, list[Feature]]:
        """Get a list of features from the dataset based on the provided feature identifiers.

        Args:
            feature_identifiers (FeatureIdentifier): A dictionary containing the feature identifier.

        Returns:
            dict[int, list[Feature]]: A list of features matching the provided identifier.
        """
        return {
            id: self[id].get_features_from_identifiers(feature_identifiers)
            for id in self.get_sample_ids()
        }

    def update_features_from_identifier(
        self,
        feature_identifiers: Union[FeatureIdentifier, list[FeatureIdentifier]],
        features: dict[int, Union[Feature, list[Feature]]],
        in_place: bool = False,
    ) -> Self:
        """Update one or several features of the dataset by their identifier(s).

        This method applies updates to scalars, fields, or nodes
        using feature identifiers, and corresponding feature data. When `in_place=False`, a deep copy of the dataset is created
        before applying updates, ensuring full isolation from the original.

        Args:
            feature_identifiers (dict or list of dict): one or more feature identifiers.
            features (dict): dict with sample index as keys and one or more features as values.
            in_place (bool, optional): If True, modifies the current dataset in place.
                If False, returns a deep copy with updated features.

        Returns:
            Self: The updated dataset (either the current instance or a new copy).

        Raises:
            AssertionError: If types are inconsistent or identifiers contain unexpected keys.
        """
        assert set(features.keys()) == set(self.get_sample_ids()), (
            "Must provide the same sample indices in features as in the dataset"
        )

        dataset = self if in_place else self.copy()

        for id in self.get_sample_ids():
            dataset[id].update_features_from_identifier(
                feature_identifiers, features[id], in_place=True
            )
        return dataset

    def extract_dataset_from_identifier(
        self,
        feature_identifiers: Union[FeatureIdentifier, list[FeatureIdentifier]],
    ) -> Self:
        """Extract features of the dataset by their identifier(s) and return a new dataset containing these features.

        This method applies updates to scalars, fields, or nodes
        using feature identifiers

        Args:
            feature_identifiers (dict or list of dict): One or more feature identifiers.

        Returns:
            Self: New dataset containing the provided feature identifiers

        Raises:
            AssertionError: If types are inconsistent or identifiers contain unexpected keys.
        """
        dataset = Dataset()
        dataset.set_infos(copy.deepcopy(self.get_infos()))

        for id in self.get_sample_ids():
            extracted_sample = self[id].extract_sample_from_identifier(
                feature_identifiers
            )
            dataset.add_sample(sample=extracted_sample, id=id)
        return dataset

    @deprecated(
        "`Dataset.from_features_identifier(...)` is deprecated, use instead `Dataset.extract_dataset_from_identifier(...)`",
        version="0.1.8",
        removal="0.2",
    )
    def from_features_identifier(
        self,
        feature_identifiers: Union[FeatureIdentifier, list[FeatureIdentifier]],
    ) -> Self:
        """DEPRECATED: Use :meth:`Dataset.extract_dataset_from_identifier` instead."""
        return self.extract_dataset_from_identifier(
            feature_identifiers
        )  # pragma: no cover

    def get_tabular_from_homogeneous_identifiers(
        self,
        feature_identifiers: list[FeatureIdentifier],
    ) -> Array:
        """Extract features of the dataset by their identifier(s) and return an array containing these features.

        Features must have identic sizes to be casted in an array. The first dimension of the array is the number of samples in the dataset.
        This method applies updates to scalars, fields, or nodes using feature identifiers.

        Args:
            feature_identifiers (list of dict): Feature identifiers.

        Returns:
            Array: An containing the provided feature identifiers, size (nb_sample, nb_features, dim_features)

        Raises:
            AssertionError: If feature sizes are inconsistent.
        """
        features = self.get_features_from_identifiers(feature_identifiers)
        dim_features = check_features_size_homogeneity(feature_identifiers, features)

        tabular = np.stack(list(features.values()))
        if dim_features == 0:
            tabular = np.expand_dims(tabular, axis=-1)
        assert tabular.ndim == 3, (
            f"tabular must be constructed to have 3 dimensions: (nb_sample, nb_features, dim_features), but {tabular.ndim=} | {tabular.shape=}"
        )

        return tabular

    def get_tabular_from_stacked_identifiers(
        self,
        feature_identifiers: list[FeatureIdentifier],
    ) -> tuple[Array, Array]:
        """Extract features of the dataset by their identifier(s), stack them and return an array containing these features.

        After stacking, each sample has one feature of dimension dim_stacked_features

        Args:
            feature_identifiers (list of dict): Feature identifiers.

        Returns:
            Array: An array containing the provided feature identifiers, size (nb_sample, dim_stacked_features)
            Array: An array containing the cumulated feature dimensions, starts with 0, size (len(feature_identifiers)+1, )
        """
        features = self.get_features_from_identifiers(feature_identifiers)

        tabular = []
        for local_feats in features.values():
            tabular.append(np.hstack([np.atleast_1d(e) for e in local_feats]))
        tabular = np.stack(tabular)

        feat_dims = [0]
        feat_dims.extend([len(np.atleast_1d(e)) for e in local_feats])
        cumulated_feat_dims = np.cumsum(feat_dims)

        return tabular, cumulated_feat_dims

    def add_features_from_tabular(
        self,
        tabular: Array,
        feature_identifiers: list[FeatureIdentifier],
        restrict_to_features: bool = True,
    ) -> Self:
        """Add or update features in the dataset from tabular data using feature identifiers.

        This method takes tabular data and applies it to the dataset, either by updating existing features
        or adding new ones based on the provided feature identifiers. The method can either:
        1. Extract only the specified features and return a new dataset with just those features (if restrict_to_features=True)
        2. Update the specified features in the current dataset while keeping all other existing features (if restrict_to_features=False)

        Parameters:
            tabular (Array): of size (nb_sample, nb_features) or (nb_sample, nb_features, dim_feature) if dim_feature>1
            feature_identifiers (list of dict): One or more feature identifiers specifying which features to update/add.
            restrict_to_features (bool, optional): If True, only returns the features from feature identifiers, otherwise keep the other features as well. Defaults to True.

        Returns:
            Self: A new dataset with features updated/added from the tabular data. If restrict_to_features=True,
                  contains only the specified features. If restrict_to_features=False, contains all original
                  features plus the updated/added ones.

        Raises:
            AssertionError
                If the number of rows in `tabular` does not match the number of samples in the dataset,
                or if the number of feature identifiers does not match the number of columns in `tabular`.
        """
        for i_id, feat_id in enumerate(feature_identifiers):
            feature_identifiers[i_id] = FeatureIdentifier(feat_id)

        assert tabular.shape[0] == len(self)
        # assert tabular.shape[1] == len(feature_identifiers)

        features = {id: tabular[i] for i, id in enumerate(self.get_sample_ids())}

        if restrict_to_features:
            dataset = self.extract_dataset_from_identifier(feature_identifiers)
            dataset.update_features_from_identifier(
                feature_identifiers=feature_identifiers,
                features=features,
                in_place=True,
            )
        else:
            dataset = self.update_features_from_identifier(
                feature_identifiers=feature_identifiers,
                features=features,
                in_place=False,
            )

        return dataset

    @deprecated(
        "`Dataset.from_tabular(...)` is deprecated, use instead `Dataset.add_features_from_tabular(...)`",
        version="0.1.8",
        removal="0.2",
    )
    def from_tabular(
        self,
        tabular: Array,
        feature_identifiers: Union[FeatureIdentifier, list[FeatureIdentifier]],
        restrict_to_features: bool = True,
    ) -> Self:
        """DEPRECATED: Use :meth:`Dataset.add_features_from_tabular` instead."""
        return self.add_features_from_tabular(
            tabular, feature_identifiers, restrict_to_features
        )  # pragma: no cover

    # -------------------------------------------------------------------------#
    def add_info(self, cat_key: str, info_key: str, info: str) -> None:
        """Add information to the :class:`Dataset <plaid.containers.dataset.Dataset>`, overwriting existing information if there's a conflict.

        Args:
            cat_key (str): Category key, choose among "legal," "data_production," and "data_description".
            info_key (str): Information key, depending on the chosen category key, choose among "owner", "license", "type", "physics", "simulator", "hardware", "computation_duration", "script", "contact", "location", "number_of_samples", "number_of_splits", "DOE", "inputs" and "outputs".
            info (str): Information content.

        Raises:
            KeyError: Invalid category key.
            KeyError: Invalid info key.

        Example:
            .. code-block:: python

                from plaid import Dataset
                dataset = Dataset()
                infos = {"legal":{"owner":"CompX", "license":"li_X"}}
                dataset.set_infos(infos)
                print(dataset.get_infos())
                >>> {'legal': {'owner': 'CompX', 'license': 'li_X'}}
                dataset.add_info("data_production", "type", "simulation")
                print(dataset.get_infos())
                >>> {'legal': {'owner': 'CompX', 'license': 'li_X'}, 'data_production': {'type': 'simulation'}}

        """
        if cat_key not in AUTHORIZED_INFO_KEYS:
            raise KeyError(
                f"{cat_key=} not among authorized keys. Maybe you want to try among these keys {list(AUTHORIZED_INFO_KEYS.keys())}"
            )
        if info_key not in AUTHORIZED_INFO_KEYS[cat_key]:
            raise KeyError(
                f"{info_key=} not among authorized keys. Maybe you want to try among these keys {AUTHORIZED_INFO_KEYS[cat_key]}"
            )

        if cat_key not in self._infos:
            self._infos[cat_key] = {}
        elif info_key in self._infos[cat_key]:
            logger.warning(
                f"{cat_key=} and {info_key=} already set, replacing it anyway"
            )
        self._infos[cat_key][info_key] = info

    def add_infos(self, cat_key: str, infos: dict[str, str]) -> None:
        """Add information to the :class:`Dataset <plaid.containers.dataset.Dataset>`, overwriting existing information if there's a conflict.

        Args:
            cat_key (str): Category key, choose among "legal," "data_production," and "data_description".
            infos (str): Information key with its related content.

        Raises:
            KeyError: Invalid category key.
            KeyError: Invalid info key.

        Example:
            .. code-block:: python

                from plaid import Dataset
                dataset = Dataset()
                infos = {"legal":{"owner":"CompX", "license":"li_X"}}
                dataset.set_infos(infos)
                print(dataset.get_infos())
                >>> {'legal': {'owner': 'CompX', 'license': 'li_X'}}
                new_info = {"type":"simulation", "simulator":"Z-set"}
                dataset.add_infos("data_production", new_info)
                print(dataset.get_infos())
                >>> {'legal': {'owner': 'CompX', 'license': 'li_X'}, 'data_production': {'type': 'simulation', 'simulator': 'Z-set'}}

        """
        if cat_key not in AUTHORIZED_INFO_KEYS:  # Format checking on "infos"
            raise KeyError(
                f"{cat_key=} not among authorized keys. Maybe you want to try among these keys {list(AUTHORIZED_INFO_KEYS.keys())}"
            )
        for info_key in infos.keys():
            if info_key not in AUTHORIZED_INFO_KEYS[cat_key]:
                raise KeyError(
                    f"{info_key=} not among authorized keys. Maybe you want to try among these keys {AUTHORIZED_INFO_KEYS[cat_key]}"
                )

        if cat_key not in self._infos:
            self._infos[cat_key] = {}
        elif info_key in self._infos[cat_key]:
            logger.warning(
                f"{cat_key=} and {info_key=} already set, replacing it anyway"
            )

        for key, value in infos.items():
            self._infos[cat_key][key] = value

    def set_infos(self, infos: dict[str, dict[str, str]], warn: bool = True) -> None:
        """Set information to the :class:`Dataset <plaid.containers.dataset.Dataset>`, overwriting the existing one.

        Args:
            infos (dict[str,dict[str,str]]): Information to associate with this data set (Dataset).
            warn (bool, optional): If True, warns when replacing existing infos. Defaults to True.

        Raises:
            KeyError: Invalid category key format in provided infos.
            KeyError: Invalid info key format in provided infos.

        Example:
            .. code-block:: python

                from plaid import Dataset
                dataset = Dataset()
                infos = {"legal":{"owner":"CompX", "license":"li_X"}}
                dataset.set_infos(infos)
                print(dataset.get_infos())
                >>> {'legal': {'owner': 'CompX', 'license': 'li_X'}}
        """
        for cat_key in infos.keys():  # Format checking on "infos"
            if cat_key != "plaid":
                if cat_key not in AUTHORIZED_INFO_KEYS:
                    raise KeyError(
                        f"{cat_key=} not among authorized keys. Maybe you want to try among these keys {list(AUTHORIZED_INFO_KEYS.keys())}"
                    )
                for info_key in infos[cat_key].keys():
                    if info_key not in AUTHORIZED_INFO_KEYS[cat_key]:
                        raise KeyError(
                            f"{info_key=} not among authorized keys. Maybe you want to try among these keys {AUTHORIZED_INFO_KEYS[cat_key]}"
                        )

<<<<<<< HEAD
        # if len(self._infos) > 0:
        #     logger.warning("infos not empty, replacing it anyway")
=======
        # Check if there are any non-plaid infos being replaced
        has_user_infos = any(key != "plaid" for key in self._infos.keys())
        if has_user_infos and warn:
            logger.warning("infos not empty, replacing it anyway")
>>>>>>> 3addf266
        self._infos = copy.deepcopy(infos)

        if "plaid" not in self._infos:
            self._infos["plaid"] = {}
        if "version" not in self._infos["plaid"]:
            self._infos["plaid"]["version"] = Version(plaid.__version__)

    def get_infos(self) -> dict[str, dict[str, str]]:
        """Get information from an instance of :class:`Dataset <plaid.containers.dataset.Dataset>`.

        Returns:
            dict[str,dict[str,str]]: Information associated with this data set (Dataset).

        Example:
            .. code-block:: python

                from plaid import Dataset
                dataset = Dataset()
                infos = {"legal":{"owner":"CompX", "license":"li_X"}}
                dataset.set_infos(infos)
                print(dataset.get_infos())
                >>> {'legal': {'owner': 'CompX', 'license': 'li_X'}}
        """
        return {
            k: {kk: str(vv) for kk, vv in v.items()} for k, v in self._infos.items()
        }

    def print_infos(self) -> None:
        """Prints information in a readable format (pretty print)."""
        infos_cats = list(self._infos.keys())
        tf = "*********************** \x1b[34;1mdataset infos\x1b[0m **********************\n"
        for cat in infos_cats:
            tf += "\x1b[33;1m" + str(cat) + "\x1b[0m\n"
            infos = list(self._infos[cat].keys())
            for info in infos:
                tf += (
                    "  \x1b[32;1m"
                    + str(cat)
                    + "\x1b[0m:"
                    + str(self._infos[cat][info])
                    + "\n"
                )
        tf += "************************************************************\n"
        print(tf)

    # -------------------------------------------------------------------------#
    def merge_dataset(self, dataset: Self) -> list[int]:
        """Merges samples of another dataset into this one.

        Args:
            dataset (Dataset): The data set to be merged into this one (self).
            in_place (bool, option): If True, modifies the current dataset in place.

        Returns:
            list[int]: ids of added :class:`Samples <plaid.containers.sample.Sample>` from input :class:`Dataset <plaid.containers.dataset.Dataset>`.

        Raises:
            ValueError: If the provided dataset value is not an instance of Dataset
        """
        if dataset is None:
            return
        if not isinstance(dataset, Dataset):
            raise ValueError("dataset must be an instance of Dataset")
        return self.add_samples(dataset.get_samples(as_list=True))

    def merge_features(self, dataset: Self, in_place: bool = False) -> Self:
        """Merge features of another dataset into this one.

        Args:
            dataset (Dataset): The dataset to be merged into this one (self).
            in_place (bool, option): If True, modifies the current dataset in place.
                If False, returns a deep copy with the merged features.

        Returns:
            Dataset: A dataset containing all samples from the input datasets.
        """
        if dataset is None:
            return
        if not isinstance(dataset, Dataset):
            raise ValueError("dataset must be an instance of Dataset")

        merged_dataset = self if in_place else self.copy()
        assert dataset.get_sample_ids() == merged_dataset.get_sample_ids(), (
            "Cannot merge features of datasets with different sample ids. "
        )
        for id in dataset.get_sample_ids():
            merged_sample = merged_dataset[id].merge_features(
                dataset[id], in_place=in_place
            )
            merged_dataset.set_sample(
                id=id, sample=merged_sample, warning_overwrite=False
            )

        return merged_dataset

    @classmethod
    def merge_dataset_by_features(cls, datasets_list: list[Self]) -> Self:
        """Merge features a list of datasets.

        Args:
            datasets_list (list[Dataset]): The list of datasets to be merged.

        Returns:
            Dataset: A new dataset containing all samples from the input datasets.
        """
        if len(datasets_list) == 1:
            return datasets_list[0]

        merged_dataset = datasets_list[0]
        for dataset in datasets_list[1:]:
            merged_dataset = merged_dataset.merge_features(dataset, in_place=False)
        return merged_dataset

    @deprecated_argument("directory_path", "path", version="0.1.8", removal="0.2.0")
    @deprecated(
        "`Dataset.save(...)` is deprecated, use instead `Dataset.save_to_file(...)`",
        version="0.1.10",
        removal="0.2.0",
    )
    def save(self, path: Union[str, Path]) -> None:
        """DEPRECATED: use :meth:`Dataset.save_to_file` instead."""
        self.save_to_file(path)

    def save_to_file(self, path: Union[str, Path]) -> None:
        """Saves the data set to a TAR (Tape Archive) file.

        It creates a temporary intermediate directory to store temporary files during the loading process.

        Args:
            path (Union[str, Path]): The path to which the data set will be saved.

        Raises:
            ValueError: If the randomly generated temporary dir name is already used (extremely unlikely!).
        """
        path = Path(path)

        # First : creates a directory <tmp_dir> to save everything in an
        # arborescence on disk
        tmp_dir = path.parent / f"tmpsavedir_{generate_random_ASCII()}"
        if tmp_dir.is_dir():  # pragma: no cover
            raise ValueError(
                f"temporary intermediate directory <{tmp_dir}> already exits"
            )
        tmp_dir.mkdir(parents=True)

        self.save_to_dir(tmp_dir)

        # Then : tar dir in file <path>
        # TODO: avoid using subprocess by using lib tarfile
        ARGUMENTS = ["tar", "-cf", path, "-C", tmp_dir, "."]
        subprocess.call(ARGUMENTS)

        # Finally : removes directory <tmp_dir>
        shutil.rmtree(tmp_dir)

    def save_to_dir(self, path: Union[str, Path], verbose: bool = False) -> None:
        """Saves the dataset into a sub-directory `samples` and creates an 'infos.yaml' file to store additional information about the dataset.

        Args:
            path (Union[str, Path]): The path in which to save the files.
            verbose (bool, optional): Explicitly displays the operations performed. Defaults to False.
        """
        path = Path(path)
        if not (path.is_dir()):
            path.mkdir(parents=True)

        self.path = path

        if verbose:  # pragma: no cover
            print(f"Saving database to: {path}")

        # Save infos
        assert "plaid" in self._infos, f"{self._infos.keys()=} should contain 'plaid'"
        assert "version" in self._infos["plaid"], (
            f"{self._infos['plaid'].keys()=} should contain 'version'"
        )
        plaid_version = Version(plaid.__version__)
        if self._infos["plaid"]["version"] != plaid_version:  # pragma: no cover
            logger.warning(
                f"Version mismatch: Dataset was loaded from version {self._infos['plaid']['version'] if self._infos['plaid']['version'] is not None else 'anterior to 0.1.10'}, and will be saved with version: {plaid_version}"
            )
        self._infos["plaid"]["version"] = str(plaid_version)
        infos_fname = path / "infos.yaml"
        with open(infos_fname, "w") as file:
            yaml.dump(self._infos, file, default_flow_style=False, sort_keys=False)

        # Save samples
        samples_dir = path / "samples"
        if not (samples_dir.is_dir()):
            samples_dir.mkdir(parents=True)

        for i_sample, sample in tqdm(self._samples.items(), disable=not (verbose)):
            sample_dname = samples_dir / f"sample_{i_sample:09d}"
            sample.save_to_dir(sample_dname)

    def summarize_features(self) -> str:
        """Show the name of each feature and the number of samples containing it.

        Returns:
            str: A summary of features across the dataset.

        Example:
            .. code-block:: bash

                Dataset Feature Summary:
                ==================================================
                Scalars (8 unique):
                - Pr: 30/32 samples (93.8%)
                - Q: 30/32 samples (93.8%)
                - Tr: 30/32 samples (93.8%)
                - angle_in: 32/32 samples (100.0%)
                - angle_out: 30/32 samples (93.8%)
                - eth_is: 30/32 samples (93.8%)
                - mach_out: 32/32 samples (100.0%)
                - power: 30/32 samples (93.8%)

                Fields (8 unique):
                - M_iso: 30/32 samples (93.8%)
                - mach: 30/32 samples (93.8%)
                - nut: 30/32 samples (93.8%)
                - ro: 30/32 samples (93.8%)
                - roe: 30/32 samples (93.8%)
                - rou: 30/32 samples (93.8%)
                - rov: 30/32 samples (93.8%)
                - sdf: 32/32 samples (100.0%)
        """
        summary = "Dataset Feature Summary:\n"
        summary += "=" * 50 + "\n"

        if len(self._samples) == 0:
            return summary + "No samples in dataset.\n"

        # Collect all feature names across all samples
        all_scalar_names = set()
        all_field_names = set()

        # Count occurrences of each feature
        scalar_counts = {}
        field_counts = {}

        for _, sample in self._samples.items():
            # Scalars
            scalar_names = sample.get_scalar_names()
            all_scalar_names.update(scalar_names)
            for name in scalar_names:
                scalar_counts[name] = scalar_counts.get(name, 0) + 1

            # Fields
            times = sample.features.get_all_time_values()
            for time in times:
                base_names = sample.features.get_base_names(time=time)
                for base_name in base_names:
                    zone_names = sample.features.get_zone_names(
                        base_name=base_name, time=time
                    )
                    for zone_name in zone_names:
                        field_names = sample.get_field_names(
                            zone_name=zone_name, base_name=base_name, time=time
                        )
                        all_field_names.update(field_names)
                        for name in field_names:
                            field_counts[name] = field_counts.get(name, 0) + 1

        total_samples = len(self._samples)

        # Scalars summary
        summary += f"Scalars ({len(all_scalar_names)} unique):\n"
        if all_scalar_names:
            for name in sorted(all_scalar_names):
                count = scalar_counts.get(name, 0)
                summary += f"  - {name}: {count}/{total_samples} samples ({count / total_samples * 100:.1f}%)\n"
        else:
            summary += "  None\n"
        summary += "\n"

        # Fields summary
        summary += f"Fields ({len(all_field_names)} unique):\n"
        if all_field_names:
            for name in sorted(all_field_names):
                count = field_counts.get(name, 0)
                summary += f"  - {name}: {count}/{total_samples} samples ({count / total_samples * 100:.1f}%)\n"
        else:
            summary += "  None\n"

        return summary

    def check_feature_completeness(self) -> str:
        """Detect and notify if some Samples don't contain all features.

        Returns:
            str: A report on feature completeness across the dataset.

        Example:
            .. code-block:: bash

                Dataset Feature Completeness Check:
                ========================================
                Complete samples: 30/32 (93.8%)
                Incomplete samples: 2/32 (6.2%)

                Samples with missing features:
                Sample 671: missing 13 features
                    - scalar:Tr
                    - scalar:angle_out
                    - scalar:power
                    - scalar:Pr
                    - scalar:Q
                    ... and 8 more
                Sample 672: missing 13 features
                    - scalar:Tr
                    - scalar:angle_out
                    - scalar:power
                    - scalar:Pr
                    - scalar:Q
                    ... and 8 more
        """
        report = "Dataset Feature Completeness Check:\n"
        report += "=" * 40 + "\n"

        if len(self._samples) == 0:
            return report + "No samples in dataset.\n"

        # Collect all possible features across all samples
        all_scalar_names = set()
        all_field_names = set()

        for sample in self._samples.values():
            all_scalar_names.update(sample.get_scalar_names())

            times = sample.features.get_all_time_values()
            for time in times:
                base_names = sample.features.get_base_names(time=time)
                for base_name in base_names:
                    zone_names = sample.features.get_zone_names(
                        base_name=base_name, time=time
                    )
                    for zone_name in zone_names:
                        all_field_names.update(
                            sample.get_field_names(
                                zone_name=zone_name, base_name=base_name, time=time
                            )
                        )

        total_samples = len(self._samples)
        incomplete_samples = []

        # Check each sample for missing features
        for sample_id, sample in self._samples.items():
            missing_features = []

            # Check scalars
            sample_scalars = set(sample.get_scalar_names())
            missing_scalars = all_scalar_names - sample_scalars
            if missing_scalars:
                missing_features.extend([f"scalar:{name}" for name in missing_scalars])

            # Check fields
            sample_fields = set()
            times = sample.features.get_all_time_values()
            for time in times:
                base_names = sample.features.get_base_names(time=time)
                for base_name in base_names:
                    zone_names = sample.features.get_zone_names(
                        base_name=base_name, time=time
                    )
                    for zone_name in zone_names:
                        sample_fields.update(
                            sample.get_field_names(
                                zone_name=zone_name, base_name=base_name, time=time
                            )
                        )

            missing_fields = all_field_names - sample_fields
            if missing_fields:
                missing_features.extend([f"field:{name}" for name in missing_fields])

            if missing_features:
                incomplete_samples.append((sample_id, missing_features))

        # Generate report
        complete_samples = total_samples - len(incomplete_samples)
        report += f"Complete samples: {complete_samples}/{total_samples} ({complete_samples / total_samples * 100:.1f}%)\n"
        report += f"Incomplete samples: {len(incomplete_samples)}/{total_samples} ({len(incomplete_samples) / total_samples * 100:.1f}%)\n\n"

        if incomplete_samples:
            report += "Samples with missing features:\n"
            for sample_id, missing_features in incomplete_samples:
                report += (
                    f"  Sample {sample_id}: missing {len(missing_features)} features\n"
                )
                for feature in missing_features[:5]:  # Show first 5 missing features
                    report += f"    - {feature}\n"
                if len(missing_features) > 5:
                    report += f"    ... and {len(missing_features) - 5} more\n"
        else:
            report += "All samples contain all features! ✓\n"

        return report

    @classmethod
    @deprecated(
        "`Dataset.from_list_of_samples(samples)` is deprecated, use instead `Dataset(samples=samples)`",
        version="0.1.8",
        removal="0.2.0",
    )
    def from_list_of_samples(
        cls, list_of_samples: list[Sample], ids: Optional[list[int]] = None
    ) -> Self:
        """DEPRECATED: use `Dataset(samples=..., sample_ids=...)` instead."""
        return cls(samples=list_of_samples, sample_ids=ids)

    @classmethod
    @deprecated_argument("fname", "path", version="0.1.8", removal="0.2.0")
    def load_from_file(
        cls, path: Union[str, Path], verbose: bool = False, processes_number: int = 0
    ) -> Self:
        """Load data from a specified TAR (Tape Archive) file.

        Args:
            path (Union[str, Path]): The path to the data file to be loaded.
            verbose (bool, optional): Explicitly displays the operations performed. Defaults to False.
            processes_number (int, optional): Number of processes used to load files (-1 to use all available ressources, 0 to disable multiprocessing). Defaults to 0.

        Returns:
            Self: The loaded dataset (Dataset).
        """
        path = Path(path)
        instance = cls()
        instance.load(path, verbose, processes_number)
        return instance

    @classmethod
    @deprecated_argument("fname", "path", version="0.1.8", removal="0.2.0")
    def load_from_dir(
        cls,
        path: Union[str, Path],
        ids: Optional[list[int]] = None,
        verbose: bool = False,
        processes_number: int = 0,
    ) -> Self:
        """Load data from a specified directory.

        Args:
            path (Union[str, Path]): The path from which to load files.
            ids (list, optional): The specific sample IDs to load from the dataset. Defaults to None.
            verbose (bool, optional): Explicitly displays the operations performed. Defaults to False.
            processes_number (int, optional): Number of processes used to load files (-1 to use all available ressources, 0 to disable multiprocessing). Defaults to 0.

        Returns:
            Self: The loaded dataset (Dataset).
        """
        path = Path(path)
        instance = cls()
        instance._load_from_dir_(
            path, ids=ids, verbose=verbose, processes_number=processes_number
        )
        return instance

    @deprecated_argument("fname", "path", version="0.1.8", removal="0.2.0")
    def load(
        self, path: Union[str, Path], verbose: bool = False, processes_number: int = 0
    ) -> None:
        """Load data from a specified file or directory.

        Note:
            If path is a file, it creates a temporary intermediate directory to extract the files from the archive during the loading process.

        Note:
            This method overwrites the content of the calling instance.

        Args:
            path (Union[str, Path]): The path to the data file to be loaded.
            verbose (bool, optional): Explicitly displays the operations performed. Defaults to False.
            processes_number (int, optional): Number of processes used to load files (-1 to use all available ressources, 0 to disable multiprocessing). Defaults to 0.

        Raises:
            ValueError: If a randomly generated temporary directory already exists,
            indicating a potential conflict during the loading process (extremely unlikely).
        """
        path = Path(path)

        if path.is_file():
            inputdir = path.parent / f"tmploaddir_{generate_random_ASCII()}"
            if inputdir.is_dir():  # pragma: no cover
                raise ValueError(
                    f"temporary intermediate directory <{inputdir}> already exits"
                )
            inputdir.mkdir(parents=True)

            # First : untar file <path> to a directory <inputdir>
            # TODO: avoid using subprocess by using a lib tarfile
            arguments = ["tar", "-xf", path, "-C", inputdir]
            subprocess.call(arguments)

            # Then : load data from directory <inputdir>
            self._load_from_dir_(
                inputdir, verbose=verbose, processes_number=processes_number
            )

            # Finally : removes directory <inputdir>
            shutil.rmtree(inputdir)
        else:
            self._load_from_dir_(
                path, verbose=verbose, processes_number=processes_number
            )

    # -------------------------------------------------------------------------#
    @deprecated_argument("save_dir", "path", version="0.1.8", removal="0.2.0")
    def add_to_dir(
        self,
        sample: Sample,
        path: Optional[Union[str, Path]] = None,
        verbose: bool = False,
    ) -> None:
        """Add a sample to the dataset and save it to the specified directory.

        Note:
            If `path` is None, will look for `self.path` which will be retrieved from last previous call to load or save.
            `path` given in argument will take precedence over `self.path` and overwrite it.

        Args:
            sample (Sample): The sample to add.
            path (Union[str, Path], optional): The directory in which to save the sample. Defaults to None.
            verbose (bool, optional): If True, will print additional information. Defaults to False.

        Raises:
            ValueError: If both self.path and path are None.
        """
        if path is not None:
            path = Path(path)
            self.path = path
        else:
            if not hasattr(self, "path") or self.path is None:
                raise ValueError(
                    "self.path and path are None, we don't know where to save, specify one of them before"
                )

        # --- sample is not only saved to dir, but also added to the dataset
        # self.add_sample(sample)
        # --- if dataset already contains other Samples, they will all be saved to path
        # self._save_to_dir_(self.path)

        if not self.path.is_dir():
            self.path.mkdir(parents=True)

        if verbose:
            print(f"Saving database to: {self.path}")

        samples_dir = self.path / "samples"
        if not samples_dir.is_dir():
            samples_dir.mkdir(parents=True)

        # find i_sample
        # if there are already samples in the instance, we should not take an already existing id
        # if there are already samples in the path, we should not take an already existing id
        sample_ids_in_path = [
            int(d.name.split("_")[-1])
            for d in samples_dir.glob("sample_*")
            if d.is_dir()
        ]
        i_sample = max(sample_ids_in_path) + 1 if len(sample_ids_in_path) > 0 else 0
        i_sample = max(len(self), i_sample)

        sample_dname = samples_dir / f"sample_{i_sample:09d}"
        sample.save_to_dir(sample_dname)

    @deprecated(
        "`Dataset._save_to_dir_(path)` is deprecated, use instead `Dataset.save_to_dir(path)`",
        version="0.1.10",
        removal="0.2.0",
    )
    def _save_to_dir_(self, path: Union[str, Path], verbose: bool = False) -> None:
        """DEPRECATED: use :meth:`Dataset.save_to_dir` instead."""
        self.save_to_dir(path, verbose=verbose)

    def _load_from_dir_(
        self,
        path: Union[str, Path],
        ids: Optional[list[int]] = None,
        verbose: bool = False,
        processes_number: int = 0,
    ) -> None:
        """DEPRECATED: use :meth:`Dataset.load` instead."""
        path = Path(path)
        if not path.is_dir():
            raise FileNotFoundError(
                f'"{path}" is not a directory or does not exist. Abort'
            )

        if processes_number < -1:
            raise ValueError("Number of processes cannot be < -1")

        self.path = path

        if verbose:  # pragma: no cover
            print(f"Reading database located at: {path}")

        # Load infos
        infos_fname = path / "infos.yaml"
        if infos_fname.is_file():
            with open(infos_fname, "r") as file:
                self._infos = yaml.safe_load(file)
        if (
            "plaid" not in self._infos or "version" not in self._infos["plaid"]
        ):  # pragma: no cover
            self._infos.setdefault("plaid", {}).setdefault("version", None)
        else:
            if not isinstance(self._infos["plaid"]["version"], Version):
                self._infos["plaid"]["version"] = Version(
                    self._infos["plaid"]["version"]
                )

        # Load samples
        sample_paths = sorted(
            [path for path in (path / "samples").glob("sample_*") if path.is_dir()]
        )

        if ids is not None:
            filtered_sample_paths = []
            for sample_path in sample_paths:
                id = int(sample_path.stem.split("_")[-1])
                if id in ids:
                    filtered_sample_paths.append(sample_path)
            sample_paths = filtered_sample_paths

            if len(sample_paths) != len(set(ids)):  # pragma: no cover
                raise ValueError(
                    "The length of the list of samples to add and the list of IDs are different"
                )

        if processes_number == -1:
            logger.info(
                f"Number of processes set to maximum available: {os.cpu_count()}"
            )
            processes_number = os.cpu_count()

        if processes_number == 0 or processes_number == 1:
            for sample_path in tqdm(sample_paths, disable=not (verbose)):
                id = int(sample_path.stem.split("_")[-1])
                sample = Sample(path=sample_path)
                self.add_sample(sample, id)
        else:
            with Pool(processes_number) as p:
                for id, sample in list(
                    tqdm(
                        p.imap(_process_sample, sample_paths),
                        total=len(sample_paths),
                        disable=not (verbose),
                    )
                ):
                    self.set_sample(id, sample)

            """
            samples_pool = Pool(processes_number)
            pbar = tqdm(total=len(sample_paths), disable=not (verbose))

            def update(self, *a):
                pbar.update()

            samples = [
                samples_pool.apply_async(
                    _process_sample,
                    args=(
                        sample_paths[i],
                        i),
                    callback=update) for i in range(
                    len(sample_paths))]

            samples_pool.close()
            samples_pool.join()

            for s in samples:
                id, sample = s.get()
                self.set_sample(id, sample)
            """

        if len(self) == 0:  # pragma: no cover
            print("Warning: dataset contains no sample")

    @staticmethod
    def _load_number_of_samples_(_path: Union[str, Path]) -> int:
        """DEPRECATED: use :meth:`plaid.get_number_of_samples <plaid.containers.utils.get_number_of_samples>` instead."""
        raise DeprecatedError(
            'use instead: plaid.get_number_of_samples("path-to-my-dataset")'
        )

    # -------------------------------------------------------------------------#
    def set_samples(self, samples: dict[int, Sample]) -> None:
        """Set the samples of the data set, overwriting the existing ones.

        Args:
            samples (dict[int,Sample]): A dictionary of samples to set inside the dataset.

        Raises:
            TypeError: If the 'samples' parameter is not of type dict[int, Sample].
            TypeError: If the 'id' inside a sample is not of type int.
            ValueError: If the 'id' inside a sample is negative (id >= 0 is required).
            TypeError: If the values inside the 'samples' dictionary are not of type Sample.
        """
        if not (isinstance(samples, dict)):
            raise TypeError(
                f"samples should be of type dict[int,Sample] but is {type(samples)=}"
            )

        ids = list(samples.keys())
        for id in ids:
            if not (isinstance(id, int)):
                raise TypeError(f"id should be of type {int.__class__} but {type(id)=}")
            if not (id >= 0):
                raise ValueError(f"id should be positive (id>=0) but {id=}")
            if not (isinstance(samples[id], Sample)):
                raise TypeError(
                    f"samples[{id=}] should be of type {Sample.__class__} but {type(samples[id])=}"
                )

        if len(self._samples) > 0:
            logger.warning(
                f"{len(self._samples)} samples are already present in dataset, replacing them anyway"
            )
        self._samples = samples

    # TODO: on veut vraiment faire ça ?
    # laisser l’utilisateur faire joujou avec les id des samples ?
    # le laisser placer des samples n’importe où ?
    #  - avec des ids potentiellement négatifs,
    #  - potentiellement loin après le dernier id déjà présent...
    def set_sample(
        self, id: int, sample: Sample, warning_overwrite: bool = True
    ) -> None:
        """Set a :class:`sample` with :code:`id` in the Dataset, overwriting existing samples if there's a conflict.

        Args:
            id (int): The choosen id of the sample.
            sample (Sample): The sample to set inside the dataset.
            warning_overwrite (bool, optional): Show warning if an preexisting field is being overwritten

        Raises:
            TypeError: If the 'id' inside the sample is not of type int.
            ValueError: If the 'id' inside a sample is negative (id >= 0 is required).
            TypeError: If 'sample' parameter is not of type Sample.

        Caution:
            In case of conflict, the existing samples will be overwritten.
        """
        if not (isinstance(id, int)):
            raise TypeError(f"id should be of type {int.__class__} but {type(id)=}")
        if not (id >= 0):
            raise ValueError(f"id should be positive (id>=0) but {id=}")
        if not (isinstance(sample, Sample)):
            raise TypeError(
                f"sample should be of type {Sample.__class__} but {type(sample)=}"
            )

        if warning_overwrite:
            if id in self._samples:
                logger.warning(
                    f"sample with {id=} already present in dataset, replacing it anyway"
                )
        self._samples[id] = sample

    # -------------------------------------------------------------------------#
    def __len__(self) -> int:
        """Return the number of samples in the dataset.

        Returns:
            int: The number of samples in the dataset.

        Example:
            .. code-block:: python

                from plaid import Dataset
                dataset = Dataset()
                len(dataset)
                >>> 10  # Assuming there are 10 samples in the dataset
        """
        return len(self._samples)

    def __iter__(self) -> Iterator[Sample]:
        """Iterate over the samples in the dataset.

        Yields:
            Iterator[Sample]: An iterator over the Sample objects stored in the dataset.

        Example:
            >>> for sample in dataset:
            ...     process(sample)

        Note:
            The samples are yielded in ascending order of their IDs.
            Only samples that have been explicitly added to the dataset are returned.
        """
        return (self._samples[k] for k in sorted(list(self._samples.keys())))

    def __getitem__(
        self, id: Union[int, slice, range, list[int], np.ndarray]
    ) -> Union[Sample, Self]:
        """Retrieve a specific sample by its ID int this dataset.

        Args:
            id (Union[int, slice, list[int], np.ndarray]): The ID(s) of the sample to retrieve.

        Raises:
            IndexError: If the provided ID is out of bounds or does not exist in the dataset.

        Returns:
            Union[Sample, Dataset]: The sample with the specified ID or a dataset in the specified IDs.

        Example:
            .. code-block:: python

                from plaid import Dataset
                dataset = Dataset()
                sample = dataset[3]  # Retrieve the sample with ID 3

        Seealso:
            This function can also be called using `__call__()`.
        """
        if isinstance(id, (slice, range, list, np.ndarray)):
            if isinstance(id, slice):
                id = list(range(*id.indices(len(self))))
            dataset = Dataset()
            for i in id:
                dataset.add_sample(self[int(i)], int(i))
            dataset.set_infos(self.get_infos())
            return dataset
        else:
            if id in self._samples:
                return self._samples[id]
            else:
                raise IndexError(
                    f"sample with {id=} not set -> use 'Dataset.add_sample' or 'Dataset.add_samples'"
                )

    __call__ = __getitem__

    def __str__(self) -> str:
        """Return a string representation of the dataset.

        Returns:
            str: A string representation of the overview of dataset content.

        Example:
            .. code-block:: python

                from plaid import Dataset
                dataset = Dataset()
                print(dataset)
                >>> Dataset(0 samples, 0 scalars, 0 fields)
        """
        str_repr = "Dataset("

        # samples
        nb_samples = len(self._samples)
        str_repr += f"{nb_samples} sample{'' if nb_samples == 1 else 's'}, "

        # scalars
        nb_scalars = len(self.get_scalar_names())
        str_repr += f"{nb_scalars} scalar{'' if nb_scalars == 1 else 's'}, "

        # fields
        nb_fields = len(self.get_field_names())
        str_repr += f"{nb_fields} field{'' if nb_fields == 1 else 's'}, "

        if str_repr[-2:] == ", ":
            str_repr = str_repr[:-2]
        str_repr = str_repr + ")"
        return str_repr

    __repr__ = __str__<|MERGE_RESOLUTION|>--- conflicted
+++ resolved
@@ -965,15 +965,10 @@
                             f"{info_key=} not among authorized keys. Maybe you want to try among these keys {AUTHORIZED_INFO_KEYS[cat_key]}"
                         )
 
-<<<<<<< HEAD
-        # if len(self._infos) > 0:
-        #     logger.warning("infos not empty, replacing it anyway")
-=======
         # Check if there are any non-plaid infos being replaced
         has_user_infos = any(key != "plaid" for key in self._infos.keys())
         if has_user_infos and warn:
             logger.warning("infos not empty, replacing it anyway")
->>>>>>> 3addf266
         self._infos = copy.deepcopy(infos)
 
         if "plaid" not in self._infos:
