"""Implementation of the `Dataset` container."""

# -*- coding: utf-8 -*-
#
# This file is subject to the terms and conditions defined in
# file 'LICENSE.txt', which is part of this source code package.
#
#

# %% Imports
import sys

if sys.version_info >= (3, 11):
    from typing import Self
else:  # pragma: no cover
    from typing import TypeVar

    Self = TypeVar("Self")

import logging
import os
import shutil
import subprocess
from multiprocessing import Pool
from pathlib import Path
from typing import Iterator, Union

import numpy as np
import yaml
from tqdm import tqdm

from plaid.constants import AUTHORIZED_INFO_KEYS
from plaid.containers.sample import Sample
from plaid.types import FeatureType
from plaid.utils.base import DeprecatedError, ShapeError, generate_random_ASCII

logger = logging.getLogger(__name__)
logging.basicConfig(
    format="[%(asctime)s:%(levelname)s:%(filename)s:%(funcName)s(%(lineno)d)]:%(message)s",
    level=logging.INFO,
)


# %% Functions


def process_sample(sample_path: Union[str, Path]) -> tuple:  # pragma: no cover
    """Load Sample from path.

    Args:
        sample_path (Union[str,Path]): The path of the Sample.

    Returns:
        tuple: The loaded Sample and its ID.
    """
    sample_path = Path(sample_path)
    id = int(sample_path.stem.split("_")[-1])
    return id, Sample(sample_path)


# %% Classes


class Dataset(object):
    """A set of samples, and optionnaly some other informations about the Dataset."""

    def __init__(
        self,
        directory_path: Union[str, Path] = None,
        verbose: bool = False,
        processes_number: int = 0,
    ) -> None:
        """Initialize a :class:`Dataset <plaid.containers.dataset.Dataset>`.

        If `directory_path` is not specified it initializes an empty :class:`Dataset <plaid.containers.dataset.Dataset>` that should be fed with :class:`Samples <plaid.containers.sample.Sample>`.

        Use :meth:`add_sample <plaid.containers.dataset.Dataset.add_sample>` or :meth:`add_samples <plaid.containers.dataset.Dataset.add_samples>` to feed the :class:`Dataset`

        Args:
            directory_path (Union[str,Path], optional): The path from which to load PLAID dataset files.
            verbose (bool, optional): Explicitly displays the operations performed. Defaults to False.
            processes_number (int, optional): Number of processes used to load files (-1 to use all available ressources, 0 to disable multiprocessing). Defaults to 0.

        Example:
            .. code-block:: python

                from plaid.containers.dataset import Dataset

                # 1. Create empty instance of Dataset
                dataset = Dataset()
                print(dataset)
                >>> Dataset(0 samples, 0 scalars, 0 fields)
                print(len(dataset))
                >>> 0

                # 2. Load dataset and create Dataset instance
                dataset = Dataset("path_to_plaid_dataset") # .plaid or directory
                print(dataset)
                >>> Dataset(3 samples, 2 scalars, 5 fields)
                print(len(dataset))
                >>> 3

        Caution:
            It is assumed that you provided a compatible PLAID dataset.
        """
        self._samples: dict[int, Sample] = {}  # sample_id -> sample
        # info_name -> description
        self._infos: dict[str, dict[str, str]] = {}

        if directory_path is not None:
            directory_path = Path(directory_path)

            if directory_path.suffix == ".plaid":
                self.load(
                    directory_path, verbose=verbose, processes_number=processes_number
                )
            else:
                self._load_from_dir_(
                    directory_path, verbose=verbose, processes_number=processes_number
                )

    # -------------------------------------------------------------------------#
    def get_samples(
        self, ids: list[int] = None, as_list: bool = False
    ) -> dict[int, Sample]:
        """Return dictionnary of samples with ids corresponding to :code:`ids` if specified, else all samples.

        Args:
            ids (list[int], optional): If None, take all samples. Defaults to None.
            as_list (bool, optional): If False, return a dict ``id -> sample``, else return a list on ``Sample`` in the same order as ``ids``. Defaults to False.

        Returns:
            dict[int,Sample]: Samples with corresponding ids.
        """
        if ids is None:
            ids = sorted(list(self._samples.keys()))
        if as_list:
            return [self._samples[id] for id in ids]
        else:
            return {id: self._samples[id] for id in ids}

    def add_sample(self, sample: Sample, id: int = None) -> int:
        """Add a new :class:`Sample <plaid.containers.sample.Sample>` to the :class:`Dataset <plaid.containers.dataset.Dataset>.`.

        Args:
            sample (Sample): The sample to add.
            id (int, optional): An optional ID for the new sample. If not provided, the ID will be automatically generated based on the current number of samples in the dataset.

        Raises:
            TypeError: If ``sample`` is not a :class:`Sample <plaid.containers.sample.Sample>`.

        Returns:
            int: Id of the new added :class:`Sample <plaid.containers.sample.Sample>`.

        Example:
            .. code-block:: python

                from plaid.containers.dataset import Dataset
                dataset = Dataset()
                dataset.add_sample(sample)
                print(dataset)
                >>> Dataset(3 samples, 0 scalars, 2 fields)
        """
        if not (isinstance(sample, Sample)):
            raise TypeError(f"sample should be of type Sample but {type(sample)=}")

        if id is None:
            id = len(self)
        self.set_sample(id=id, sample=sample)
        return id

    def del_sample(self, sample_id: int) -> None:
        """Delete a :class:`Sample <plaid.containers.sample.Sample>` from the :class:`Dataset <plaid.containers.dataset.Dataset>` and reorganize the remaining sample IDs to eliminate gaps.

        Args:
            sample_id (int): The ID of the sample to delete.

        Raises:
            ValueError: If the provided sample ID is not present in the dataset.

        Returns:
            list[int]: The new list of sample ids.

        Example:
            .. code-block:: python

                from plaid.containers.dataset import Dataset
                dataset = Dataset()
                dataset.add_samples(samples)
                print(dataset)
                >>> Dataset(1 samples, y scalars, x fields)
                dataset.del_sample(0)
                print(dataset)
                >>> Dataset(0 samples, 0 scalars, 0 fields)
        """
        if sample_id < 0 or sample_id >= len(self._samples):
            raise ValueError(
                f"Invalid ID {sample_id}, it must be within [0, len(dataset)]"
            )

        if sample_id == len(self) - 1:
            return self._samples.pop(sample_id)

        deleted_sample = self._samples[sample_id]
        keys_to_move = np.arange(sample_id + 1, len(self._samples))

        # Move each key one position back
        for key in keys_to_move:
            self._samples[key - 1] = self._samples.pop(key)

        return deleted_sample

    def add_samples(self, samples: list[Sample], ids: list[int] = None) -> list[int]:
        """Add new :class:`Samples <plaid.containers.sample.Sample>` to the :class:`Dataset <plaid.containers.dataset.Dataset>`.

        Args:
            samples (list[Sample]): The list of samples to add.
            ids (list[int], optional): An optional list of IDs for the new samples. If not provided, the IDs will be automatically generated based on the current number of samples in the dataset.

        Raises:
            TypeError: If ``samples`` is not a list or if one of the ``samples`` is not a :class:`Sample <plaid.containers.sample.Sample>`.
            ValueError: If samples list is empty.
            ValueError: If the length of ids list (if provided) is not equal to the length of samples list.
            ValueError: If provided ids are not unique.

        Returns:
            list[int]: Ids of added :class:`Samples <plaid.containers.sample.Sample>`.

        Example:
            .. code-block:: python

                from plaid.containers.dataset import Dataset
                dataset = Dataset()
                dataset.add_samples(samples)
                print(len(samples))
                >>> n
                print(dataset)
                >>> Dataset(n samples, 0 scalars, x fields)
        """
        if not (isinstance(samples, list)):
            raise TypeError(f"samples should be of type list but {type(samples)=}")
        if samples == []:
            raise ValueError("The list of samples to add is empty")

        for i_sample, sample in enumerate(samples):
            if not (isinstance(sample, Sample)):
                raise TypeError(
                    f"element {i_sample} of samples should be of type Sample but {type(sample)=}"
                )

        if ids is None:
            ids = np.arange(len(self), len(self) + len(samples))
        else:
            if len(samples) != len(ids):
                raise ValueError(
                    "The length of the list of samples to add and the list of IDs are different"
                )
            if len(set(ids)) != len(ids):
                raise ValueError("IDS must be unique")

        self._samples.update(dict(zip(ids, samples)))
        return ids

    def del_samples(self, sample_ids: list[int]) -> None:
        """Delete  :class:`Sample <plaid.containers.sample.Sample>` from the :class:`Dataset <plaid.containers.dataset.Dataset>` and reorganize the remaining sample IDs to eliminate gaps.

        Args:
            sample_ids (list[int]): The list of IDs of samples to delete.

        Raises:
            TypeError: If ``sample_ids`` is not a list.
            ValueError: If sample_ids list is empty.
            ValueError: If any of the sample_ids does not exist in the dataset.
            ValueError: If the provided IDs are not unique.

        Returns:
            list[int]: The new list of sample ids.

        Example:
            .. code-block:: python

                from plaid.containers.dataset import Dataset
                dataset = Dataset()
                # Assume samples are already added to the dataset
                print(dataset)
                >>> Dataset(6 samples, y scalars, x fields)
                dataset.del_samples([1, 3, 5])
                print(dataset)
                >>> Dataset(3 samples, y scalars, x fields)
        """
        if not isinstance(sample_ids, list):
            raise TypeError(
                f"sample_ids should be of type list but {type(sample_ids)=}"
            )

        if sample_ids == []:
            raise ValueError("The list of sample IDs to delete is empty")

        for id in sample_ids:
            if id < 0 or id >= len(self._samples):
                raise ValueError(
                    f"Invalid ID {id}, it must be within [0, len(dataset)]"
                )

        if len(set(sample_ids)) != len(sample_ids):
            raise ValueError("Sample with IDs must be unique")

        # Delete samples
        deleted_samples = []
        for id in sample_ids:
            deleted_samples.append(self._samples[id])
            del self._samples[id]

        # Reorganize remaining sample IDs to eliminate gaps
        # from the min index of sample_ids to delete
        del_idx_min = min(sample_ids)
        remaining_ids = list(self._samples.keys())
        for new_id, old_id in enumerate(remaining_ids[del_idx_min:], start=del_idx_min):
            if new_id != old_id:
                self._samples[new_id] = self._samples.pop(old_id)

        return deleted_samples

    # -------------------------------------------------------------------------#
    def get_sample_ids(self) -> list[int]:
        """Return list of sample ids.

        Returns:
            list[int]: List of sample ids.
        """
        return list(self._samples.keys())

    # -------------------------------------------------------------------------#
    def get_scalar_names(self, ids: list[int] = None) -> list[str]:
        """Return union of scalars names in all samples with id in ids.

        Args:
            ids (list[int], optional): Select scalars depending on sample id. If None, take all samples. Defaults to None.

        Returns:
            list[str]: List of all scalars names
        """
        if ids is not None and len(set(ids)) != len(ids):
            logger.warning("Provided ids are not unique")

        scalars_names = []
        for sample in self.get_samples(ids, as_list=True):
            s_names = sample.get_scalar_names()
            for s_name in s_names:
                if s_name not in scalars_names:
                    scalars_names.append(s_name)
        scalars_names.sort()
        return scalars_names

    # -------------------------------------------------------------------------#
    def get_time_series_names(self, ids: list[int] = None) -> list[str]:
        """Return union of time series names in all samples with id in ids.

        Args:
            ids (list[int], optional): Select time series depending on sample id. If None, take all samples. Defaults to None.

        Returns:
            list[str]: List of all time series names
        """
        if ids is not None and len(set(ids)) != len(ids):
            logger.warning("Provided ids are not unique")

        time_series_names = []
        for sample in self.get_samples(ids, as_list=True):
            ts_names = sample.get_time_series_names()
            for ts_name in ts_names:
                if ts_name not in time_series_names:
                    time_series_names.append(ts_name)
        time_series_names.sort()
        return time_series_names

    # -------------------------------------------------------------------------#
    def get_field_names(
        self, ids: list[int] = None, zone_name: str = None, base_name: str = None
    ) -> list[str]:
        """Return union of fields names in all samples with id in ids.

        Args:
            ids (list[int], optional): Select fields depending on sample id. If None, take all samples. Defaults to None.
            zone_name (str, optional): If provided, only field names from this zone will be included. Defaults to None.
            base_name (str, optional): If provided, only field names containing this base name will be included. Defaults to None.

        Returns:
            list[str]: List of all fields names.
        """
        if ids is not None and len(set(ids)) != len(ids):  # pragma: no cover
            logger.warning("Provided ids are not unique")

        fields_names = []
        for sample in self.get_samples(ids, as_list=True):
            times = sample.get_all_mesh_times()
            for time in times:
                f_names = sample.get_field_names(
                    zone_name=zone_name, base_name=base_name, time=time
                )
                for f_name in f_names:
                    if f_name not in fields_names:
                        fields_names.append(f_name)
        fields_names.sort()
        return fields_names

    # -------------------------------------------------------------------------#
    def add_tabular_scalars(self, tabular: np.ndarray, names: list[str] = None) -> None:
        """Add tabular scalar data to the summary.

        Args:
            tabular (np.ndarray): A 2D NumPy array containing tabular scalar data.
            names (list[str], optional): A list of column names for the tabular data. Defaults to None.

        Raises:
            ShapeError: Raised if the input tabular array does not have the correct shape (2D).
            ShapeError: Raised if the number of columns in the tabular data does not match the number of names provided.

        Note:
            If no names are provided, it will automatically create names based on the pattern 'X{number}'
        """
        nb_samples = len(tabular)

        if tabular.ndim != 2:
            raise ShapeError(f"{tabular.ndim=}!=2, should be == 2")
        if names is None:
            names = [f"X{i}" for i in range(tabular.shape[1])]
        if tabular.shape[1] != len(names):
            raise ShapeError(
                f"tabular should have as many columns as there are names, but {tabular.shape[1]=} and {len(names)=}"
            )

        # ---# For efficiency, first add values to storage
        name_to_ids = {}
        for col, name in zip(tabular.T, names):
            name_to_ids[name] = col

        # ---# Then add data in sample
        for i_samp in range(nb_samples):
            sample = Sample()
            for name in names:
                sample.add_scalar(name, name_to_ids[name][i_samp])
            self.add_sample(sample)

    def get_scalars_to_tabular(
        self,
        scalar_names: list[str] = None,
        sample_ids: list[int] = None,
        as_nparray=False,
    ) -> Union[dict[str, np.ndarray], np.ndarray]:
        """Return a dict containing scalar values as tabulars/arrays.

        Args:
            scalar_names (str, optional): Scalars to work on. If None, all scalars will be returned. Defaults to None.
            sample_ids (list[int], optional): Filter by sample id. If None, take all samples. Defaults to None.
            as_nparray (bool, optional): If True, return the data as a single numpy ndarray. If False, return a dictionary mapping scalar names to their respective tabular values. Defaults to False.

        Returns:
            np.ndarray: if as_nparray is True.
            dict[str,np.ndarray]: if as_nparray is False, scalar name -> tabular values.
        """
        if scalar_names is None:
            scalar_names = self.get_scalar_names(sample_ids)
        elif len(set(scalar_names)) != len(scalar_names):
            logger.warning("Provided scalar names are not unique")

        if sample_ids is None:
            sample_ids = self.get_sample_ids()
        elif len(set(sample_ids)) != len(sample_ids):
            logger.warning("Provided sample ids are not unique")
        nb_samples = len(sample_ids)

        named_tabular = {}
        for s_name in scalar_names:
            res = np.empty(nb_samples)
            res.fill(None)
            for i_, id in enumerate(sample_ids):
                val = self[id].get_scalar(s_name)
                if val is not None:
                    res[i_] = val
            named_tabular[s_name] = res

        if as_nparray:
            named_tabular = np.array(list(named_tabular.values())).T
        return named_tabular

    # -------------------------------------------------------------------------#
    def get_feature_from_string_identifier(
        self, feature_string_identifier: str
    ) -> list[FeatureType]:
        """Get a list of features from the dataset based on the provided feature string identifier.

        Args:
            feature_string_identifier (str): A string identifier for the feature.

        Returns:
            list[FeatureType]: A list of features matching the provided string identifier.
        """
        return [
            sample.get_feature_from_string_identifier(feature_string_identifier)
            for sample in self._samples.values()
        ]

    def get_feature_from_identifier(
        self, feature_identifier: dict[str : Union[str, float]]
    ) -> list[FeatureType]:
        """Get a list of features from the dataset based on the provided feature identifier.

        Args:
            feature_identifier (dict[str, Union[str, float]]): A dictionary containing the feature identifier.

        Returns:
            list[FeatureType]: A list of features matching the provided identifier.
        """
        return [
            sample.get_feature_from_identifier(feature_identifier)
            for sample in self._samples.values()
        ]

    # -------------------------------------------------------------------------#
    def add_info(self, cat_key: str, info_key: str, info: str) -> None:
        """Add information to the :class:`Dataset <plaid.containers.dataset.Dataset>`, overwriting existing information if there's a conflict.

        Args:
            cat_key (str): Category key, choose among "legal," "data_production," and "data_description".
            info_key (str): Information key, depending on the chosen category key, choose among "owner", "license", "type", "physics", "simulator", "hardware", "computation_duration", "script", "contact", "location", "number_of_samples", "number_of_splits", "DOE", "inputs" and "outputs".
            info (str): Information content.

        Raises:
            KeyError: Invalid category key.
            KeyError: Invalid info key.

        Example:
            .. code-block:: python

                from plaid.containers.dataset import Dataset
                dataset = Dataset()
                infos = {"legal":{"owner":"CompX", "license":"li_X"}}
                dataset.set_infos(infos)
                print(dataset.get_infos())
                >>> {'legal': {'owner': 'CompX', 'license': 'li_X'}}
                dataset.add_info("data_production", "type", "simulation")
                print(dataset.get_infos())
                >>> {'legal': {'owner': 'CompX', 'license': 'li_X'}, 'data_production': {'type': 'simulation'}}

        """
        if cat_key not in AUTHORIZED_INFO_KEYS:
            raise KeyError(
                f"{cat_key=} not among authorized keys. Maybe you want to try among these keys {list(AUTHORIZED_INFO_KEYS.keys())}"
            )
        if info_key not in AUTHORIZED_INFO_KEYS[cat_key]:
            raise KeyError(
                f"{info_key=} not among authorized keys. Maybe you want to try among these keys {AUTHORIZED_INFO_KEYS[cat_key]}"
            )

        if cat_key not in self._infos:
            self._infos[cat_key] = {}
        elif info_key in self._infos[cat_key]:
            logger.warning(
                f"{cat_key=} and {info_key=} already set, replacing it anyway"
            )
        self._infos[cat_key][info_key] = info

    def add_infos(self, cat_key: str, infos: dict[str, str]) -> None:
        """Add information to the :class:`Dataset <plaid.containers.dataset.Dataset>`, overwriting existing information if there's a conflict.

        Args:
            cat_key (str): Category key, choose among "legal," "data_production," and "data_description".
            infos (str): Information key with its related content.

        Raises:
            KeyError: Invalid category key.
            KeyError: Invalid info key.

        Example:
            .. code-block:: python

                from plaid.containers.dataset import Dataset
                dataset = Dataset()
                infos = {"legal":{"owner":"CompX", "license":"li_X"}}
                dataset.set_infos(infos)
                print(dataset.get_infos())
                >>> {'legal': {'owner': 'CompX', 'license': 'li_X'}}
                new_info = {"type":"simulation", "simulator":"Z-set"}
                dataset.add_infos("data_production", new_info)
                print(dataset.get_infos())
                >>> {'legal': {'owner': 'CompX', 'license': 'li_X'}, 'data_production': {'type': 'simulation', 'simulator': 'Z-set'}}

        """
        if cat_key not in AUTHORIZED_INFO_KEYS:  # Format checking on "infos"
            raise KeyError(
                f"{cat_key=} not among authorized keys. Maybe you want to try among these keys {list(AUTHORIZED_INFO_KEYS.keys())}"
            )
        for info_key in infos.keys():
            if info_key not in AUTHORIZED_INFO_KEYS[cat_key]:
                raise KeyError(
                    f"{info_key=} not among authorized keys. Maybe you want to try among these keys {AUTHORIZED_INFO_KEYS[cat_key]}"
                )

        if cat_key not in self._infos:
            self._infos[cat_key] = {}
        elif info_key in self._infos[cat_key]:
            logger.warning(
                f"{cat_key=} and {info_key=} already set, replacing it anyway"
            )

        for key, value in infos.items():
            self._infos[cat_key][key] = value

    def set_infos(self, infos: dict[str, dict[str, str]]) -> None:
        """Set information to the :class:`Dataset <plaid.containers.dataset.Dataset>`, overwriting the existing one.

        Args:
            infos (dict[str,dict[str,str]]): Information to associate with this data set (Dataset).

        Raises:
            KeyError: Invalid category key format in provided infos.
            KeyError: Invalid info key format in provided infos.

        Example:
            .. code-block:: python

                from plaid.containers.dataset import Dataset
                dataset = Dataset()
                infos = {"legal":{"owner":"CompX", "license":"li_X"}}
                dataset.set_infos(infos)
                print(dataset.get_infos())
                >>> {'legal': {'owner': 'CompX', 'license': 'li_X'}}
        """
        for cat_key in infos.keys():  # Format checking on "infos"
            if cat_key not in AUTHORIZED_INFO_KEYS:
                raise KeyError(
                    f"{cat_key=} not among authorized keys. Maybe you want to try among these keys {list(AUTHORIZED_INFO_KEYS.keys())}"
                )
            for info_key in infos[cat_key].keys():
                if info_key not in AUTHORIZED_INFO_KEYS[cat_key]:
                    raise KeyError(
                        f"{info_key=} not among authorized keys. Maybe you want to try among these keys {AUTHORIZED_INFO_KEYS[cat_key]}"
                    )

        if len(self._infos) > 0:
            logger.warning("infos not empty, replacing it anyway")
        self._infos = infos

    def get_infos(self) -> dict[str, dict[str, str]]:
        """Get information from an instance of :class:`Dataset <plaid.containers.dataset.Dataset>`.

        Returns:
            dict[str,dict[str,str]]: Information associated with this data set (Dataset).

        Example:
            .. code-block:: python

                from plaid.containers.dataset import Dataset
                dataset = Dataset()
                infos = {"legal":{"owner":"CompX", "license":"li_X"}}
                dataset.set_infos(infos)
                print(dataset.get_infos())
                >>> {'legal': {'owner': 'CompX', 'license': 'li_X'}}
        """
        return self._infos

    def print_infos(self) -> None:
        """Prints information in a readable format (pretty print)."""
        infos_cats = list(self._infos.keys())
        tf = "*********************** \x1b[34;1mdataset infos\x1b[0m **********************\n"
        for cat in infos_cats:
            tf += "\x1b[33;1m" + str(cat) + "\x1b[0m\n"
            infos = list(self._infos[cat].keys())
            for info in infos:
                tf += (
                    "  \x1b[32;1m"
                    + str(cat)
                    + "\x1b[0m:"
                    + str(self._infos[cat][info])
                    + "\n"
                )
        tf += "************************************************************\n"
        print(tf)

    # -------------------------------------------------------------------------#
    def merge_dataset(self, dataset: Self) -> list[int]:
        """Merges another Dataset into this one.

        Args:
            dataset (Dataset): The data set to be merged into this one (self).

        Returns:
            list[int]: ids of added :class:`Samples <plaid.containers.sample.Sample>` from input :class:`Dataset <plaid.containers.dataset.Dataset>`.

        Raises:
            ValueError: If the provided dataset value is not an instance of Dataset
        """
        if dataset is None:
            return
        if not isinstance(dataset, Dataset):
            raise ValueError("dataset must be an instance of Dataset")
        return self.add_samples(dataset.get_samples(as_list=True))

    # -------------------------------------------------------------------------#
    def save(self, fname: Union[str, Path]) -> None:
        """Saves the data set to a TAR (Tape Archive) file.

        It creates a temporary intermediate directory to store temporary files during the loading process.

        Args:
            fname (Union[str,Path]): The path to which the data set will be saved.

        Raises:
            ValueError: If the randomly generated temporary dir name is already used (extremely unlikely!).
        """
        fname = Path(fname)

        # First : creates a directory <savedir> to save everything in an
        # arborescence on disk
        savedir = fname.parent / f"tmpsavedir_{generate_random_ASCII()}"
        if savedir.is_dir():  # pragma: no cover
            raise ValueError(
                f"temporary intermediate directory <{savedir}> already exits"
            )
        savedir.mkdir(parents=True)

        self._save_to_dir_(savedir)

        # Then : tar dir in file <fname>
        # TODO: avoid using subprocess by using lib tarfile
        ARGUMENTS = ["tar", "-cf", fname, "-C", savedir, "."]
        subprocess.call(ARGUMENTS)

        # Finally : removes directory <savedir>
        shutil.rmtree(savedir)

    @classmethod
    def from_list_of_samples(cls, list_of_samples: list[Sample]) -> Self:
        """Initialise a dataset from a list of samples.

        Args:
            list_of_samples (list[Sample]): The list of samples.

        Returns:
            Self: The intialized dataset (Dataset).
        """
        instance = cls()
        instance.add_samples(list_of_samples)
        return instance

    @classmethod
    def load_from_file(
        cls, fname: Union[str, Path], verbose: bool = False, processes_number: int = 0
    ) -> Self:
        """Load data from a specified TAR (Tape Archive) file.

        Args:
            fname (Union[str,Path]): The path to the data file to be loaded.
            verbose (bool, optional): Explicitly displays the operations performed. Defaults to False.
            processes_number (int, optional): Number of processes used to load files (-1 to use all available ressources, 0 to disable multiprocessing). Defaults to 0.

        Returns:
            Self: The loaded dataset (Dataset).
        """
        fname = Path(fname)
        instance = cls()
        instance.load(fname, verbose, processes_number)
        return instance

    @classmethod
    def load_from_dir(
        cls,
        dname: Union[str, Path],
        ids: list[int] = None,
        verbose: bool = False,
        processes_number: int = 0,
    ) -> Self:
        """Load data from a specified directory.

        Args:
            dname (Union[str,Path]): The path from which to load files.
            ids (list, optional): The specific sample IDs to load from the dataset. Defaults to None.
            verbose (bool, optional): Explicitly displays the operations performed. Defaults to False.
            processes_number (int, optional): Number of processes used to load files (-1 to use all available ressources, 0 to disable multiprocessing). Defaults to 0.

        Returns:
            Self: The loaded dataset (Dataset).
        """
        dname = Path(dname)
        instance = cls()
        instance._load_from_dir_(
            dname, ids=ids, verbose=verbose, processes_number=processes_number
        )
        return instance

    def load(
        self, fname: Union[str, Path], verbose: bool = False, processes_number: int = 0
    ) -> None:
        """Load data from a specified TAR (Tape Archive) file.

        It creates a temporary intermediate directory to store temporary files during the loading process.

        Args:
            fname (Union[str,Path]): The path to the data file to be loaded.
            verbose (bool, optional): Explicitly displays the operations performed. Defaults to False.
            processes_number (int, optional): Number of processes used to load files (-1 to use all available ressources, 0 to disable multiprocessing). Defaults to 0.

        Raises:
            ValueError: If a randomly generated temporary directory already exists,
            indicating a potential conflict during the loading process (extremely unlikely).
        """
        fname = Path(fname)

        inputdir = fname.parent / f"tmploaddir_{generate_random_ASCII()}"
        if inputdir.is_dir():  # pragma: no cover
            raise ValueError(
                f"temporary intermediate directory <{inputdir}> already exits"
            )
        inputdir.mkdir(parents=True)

        # First : untar file <fname> to a directory <inputdir>
        # TODO: avoid using subprocess by using a lib tarfile
        arguments = ["tar", "-xf", fname, "-C", inputdir]
        subprocess.call(arguments)

        # Then : load data from directory <inputdir>
        self._load_from_dir_(
            inputdir, verbose=verbose, processes_number=processes_number
        )

        # Finally : removes directory <inputdir>
        shutil.rmtree(inputdir)

    # -------------------------------------------------------------------------#
    def _save_to_dir_(self, savedir: Union[str, Path], verbose: bool = False) -> None:
        """Saves the dataset into a created sample directory and creates an 'infos.yaml' file to store additional information about the dataset.

        Args:
            savedir (Union[str,Path]): The path in which to save the files.
            verbose (bool, optional): Explicitly displays the operations performed. Defaults to False.
        """
        savedir = Path(savedir)
        if not (savedir.is_dir()):
            savedir.mkdir(parents=True)

        if verbose:  # pragma: no cover
            print(f"Saving database to: {savedir}")

        samples_dir = savedir / "samples"
        if not (samples_dir.is_dir()):
            samples_dir.mkdir(parents=True)

        # ---# save samples
        for i_sample, sample in tqdm(self._samples.items(), disable=not (verbose)):
            sample_fname = samples_dir / f"sample_{i_sample:09d}"
            sample.save(sample_fname)

        # ---# save infos
        if len(self._infos) > 0:
            infos_fname = savedir / "infos.yaml"
            with open(infos_fname, "w") as file:
                yaml.dump(self._infos, file, default_flow_style=False, sort_keys=False)

        # #---# save stats
        # stats_fname = savedir / 'stats.yaml'
        # self._stats.save(stats_fname)

        # #---# save flags
        # flags_fname = savedir / 'flags.yaml'
        # self._flags.save(flags_fname)

    def _load_from_dir_(
        self,
        savedir: Union[str, Path],
        ids: list[int] = None,
        verbose: bool = False,
        processes_number: int = 0,
    ) -> None:
        """Loads a dataset from a sample directory and retrieves additional information about the dataset from an 'infos.yaml' file, if available.

        Args:
            savedir (Union[str,Path]): The path from which to load files.
            ids (list, optional): The specific sample IDs to load from the dataset. Defaults to None.
            verbose (bool, optional): Explicitly displays the operations performed. Defaults to False.
            processes_number (int, optional): Number of processes used to load files (-1 to use all available ressources, 0 to disable multiprocessing). Defaults to 0.

        Raises:
            FileNotFoundError: Triggered if the provided directory does not exist.
            FileExistsError: Triggered if the provided path is a file instead of a directory.
            ValueError: Triggered if the number of processes is < -1.
        """
        savedir = Path(savedir)
        if not savedir.is_dir():
            raise FileNotFoundError(
                f'"{savedir}" is not a directory or does not exist. Abort'
            )

        if processes_number < -1:
            raise ValueError("Number of processes cannot be < -1")

        if verbose:  # pragma: no cover
            print(f"Reading database located at: {savedir}")

        sample_paths = sorted(
            [path for path in (savedir / "samples").glob("sample_*") if path.is_dir()]
        )

        if ids is not None:
            filtered_sample_paths = []
            for sample_path in sample_paths:
                id = int(sample_path.stem.split("_")[-1])
                if id in ids:
                    filtered_sample_paths.append(sample_path)
            sample_paths = filtered_sample_paths

            if len(sample_paths) != len(set(ids)):  # pragma: no cover
                raise ValueError(
                    "The length of the list of samples to add and the list of IDs are different"
                )

        if processes_number == -1:
            logger.info(
                f"Number of processes set to maximum available: {os.cpu_count()}"
            )
            processes_number = os.cpu_count()

        if processes_number == 0 or processes_number == 1:
            for sample_path in tqdm(sample_paths, disable=not (verbose)):
                id = int(sample_path.stem.split("_")[-1])
                sample = Sample(sample_path)
                self.add_sample(sample, id)
        else:
            with Pool(processes_number) as p:
                for id, sample in list(
                    tqdm(
                        p.imap(process_sample, sample_paths),
                        total=len(sample_paths),
                        disable=not (verbose),
                    )
                ):
                    self.set_sample(id, sample)

            """
            samples_pool = Pool(processes_number)
            pbar = tqdm(total=len(sample_paths), disable=not (verbose))

            def update(self, *a):
                pbar.update()

            samples = [
                samples_pool.apply_async(
                    process_sample,
                    args=(
                        sample_paths[i],
                        i),
                    callback=update) for i in range(
                    len(sample_paths))]

            samples_pool.close()
            samples_pool.join()

            for s in samples:
                id, sample = s.get()
                self.set_sample(id, sample)
            """

        infos_fname = savedir / "infos.yaml"
        if os.path.isfile(infos_fname):
            with open(infos_fname, "r") as file:
                self._infos = yaml.safe_load(file)

        if len(self) == 0:  # pragma: no cover
            print("Warning: dataset contains no sample")

    @staticmethod
    def _load_number_of_samples_(_savedir: Union[str, Path]) -> int:  # pragma: no cover
        """Warning: This method is deprecated, use instead :meth:`plaid.get_number_of_samples <plaid.containers.utils.get_number_of_samples>`.

        This function counts the number of sample files in a specified directory, which is
        useful for determining the total number of samples in a dataset.

        Args:
            savedir (Union[str,Path]): The path to the directory where sample files are stored.

        Returns:
            int: The number of sample files found in the specified directory.
        """
        raise DeprecatedError(
            'use instead: plaid.get_number_of_samples("path-to-my-dataset")'
        )

    # -------------------------------------------------------------------------#
    def set_samples(self, samples: dict[int, Sample]) -> None:
        """Set the samples of the data set, overwriting the existing ones.

        Args:
            samples (dict[int,Sample]): A dictionary of samples to set inside the dataset.

        Raises:
            TypeError: If the 'samples' parameter is not of type dict[int, Sample].
            TypeError: If the 'id' inside a sample is not of type int.
            ValueError: If the 'id' inside a sample is negative (id >= 0 is required).
            TypeError: If the values inside the 'samples' dictionary are not of type Sample.
        """
        if not (isinstance(samples, dict)):
            raise TypeError(
                f"samples should be of type dict[int,Sample] but is {type(samples)=}"
            )

        ids = list(samples.keys())
        for id in ids:
            if not (isinstance(id, int)):
                raise TypeError(f"id should be of type {int.__class__} but {type(id)=}")
            if not (id >= 0):
                raise ValueError(f"id should be positive (id>=0) but {id=}")
            if not (isinstance(samples[id], Sample)):
                raise TypeError(
                    f"samples[{id=}] should be of type {Sample.__class__} but {type(samples[id])=}"
                )

        if len(self._samples) > 0:
            logger.warning(
                f"{len(self._samples)} samples are already present in dataset, replacing them anyway"
            )
        self._samples = samples

    # TODO: on veut vraiment faire ça ?
    # laisser l’utilisateur faire joujou avec les id des samples ?
    # le laisser placer des samples n’importe où ?
    #  - avec des ids potentiellement négatifs,
    #  - potentiellement loin après le dernier id déjà présent...
    def set_sample(self, id: int, sample: Sample) -> None:
        """Set a :class:`sample` with :code:`id` in the Dataset, overwriting existing samples if there's a conflict.

        Args:
            id (int): The choosen id of the sample.
            sample (Sample): The sample to set inside the dataset.

        Raises:
            TypeError: If the 'id' inside the sample is not of type int.
            ValueError: If the 'id' inside a sample is negative (id >= 0 is required).
            TypeError: If 'sample' parameter is not of type Sample.

        Caution:
            In case of conflict, the existing samples will be overwritten.
        """
        if not (isinstance(id, int)):
            raise TypeError(f"id should be of type {int.__class__} but {type(id)=}")
        if not (id >= 0):
            raise ValueError(f"id should be positive (id>=0) but {id=}")
        if not (isinstance(sample, Sample)):
            raise TypeError(
                f"sample should be of type {Sample.__class__} but {type(sample)=}"
            )

        if id in self._samples:
            logger.warning(
                f"sample with {id=} already present in dataset, replacing it anyway"
            )
        self._samples[id] = sample

    # -------------------------------------------------------------------------#
    def __len__(self) -> int:
        """Return the number of samples in the dataset.

        Returns:
            int: The number of samples in the dataset.

        Example:
            .. code-block:: python

                from plaid.containers.dataset import Dataset
                dataset = Dataset()
                len(dataset)
                >>> 10  # Assuming there are 10 samples in the dataset
        """
        return len(self._samples)

<<<<<<< HEAD
    def __getitem__(
        self, id: Union[int, slice, list[int], np.ndarray]
=======
    def __iter__(self) -> Iterator[Sample]:
        """Iterate over the samples in the dataset.

        Yields:
            Iterator[Sample]: An iterator over the Sample objects stored in the dataset.

        Example:
            >>> for sample in dataset:
            ...     process(sample)

        Notes:
            The samples are yielded in ascending order of their IDs.
            Only samples that have been explicitly added to the dataset are returned.
        """
        return (self._samples[k] for k in sorted(list(self._samples.keys())))

    def __getitem__(
        self, id: Union[int, slice, range, list[int], np.ndarray]
>>>>>>> f01422c0
    ) -> Union[Sample, Self]:
        """Retrieve a specific sample by its ID int this dataset.

        Args:
            id (Union[int, slice, list[int], np.ndarray]): The ID(s) of the sample to retrieve.

        Raises:
            IndexError: If the provided ID is out of bounds or does not exist in the dataset.

        Returns:
            Union[Sample, Dataset]: The sample with the specified ID or a dataset in the specified IDs.

        Example:
            .. code-block:: python

                from plaid.containers.dataset import Dataset
                dataset = Dataset()
                sample = dataset[3]  # Retrieve the sample with ID 3

        Seealso:
            This function can also be called using `__call__()`.
        """
<<<<<<< HEAD
        if isinstance(id, (slice, list, np.ndarray)):
=======
        if isinstance(id, (slice, range, list, np.ndarray)):
>>>>>>> f01422c0
            if isinstance(id, slice):
                id = list(range(*id.indices(len(self))))
            dataset = Dataset()
            for i in id:
                dataset.add_sample(self[int(i)], int(i))
            dataset.set_infos(self.get_infos())
            return dataset
        else:
            if id in self._samples:
                return self._samples[id]
            else:
                raise IndexError(
                    f"sample with {id=} not set -> use 'Dataset.add_sample' or 'Dataset.add_samples'"
                )

    __call__ = __getitem__

    def __repr__(self) -> str:
        """Return a string representation of the dataset.

        Returns:
            str: A string representation of the overview of dataset content.

        Example:
            .. code-block:: python

                from plaid.containers.dataset import Dataset
                dataset = Dataset()
                print(dataset)
                >>> Dataset(0 samples, 0 scalars, 0 fields)
        """
        str_repr = "Dataset("

        # samples
        nb_samples = len(self._samples)
        str_repr += f"{nb_samples} sample{'' if nb_samples == 1 else 's'}, "

        # scalars
        nb_scalars = len(self.get_scalar_names())
        str_repr += f"{nb_scalars} scalar{'' if nb_scalars == 1 else 's'}, "

        # time series
        nb_time_series = len(self.get_time_series_names())
        str_repr += (
            f"{nb_time_series} time_series{'' if nb_time_series == 1 else 's'}, "
        )

        # fields
        nb_fields = len(self.get_field_names())
        str_repr += f"{nb_fields} field{'' if nb_fields == 1 else 's'}, "

        if str_repr[-2:] == ", ":
            str_repr = str_repr[:-2]
        str_repr = str_repr + ")"
        return str_repr


# %%<|MERGE_RESOLUTION|>--- conflicted
+++ resolved
@@ -1072,10 +1072,6 @@
         """
         return len(self._samples)
 
-<<<<<<< HEAD
-    def __getitem__(
-        self, id: Union[int, slice, list[int], np.ndarray]
-=======
     def __iter__(self) -> Iterator[Sample]:
         """Iterate over the samples in the dataset.
 
@@ -1094,7 +1090,6 @@
 
     def __getitem__(
         self, id: Union[int, slice, range, list[int], np.ndarray]
->>>>>>> f01422c0
     ) -> Union[Sample, Self]:
         """Retrieve a specific sample by its ID int this dataset.
 
@@ -1117,11 +1112,7 @@
         Seealso:
             This function can also be called using `__call__()`.
         """
-<<<<<<< HEAD
-        if isinstance(id, (slice, list, np.ndarray)):
-=======
         if isinstance(id, (slice, range, list, np.ndarray)):
->>>>>>> f01422c0
             if isinstance(id, slice):
                 id = list(range(*id.indices(len(self))))
             dataset = Dataset()
