--- conflicted
+++ resolved
@@ -17,11 +17,7 @@
     _check_names,
     _read_index,
 )
-<<<<<<< HEAD
-from plaid.types import CGNSNode, CGNSTree, Field
-=======
 from plaid.types import Array, CGNSLink, CGNSNode, CGNSPath, CGNSTree, Field
->>>>>>> afe6d4ba
 from plaid.utils import cgns_helper as CGH
 
 logger = logging.getLogger(__name__)
@@ -36,15 +32,11 @@
 
     def __init__(
         self,
-<<<<<<< HEAD
         data: Optional[dict[float, CGNSTree]],
-=======
-        data: Optional[dict[float, CGNSTree]] = None,
         mesh_base_name: str = "Base",
         mesh_zone_name: str = "Zone",
         links: Optional[dict[float, list[CGNSLink]]] = None,
         paths: Optional[dict[float, list[CGNSPath]]] = None,
->>>>>>> afe6d4ba
     ):
         self.data: dict[float, CGNSTree] = data if data is not None else {}
 
