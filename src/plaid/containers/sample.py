--- conflicted
+++ resolved
@@ -463,13 +463,9 @@
 
             zone_names = linked_sample._meshes.get_zone_names(bn, time=linked_time)
             for zn in zone_names:
-<<<<<<< HEAD
-                zone_node = linked_sample.get_zone(
+                zone_node = linked_sample._meshes.get_zone(
                     zone_name=zn, base_name=bn, time=linked_time
                 )
-=======
-                zone_node = linked_sample._meshes.get_zone(zn, bn, time=linked_time)
->>>>>>> 5ec26a91
                 grid = [
                     zn,
                     zone_node[1],
@@ -574,98 +570,11 @@
             warning_overwrite (bool, optional): Show warning if an preexisting field is being overwritten
 
         Raises:
-<<<<<<< HEAD
-            KeyError: There is no CGNS tree in this sample / There is no CGNS tree for the provided time.
-            KeyError: If there is no base node with the given base name or time.
-
-        Returns:
-            CGNSTree: The tree at the provided time (without the deleted node)
-        """
-        if self._meshes is None:
-            raise KeyError("There is no CGNS tree in this sample.")
-
-        if time not in self._meshes:
-            raise KeyError(f"There is no CGNS tree for time {time}.")
-
-        base_node = self.get_base(base_name, time)
-        mesh_tree = self._meshes[time]
-
-        if base_node is None:
-            raise KeyError(
-                f"There is no base node with name {base_name} for time {time}."
-            )
-
-        return CGU.nodeDelete(mesh_tree, base_node)
-
-    def get_base_names(
-        self, full_path: bool = False, unique: bool = False, time: float = None
-    ) -> list[str]:
-        """Return Base names.
-
-        Args:
-            full_path (bool, optional): If True, returns full paths instead of only Base names. Defaults to False.
-            unique (bool, optional): If True, returns unique names instead of potentially duplicated names. Defaults to False.
-            time (float, optional): The time at which to check for the Base. If a specific time is not provided, the method will display the tree structure for the default time step.
-
-        Returns:
-            list[str]:
-        """
-        time = self.get_time_assignment(time)
-
-        if (
-            self._meshes is not None
-            and time in self._meshes
-            and self._meshes[time] is not None
-        ):
-            return CGH.get_base_names(
-                self._meshes[time], full_path=full_path, unique=unique
-            )
-
-        return []
-
-    def has_base(self, base_name: str, time: float = None) -> bool:
-        """Check if a CGNS tree contains a Base with a given name at a specified time.
-
-        Args:
-            base_name (str): The name of the Base to check for in the CGNS tree.
-            time (float, optional): The time at which to check for the Base. If a specific time is not provided, the method will display the tree structure for the default time step.
-
-        Returns:
-            bool: `True` if the CGNS tree has a Base called `base_name`, else return `False`.
-        """
-        # get_base_names will look for the default time
-        return base_name in self.get_base_names(time=time)
-
-    def get_base(self, base_name: str = None, time: float = None) -> CGNSNode:
-        """Return Base node named `base_name`.
-
-        If `base_name` is not specified, checks that there is **at most** one base, else raises an error.
-
-        Args:
-            base_name (str, optional): The name of the Base node to retrieve. Defaults to None. Defaults to None.
-            time (float, optional): Time at which you want to retrieve the Base node. If a specific time is not provided, the method will display the tree structure for the default time step.
-
-        Returns:
-            CGNSNode or None: The Base node with the specified name or None if it is not found.
-        """
-        time = self.get_time_assignment(time)
-        base_name = self.get_base_assignment(base_name, time)
-
-        if self._meshes is None:
-            logger.warning("No mesh exists in the sample")
-            return None
-        if time not in self._meshes or self._meshes[time] is None:
-            logger.warning(f"No mesh exists in the sample at {time=}")
-            return None
-
-        return CGU.getNodeByPath(self._meshes[time], f"/CGNSTree/{base_name}")
-=======
             KeyError: Raised if the specified zone does not exist in the given base.
         """
         self._meshes.add_field(
             name, field, zone_name, base_name, location, time, warning_overwrite
         )
->>>>>>> 5ec26a91
 
     def get_field(
         self,
@@ -716,21 +625,7 @@
         """
         return self._meshes.del_field(name, zone_name, base_name, location, time)
 
-<<<<<<< HEAD
-        zone_node = self.get_zone(zone_name=zone_name, base_name=base_name, time=time)
-        mesh_tree = self._meshes[time]
-
-        if zone_node is None:
-            raise KeyError(
-                f"There is no zone node with name {zone_name} or base node with name {base_name}."
-            )
-
-        return CGU.nodeDelete(mesh_tree, zone_node)
-
-    def get_zone_names(
-=======
     def get_nodes(
->>>>>>> 5ec26a91
         self,
         zone_name: Optional[str] = None,
         base_name: Optional[str] = None,
@@ -753,23 +648,7 @@
         Seealso:
             This function can also be called using `get_points()` or `get_vertices()`.
         """
-<<<<<<< HEAD
-        # get_base will look for default base_name and time
-        base_node = self.get_base(base_name, time)
-        if base_node is None:
-            logger.warning(f"No base with name {base_name} in this tree")
-            return None
-
-        # _zone_attribution will look for default base_name
-        zone_name = self.get_zone_assignment(zone_name, base_name, time)
-        if zone_name is None:
-            logger.warning(f"No zone with name {zone_name} in this base ({base_name})")
-            return None
-
-        return CGU.getNodeByPath(base_node, zone_name)
-=======
         return self._meshes.get_nodes(zone_name, base_name, time)
->>>>>>> 5ec26a91
 
     def set_nodes(
         self,
@@ -793,18 +672,7 @@
         Seealso:
             This function can also be called using `set_points()` or `set_vertices()`
         """
-<<<<<<< HEAD
-        # get_zone will look for default base_name, zone_name and time
-        zone_node = self.get_zone(zone_name=zone_name, base_name=base_name, time=time)
-
-        if zone_node is None:
-            raise KeyError(
-                f"there is no base/zone <{base_name}/{zone_name}>, you should first create one with `Sample.init_zone({zone_name=},{base_name=})`"
-            )
-        return CGU.getValueByPath(zone_node, "ZoneType").tobytes().decode()
-=======
         self._meshes.set_nodes(nodes, zone_name, base_name, time)
->>>>>>> 5ec26a91
 
     # -------------------------------------------------------------------------#
     def get_time_series_names(self) -> set[str]:
@@ -884,484 +752,6 @@
         return self._time_series.pop(name)
 
     # -------------------------------------------------------------------------#
-<<<<<<< HEAD
-    def get_nodal_tags(
-        self, zone_name: str = None, base_name: str = None, time: float = None
-    ) -> dict[str, np.ndarray]:
-        """Get the nodal tags for a specified base and zone at a given time.
-
-        Args:
-            zone_name (str, optional): The name of the zone for which element connectivity data is requested. Defaults to None, indicating the default zone.
-            base_name (str, optional): The name of the base for which element connectivity data is requested. Defaults to None, indicating the default base.
-            time (float, optional): The time at which element connectivity data is requested. If a specific time is not provided, the method will display the tree structure for the default time step.
-
-        Returns:
-            dict[str,np.ndarray]: A dictionary where keys are nodal tags names and values are NumPy arrays containing the corresponding tag indices.
-            The NumPy arrays have shape (num_nodal_tags).
-        """
-        # get_zone will look for default base_name, zone_name and time
-        zone_node = self.get_zone(zone_name=zone_name, base_name=base_name, time=time)
-
-        if zone_node is None:
-            return {}
-
-        nodal_tags = {}
-
-        gridCoordinatesPath = CGU.getPathsByTypeSet(zone_node, ["GridCoordinates_t"])[0]
-        gx = CGU.getNodeByPath(zone_node, gridCoordinatesPath + "/CoordinateX")[1]
-        dim = gx.shape
-
-        BCPaths = CGU.getPathsByTypeList(zone_node, ["Zone_t", "ZoneBC_t", "BC_t"])
-
-        for BCPath in BCPaths:
-            BCNode = CGU.getNodeByPath(zone_node, BCPath)
-            BCName = BCNode[0]
-            indices = _read_index(BCNode, dim)
-            if len(indices) == 0:  # pragma: no cover
-                continue
-
-            gl = CGU.getPathsByTypeSet(BCNode, ["GridLocation_t"])
-            if gl:
-                location = CGU.getValueAsString(CGU.getNodeByPath(BCNode, gl[0]))
-            else:  # pragma: no cover
-                location = "Vertex"
-            if location == "Vertex":
-                nodal_tags[BCName] = indices - 1
-
-        ZSRPaths = CGU.getPathsByTypeList(zone_node, ["Zone_t", "ZoneSubRegion_t"])
-        for path in ZSRPaths:  # pragma: no cover
-            ZSRNode = CGU.getNodeByPath(zone_node, path)
-            # fnpath = CGU.getPathsByTypeList(
-            #     ZSRNode, ["ZoneSubRegion_t", "FamilyName_t"]
-            # )
-            # if fnpath:
-            #     fn = CGU.getNodeByPath(ZSRNode, fnpath[0])
-            #     familyName = CGU.getValueAsString(fn)
-            indices = _read_index(ZSRNode, dim)
-            if len(indices) == 0:
-                continue
-            gl = CGU.getPathsByTypeSet(ZSRNode, ["GridLocation_t"])[0]
-            location = CGU.getValueAsString(CGU.getNodeByPath(ZSRNode, gl))
-            if not gl or location == "Vertex":
-                nodal_tags[BCName] = indices - 1
-
-        sorted_nodal_tags = {key: np.sort(value) for key, value in nodal_tags.items()}
-
-        return sorted_nodal_tags
-
-    # -------------------------------------------------------------------------#
-    def get_nodes(
-        self, zone_name: str = None, base_name: str = None, time: float = None
-    ) -> Optional[np.ndarray]:
-        """Get grid node coordinates from a specified base, zone, and time.
-
-        Args:
-            zone_name (str, optional): The name of the zone to search for. Defaults to None.
-            base_name (str, optional): The name of the base to search for. Defaults to None.
-            time (float, optional):  The time value to consider when searching for the zone. If a specific time is not provided, the method will display the tree structure for the default time step.
-
-        Raises:
-            TypeError: Raised if multiple <GridCoordinates> nodes are found. Only one is expected.
-
-        Returns:
-            Optional[np.ndarray]: A NumPy array containing the grid node coordinates.
-            If no matching zone or grid coordinates are found, None is returned.
-
-        Seealso:
-            This function can also be called using `get_points()` or `get_vertices()`.
-        """
-        # get_zone will look for default base_name, zone_name and time
-        search_node = self.get_zone(zone_name=zone_name, base_name=base_name, time=time)
-
-        if search_node is None:
-            return None
-
-        grid_paths = CGU.getAllNodesByTypeSet(search_node, ["GridCoordinates_t"])
-        if len(grid_paths) == 1:
-            grid_node = CGU.getNodeByPath(search_node, grid_paths[0])
-            array_x = CGU.getValueByPath(grid_node, "GridCoordinates/CoordinateX")
-            array_y = CGU.getValueByPath(grid_node, "GridCoordinates/CoordinateY")
-            array_z = CGU.getValueByPath(grid_node, "GridCoordinates/CoordinateZ")
-            if array_z is None:
-                array = np.concatenate(
-                    (array_x.reshape((-1, 1)), array_y.reshape((-1, 1))), axis=1
-                )
-            else:
-                array = np.concatenate(
-                    (
-                        array_x.reshape((-1, 1)),
-                        array_y.reshape((-1, 1)),
-                        array_z.reshape((-1, 1)),
-                    ),
-                    axis=1,
-                )
-            return array
-        elif len(grid_paths) > 1:  # pragma: no cover
-            raise TypeError(
-                f"Found {len(grid_paths)} <GridCoordinates> nodes, should find only one"
-            )
-
-    get_points = get_nodes
-    get_vertices = get_nodes
-
-    def set_nodes(
-        self,
-        nodes: np.ndarray,
-        zone_name: str = None,
-        base_name: str = None,
-        time: float = None,
-    ) -> None:
-        """Set the coordinates of nodes for a specified base and zone at a given time.
-
-        Args:
-            nodes (np.ndarray): A numpy array containing the new node coordinates.
-            zone_name (str, optional): The name of the zone where the nodes should be updated. Defaults to None.
-            base_name (str, optional): The name of the base where the nodes should be updated. Defaults to None.
-            time (float, optional): The time at which the node coordinates should be updated. If a specific time is not provided, the method will display the tree structure for the default time step.
-
-        Raises:
-            KeyError: Raised if the specified base or zone do not exist. You should first
-            create the base and zone using the `Sample.init_zone(zone_name,base_name)` method.
-
-        Seealso:
-            This function can also be called using `set_points()` or `set_vertices()`
-        """
-        # get_zone will look for default base_name, zone_name and time
-        zone_node = self.get_zone(zone_name=zone_name, base_name=base_name, time=time)
-
-        if zone_node is None:
-            raise KeyError(
-                f"there is no base/zone <{base_name}/{zone_name}>, you should first create one with `Sample.init_zone({zone_name=},{base_name=})`"
-            )
-
-        # Check if GridCoordinates_t node exists
-        gc_nodes = [
-            child for child in zone_node[2] if child[0] in CGK.GridCoordinates_ts
-        ]
-        if gc_nodes:
-            grid_coords_node = gc_nodes[0]
-
-        coord_type = [CGK.CoordinateX_s, CGK.CoordinateY_s, CGK.CoordinateZ_s]
-        for i_dim in range(nodes.shape[-1]):
-            name = coord_type[i_dim]
-
-            # Remove existing coordinate if present
-            if gc_nodes:
-                grid_coords_node[2] = [
-                    child for child in grid_coords_node[2] if child[0] != name
-                ]
-
-            # Create new coordinate
-            CGL.newCoordinates(zone_node, name, np.asfortranarray(nodes[..., i_dim]))
-
-    set_points = set_nodes
-    set_vertices = set_nodes
-
-    # -------------------------------------------------------------------------#
-    def get_elements(
-        self, zone_name: str = None, base_name: str = None, time: float = None
-    ) -> dict[str, np.ndarray]:
-        """Retrieve element connectivity data for a specified zone, base, and time.
-
-        Args:
-            zone_name (str, optional): The name of the zone for which element connectivity data is requested. Defaults to None, indicating the default zone.
-            base_name (str, optional): The name of the base for which element connectivity data is requested. Defaults to None, indicating the default base.
-            time (float, optional): The time at which element connectivity data is requested. If a specific time is not provided, the method will display the tree structure for the default time step.
-
-        Returns:
-            dict[str,np.ndarray]: A dictionary where keys are element type names and values are NumPy arrays representing the element connectivity data.
-            The NumPy arrays have shape (num_elements, num_nodes_per_element), and element indices are 0-based.
-        """
-        # get_zone will look for default base_name, zone_name and time
-        zone_node = self.get_zone(zone_name=zone_name, base_name=base_name, time=time)
-
-        if zone_node is None:
-            return {}
-
-        elements = {}
-        elem_paths = CGU.getAllNodesByTypeSet(zone_node, ["Elements_t"])
-
-        for elem in elem_paths:
-            elem_node = CGU.getNodeByPath(zone_node, elem)
-            val = CGU.getValue(elem_node)
-            elem_type = CGNS_ELEMENT_NAMES[val[0]]
-            elem_size = int(elem_type.split("_")[-1])
-            # elem_range = CGU.getValueByPath(
-            #     elem_node, "ElementRange"
-            # )  # TODO elem_range is unused
-            # -1 is to get back indexes starting at 0
-            elements[elem_type] = (
-                CGU.getValueByPath(elem_node, "ElementConnectivity").reshape(
-                    (-1, elem_size)
-                )
-                - 1
-            )
-
-        return elements
-
-    # -------------------------------------------------------------------------#
-    def get_field_names(
-        self,
-        location: str = None,
-        zone_name: str = None,
-        base_name: str = None,
-        time: float = None,
-    ) -> set[str]:
-        """Get a set of field names associated with a specified zone, base, location, and/or time.
-
-        Args:
-            zone_name (str, optional): The name of the zone to search for. Defaults to None.
-            base_name (str, optional): The name of the base to search for. Defaults to None.
-            location (str, optional): The desired grid location where the field is defined. Defaults to None.
-                Possible values : :py:const:`plaid.constants.CGNS_FIELD_LOCATIONS`
-            time (float, optional): The specific time at which to retrieve field names. If a specific time is not provided, the method will display the tree structure for the default time step.
-
-        Returns:
-            set[str]: A set containing the names of the fields that match the specified criteria.
-        """
-
-        def get_field_names_one_time_base_zone_location(
-            location: str, zone_name: str, base_name: str, time: float
-        ) -> list[str]:
-            # get_zone will look for default zone_name, base_name, time
-            search_node = self.get_zone(
-                zone_name=zone_name, base_name=base_name, time=time
-            )
-            if search_node is None:  # pragma: no cover
-                return []
-
-            names = []
-            solution_paths = CGU.getPathsByTypeSet(search_node, [CGK.FlowSolution_t])
-            for f_path in solution_paths:
-                if (
-                    CGU.getValueByPath(search_node, f_path + "/GridLocation")
-                    .tobytes()
-                    .decode()
-                    != location
-                ):
-                    continue
-                f_node = CGU.getNodeByPath(search_node, f_path)
-                for path in CGU.getPathByTypeFilter(f_node, CGK.DataArray_t):
-                    field_name = path.split("/")[-1]
-                    if not (field_name == "GridLocation"):
-                        names.append(field_name)
-            return names
-
-        field_names = []
-        times = [time] if time is not None else self.get_all_mesh_times()
-        for time in times:
-            base_names = (
-                [base_name] if base_name is not None else self.get_base_names(time=time)
-            )
-            for base_name in base_names:
-                zone_names = (
-                    [zone_name]
-                    if zone_name is not None
-                    else self.get_zone_names(base_name=base_name, time=time)
-                )
-                for zone_name in zone_names:
-                    locations = (
-                        [location] if location is not None else CGNS_FIELD_LOCATIONS
-                    )
-                    for location in locations:
-                        field_names += get_field_names_one_time_base_zone_location(
-                            location=location,
-                            zone_name=zone_name,
-                            base_name=base_name,
-                            time=time,
-                        )
-
-        field_names = sorted(set(field_names))
-
-        return field_names
-
-    def get_field(
-        self,
-        name: str,
-        location: str = "Vertex",
-        zone_name: str = None,
-        base_name: str = None,
-        time: float = None,
-    ) -> Field:
-        """Retrieve a field with a specified name from a given zone, base, location, and time.
-
-        Args:
-            name (str): The name of the field to retrieve.
-            zone_name (str, optional): The name of the zone to search for. Defaults to None.
-            base_name (str, optional): The name of the base to search for. Defaults to None.
-            location (str, optional): The location at which to retrieve the field. Defaults to 'Vertex'.
-                Possible values : :py:const:`plaid.constants.CGNS_FIELD_LOCATIONS`
-            time (float, optional): The time value to consider when searching for the field. If a specific time is not provided, the method will display the tree structure for the default time step.
-
-        Returns:
-            Field: A set containing the names of the fields that match the specified criteria.
-        """
-        # get_zone will look for default time
-        search_node = self.get_zone(zone_name=zone_name, base_name=base_name, time=time)
-        if search_node is None:
-            return None
-
-        is_empty = True
-        full_field = []
-
-        solution_paths = CGU.getPathsByTypeSet(search_node, [CGK.FlowSolution_t])
-
-        for f_path in solution_paths:
-            if (
-                CGU.getValueByPath(search_node, f_path + "/GridLocation")
-                .tobytes()
-                .decode()
-                == location
-            ):
-                field = CGU.getValueByPath(search_node, f_path + "/" + name)
-
-                if field is None:
-                    field = np.empty((0,))
-                else:
-                    is_empty = False
-                full_field.append(field)
-
-        if is_empty:
-            return None
-        else:
-            return np.concatenate(full_field)
-
-    def add_field(
-        self,
-        name: str,
-        field: Field,
-        location: str = "Vertex",
-        zone_name: str = None,
-        base_name: str = None,
-        time: float = None,
-        warning_overwrite: bool = True,
-    ) -> None:
-        """Add a field to a specified zone in the grid.
-
-        Args:
-            name (str): The name of the field to be added.
-            field (Field): The field data to be added.
-            location (str, optional): The grid location where the field will be stored. Defaults to 'Vertex'.
-                Possible values : :py:const:`plaid.constants.CGNS_FIELD_LOCATIONS`
-            zone_name (str, optional): The name of the zone where the field will be added. Defaults to None.
-            base_name (str, optional): The name of the base where the zone is located. Defaults to None.
-            time (float, optional): The time associated with the field. Defaults to 0.
-            warning_overwrite (bool, optional): Show warning if a preexisting field is being overwritten. Defaults to True.
-
-        Raises:
-            KeyError: Raised if the specified zone does not exist in the given base.
-        """
-        _check_names([name])
-        # init_tree will look for default time
-        self.init_tree(time)
-        # get_zone will look for default zone_name, base_name and time
-        zone_node = self.get_zone(zone_name=zone_name, base_name=base_name, time=time)
-
-        if zone_node is None:
-            raise KeyError(
-                f"there is no Zone with name {zone_name} in base {base_name}. Did you check topological and physical dimensions ?"
-            )
-
-        # solution_paths = CGU.getPathsByTypeOrNameList(self._tree, '/.*/.*/FlowSolution_t')
-        solution_paths = CGU.getPathsByTypeSet(zone_node, "FlowSolution_t")
-        has_FlowSolution_with_location = False
-        if len(solution_paths) > 0:
-            for s_path in solution_paths:
-                val_location = (
-                    CGU.getValueByPath(zone_node, f"{s_path}/GridLocation")
-                    .tobytes()
-                    .decode()
-                )
-                if val_location == location:
-                    has_FlowSolution_with_location = True
-
-        if not (has_FlowSolution_with_location):
-            CGL.newFlowSolution(zone_node, f"{location}Fields", gridlocation=location)
-
-        solution_paths = CGU.getPathsByTypeSet(zone_node, "FlowSolution_t")
-        assert len(solution_paths) > 0
-
-        for s_path in solution_paths:
-            val_location = (
-                CGU.getValueByPath(zone_node, f"{s_path}/GridLocation")
-                .tobytes()
-                .decode()
-            )
-
-            if val_location != location:
-                continue
-
-            field_node = CGU.getNodeByPath(zone_node, f"{s_path}/{name}")
-
-            if field_node is None:
-                flow_solution_node = CGU.getNodeByPath(zone_node, s_path)
-                # CGL.newDataArray(flow_solution_node, name, np.asfortranarray(np.copy(field), dtype=np.float64))
-                CGL.newDataArray(flow_solution_node, name, np.asfortranarray(field))
-                # res =  [name, np.asfortranarray(field, dtype=np.float32), [], 'DataArray_t']
-                # print(field.shape)
-                # flow_solution_node[2].append(res)
-            else:
-                if warning_overwrite:
-                    logger.warning(
-                        f"field node with name {name} already exists -> data will be replaced"
-                    )
-                CGU.setValue(field_node, np.asfortranarray(field))
-
-    def del_field(
-        self,
-        name: str,
-        location: str = "Vertex",
-        zone_name: str = None,
-        base_name: str = None,
-        time: float = None,
-    ) -> CGNSTree:
-        """Delete a field with specified name in the mesh.
-
-        Args:
-            name (str): The name of the field to be deleted.
-            location (str, optional): The grid location where the field is stored. Defaults to 'Vertex'.
-                Possible values : :py:const:`plaid.constants.CGNS_FIELD_LOCATIONS`
-            zone_name (str, optional): The name of the zone from which the field will be deleted. Defaults to None.
-            base_name (str, optional): The name of the base where the zone is located. Defaults to None.
-            time (float, optional): The time associated with the field. Defaults to 0.
-
-        Raises:
-            KeyError: Raised if the specified zone or field does not exist in the given base.
-
-        Returns:
-            CGNSTree: The tree at the provided time (without the deleted node)
-        """
-        # get_zone will look for default zone_name, base_name, and time
-        zone_node = self.get_zone(zone_name=zone_name, base_name=base_name, time=time)
-        time = self.get_time_assignment(time)
-        mesh_tree = self._meshes[time]
-
-        if zone_node is None:
-            raise KeyError(
-                f"There is no Zone with name {zone_name} in base {base_name}."
-            )
-
-        solution_paths = CGU.getPathsByTypeSet(zone_node, [CGK.FlowSolution_t])
-
-        updated_tree = None
-        for s_path in solution_paths:
-            if (
-                CGU.getValueByPath(zone_node, f"{s_path}/GridLocation")
-                .tobytes()
-                .decode()
-                == location
-            ):
-                field_node = CGU.getNodeByPath(zone_node, f"{s_path}/{name}")
-                if field_node is not None:
-                    updated_tree = CGU.nodeDelete(mesh_tree, field_node)
-
-        # If the function reaches here, the field was not found
-        if updated_tree is None:
-            raise KeyError(f"There is no field with name {name} in the specified zone.")
-
-        return updated_tree
-=======
->>>>>>> 5ec26a91
 
     def del_all_fields(
         self,
@@ -1414,13 +804,8 @@
                             }
                         )
                     for loc in CGNS_FIELD_LOCATIONS:
-<<<<<<< HEAD
-                        for fn in self.get_field_names(
+                        for fn in self._meshes.get_field_names(
                             location=loc, zone_name=zn, base_name=bn, time=t
-=======
-                        for fn in self._meshes.get_field_names(
-                            zone_name=zn, base_name=bn, location=loc, time=t
->>>>>>> 5ec26a91
                         ):
                             all_features_identifiers.append(
                                 {
@@ -1972,32 +1357,12 @@
             for bn in base_names:
                 zone_names = self._meshes.get_zone_names(base_name=bn)
                 for zn in zone_names:
-                    field_names = field_names.union(
-<<<<<<< HEAD
-                        self.get_field_names(location="Vertex", zone_name=zn, time=time)
-                        + self.get_field_names(
-                            location="EdgeCenter", zone_name=zn, time=time
+                    for location in CGNS_FIELD_LOCATIONS:
+                        field_names = field_names.union(
+                            self._meshes.get_field_names(
+                                location=location, zone_name=zn, time=time
+                            )
                         )
-                        + self.get_field_names(
-                            location="FaceCenter", zone_name=zn, time=time
-                        )
-                        + self.get_field_names(
-                            location="CellCenter", zone_name=zn, time=time
-=======
-                        self._meshes.get_field_names(
-                            zone_name=zn, time=time, location="Vertex"
-                        )
-                        + self._meshes.get_field_names(
-                            zone_name=zn, time=time, location="EdgeCenter"
-                        )
-                        + self._meshes.get_field_names(
-                            zone_name=zn, time=time, location="FaceCenter"
-                        )
-                        + self._meshes.get_field_names(
-                            zone_name=zn, time=time, location="CellCenter"
->>>>>>> 5ec26a91
-                        )
-                    )
         nb_fields = len(field_names)
         str_repr += f"{nb_fields} field{'' if nb_fields == 1 else 's'}, "
 
@@ -2079,13 +1444,6 @@
         summary += f"Meshes ({len(times)} timestamps):\n"
         if times:
             for time in times:
-<<<<<<< HEAD
-                summary += f"    Time: {time}\n"
-                base_names = self.get_base_names(time=time)
-                for base_name in base_names:
-                    summary += f"        Base: {base_name}\n"
-                    zone_names = self.get_zone_names(base_name=base_name, time=time)
-=======
                 summary += f"  Time: {time}\n"
                 base_names = self._meshes.get_base_names(time=time)
                 for base_name in base_names:
@@ -2093,39 +1451,15 @@
                     zone_names = self._meshes.get_zone_names(
                         base_name=base_name, time=time
                     )
->>>>>>> 5ec26a91
                     for zone_name in zone_names:
                         summary += f"            Zone: {zone_name}\n"
                         # Nodes, nodal tags and fields at verticies
-<<<<<<< HEAD
                         nodes = self.get_nodes(
-=======
-                        nb_nodes = self.get_nodes(
-                            zone_name=zone_name, base_name=base_name, time=time
-                        ).shape[0]
-                        nodal_tags = self._meshes.get_nodal_tags(
-                            zone_name=zone_name, base_name=base_name, time=time
-                        )
-                        summary += f"        Nodes ({nb_nodes})\n"
-                        if len(nodal_tags) > 0:
-                            summary += f"          Tags ({len(nodal_tags)}): {', '.join([f'{k} ({len(v)})' for k, v in nodal_tags.items()])}\n"
-                        field_names = self.get_field_names(
-                            zone_name=zone_name,
-                            base_name=base_name,
-                            location="Vertex",
-                            time=time,
-                        )
-                        if field_names:
-                            summary += f"          Fields ({len(field_names)}): {', '.join(field_names)}\n"
-
-                        # Elements and fields at elements
-                        elements = self._meshes.get_elements(
->>>>>>> 5ec26a91
                             zone_name=zone_name, base_name=base_name, time=time
                         )
                         if nodes is not None:
                             nb_nodes = nodes.shape[0]
-                            nodal_tags = self.get_nodal_tags(
+                            nodal_tags = self._meshes.get_nodal_tags(
                                 zone_name=zone_name, base_name=base_name, time=time
                             )
                             summary += f"                Nodes ({nb_nodes})\n"
@@ -2143,7 +1477,7 @@
                                 summary += f"                Location: {location}\n                    Fields ({len(field_names)}): {', '.join(field_names)}\n"
 
                         # Elements and fields at elements
-                        elements = self.get_elements(
+                        elements = self._meshes.get_elements(
                             zone_name=zone_name, base_name=base_name, time=time
                         )
                         summary += f"                Elements ({sum([v.shape[0] for v in elements.values()])})\n"
