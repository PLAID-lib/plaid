"""Implementation of the `Sample` container."""

# -*- coding: utf-8 -*-
#
# This file is subject to the terms and conditions defined in
# file 'LICENSE.txt', which is part of this source code package.
#
#

# %% Imports
import sys

if sys.version_info >= (3, 11):
    from typing import Self
else:  # pragma: no cover
    from typing import TypeVar

    Self = TypeVar("Self")

import copy
import logging
import pickle
import shutil
import subprocess
from pathlib import Path
from typing import Any, Optional, Union

import CGNS.MAP as CGM
import numpy as np
from pydantic import BaseModel, ConfigDict, PrivateAttr
from pydantic import Field as PydanticField

from plaid.constants import (
    AUTHORIZED_FEATURE_INFOS,
    AUTHORIZED_FEATURE_TYPES,
    CGNS_FIELD_LOCATIONS,
)
from plaid.containers.features import SampleFeatures
from plaid.containers.utils import get_feature_type_and_details_from
from plaid.types import (
    Feature,
    FeatureIdentifier,
    Scalar,
)
from plaid.utils import cgns_helper as CGH
from plaid.utils.base import delegate_methods, safe_len
from plaid.utils.deprecation import deprecated

logger = logging.getLogger(__name__)

CGNS_WORKER = Path(__file__).parent.parent / "utils" / "cgns_worker.py"


FEATURES_METHODS = [
    "set_default_base",
    "set_default_zone_base",
    "get_base_assignment",
    "get_zone_assignment",
    "set_default_time",
    "get_all_mesh_times",
    "get_mesh",
    "get_base_names",
    "get_zone_names",
    "get_nodal_tags",
    "has_globals",
    "get_global",
    "add_global",
    "del_global",
    "get_global_names",
    "get_nodes",
    "get_elements",
    "get_field_names",
    "get_field",
    "show_tree",
    "set_nodes",
    "del_field",
    "add_field",
    "init_base",
    "init_zone",
    "init_tree",
    "add_tree",
    "del_tree",
]


@delegate_methods("features", FEATURES_METHODS)
class Sample(BaseModel):
    """Represents a single sample. It contains data and information related to a single observation or measurement within a dataset.

    By default, the sample is empty but:
        - You can provide a path to a folder containing the sample data, and it will be loaded during initialization.
        - You can provide `SampleFeatures` and `SampleFeatures` instances to initialize the sample with existing data.

    The default `SampleFeatures` instance is initialized with `data=None`(i.e., no mesh data).
    """

    # Pydantic configuration
    model_config = ConfigDict(
        arbitrary_types_allowed=True, revalidate_instances="always", extra="forbid"
    )

    # Attributes
    path: Optional[Union[str, Path]] = PydanticField(
        None,
        description="Path to the folder containing the sample data. If provided, the sample will be loaded from this path during initialization. Defaults to None.",
    )

    features: Optional[SampleFeatures] = PydanticField(
        default_factory=lambda _: SampleFeatures(data=None),
        description="An instance of SampleFeatures containing mesh data. Defaults to an empty `SampleFeatures` object.",
    )

    # Private attributes
    _extra_data: Optional[dict] = PrivateAttr(default=None)

    def model_post_init(self, _context: Any) -> None:
        """Post-initialization processing for the Sample model."""
        # Load if path is provided
        if self.path is not None:
            path = Path(self.path)
            self.load(path)

    def copy(self) -> Self:  # pyright: ignore[reportIncompatibleMethodOverride]
        """Create a deep copy of the current `Sample` instance.

        Usage of `model_copy(deep=True)` from Pydantic to ensure all internal data is deeply copied.

        Returns:
            A new `Sample` instance with all internal data (scalars, fields, meshes, etc.)
            deeply copied to ensure full isolation from the original.

        Note:
            This operation may be memory-intensive for large samples.
        """
        return self.model_copy(deep=True)

    def get_scalar(self, name: str) -> Optional[Scalar]:
        """Retrieve a scalar value associated with the given name.

        Args:
            name (str): The name of the scalar value to retrieve.

        Returns:
            Scalar or None: The scalar value associated with the given name, or None if the name is not found.
        """
        return self.features.get_global(name)

    def add_scalar(self, name: str, value: Scalar) -> None:
        """Add a scalar value to a dictionary.

        Args:
            name (str): The name of the scalar value.
            value (Scalar): The scalar value to add or update in the dictionary.
        """
        self.features.add_global(name, value)

    def del_scalar(self, name: str) -> Scalar:
        """Delete a scalar value from the dictionary.

        Args:
            name (str): The name of the scalar value to be deleted.

        Raises:
            KeyError: Raised when there is no scalar / there is no scalar with the provided name.

        Returns:
            Scalar: The value of the deleted scalar.
        """
        return self.features.del_global(name)

    def get_scalar_names(self) -> list[str]:
        """Get a set of scalar names available in the object.

        Returns:
            list[str]: A set containing the names of the available scalars.
        """
        return self.features.get_global_names()

    # -------------------------------------------------------------------------#

    def del_all_fields(
        self,
    ) -> Self:
        """Delete alls field from sample, while keeping geometrical info.

        Returns:
            Sample: The sample with deleted fields
        """
        all_features_identifiers = self.get_all_features_identifiers()
        # Delete all fields in the sample
        for feat_id in all_features_identifiers:
            if feat_id["type"] == "field":
                self.del_field(
                    name=feat_id["name"],
                    location=feat_id["location"],
                    zone_name=feat_id["zone_name"],
                    base_name=feat_id["base_name"],
                    time=feat_id["time"],
                )
        return self

    # -------------------------------------------------------------------------#
    def get_all_features_identifiers(
        self,
    ) -> list[FeatureIdentifier]:
        """Get all features identifiers from the sample.

        Returns:
            list[FeatureIdentifier]: A list of dictionaries containing the identifiers of all features in the sample.
        """
        all_features_identifiers = []
        for sn in self.get_scalar_names():
            all_features_identifiers.append({"type": "scalar", "name": sn})
        for t in self.features.get_all_mesh_times():
            for bn in self.features.get_base_names(time=t):
                for zn in self.features.get_zone_names(base_name=bn, time=t):
                    if (
                        self.features.get_nodes(base_name=bn, zone_name=zn, time=t)
                        is not None
                    ):
                        all_features_identifiers.append(
                            {
                                "type": "nodes",
                                "base_name": bn,
                                "zone_name": zn,
                                "time": t,
                            }
                        )
                    for loc in CGNS_FIELD_LOCATIONS:
                        for fn in self.features.get_field_names(
                            location=loc, zone_name=zn, base_name=bn, time=t
                        ):
                            all_features_identifiers.append(
                                {
                                    "type": "field",
                                    "name": fn,
                                    "base_name": bn,
                                    "zone_name": zn,
                                    "location": loc,
                                    "time": t,
                                }
                            )
        return all_features_identifiers

    def get_all_features_identifiers_by_type(
        self, feature_type: str
    ) -> list[FeatureIdentifier]:
        """Get all features identifiers of a given type from the sample.

        Args:
            feature_type (str): Type of features to return

        Returns:
            list[FeatureIdentifier]: A list of dictionaries containing the identifiers of a given type of all features in the sample.
        """
        assert feature_type in AUTHORIZED_FEATURE_TYPES, "feature_type not known"
        all_features_identifiers = self.get_all_features_identifiers()
        return [
            feat_id
            for feat_id in all_features_identifiers
            if feat_id["type"] == feature_type
        ]

    def get_feature_from_string_identifier(
        self, feature_string_identifier: str
    ) -> Feature:
        """Retrieve a specific feature from its encoded string identifier.

        The `feature_string_identifier` must follow the format:
            "<feature_type>::<detail1>/<detail2>/.../<detailN>"

        Supported feature types:
            - "scalar": expects 1 detail → `scalars.get(name)`
            - "field": up to 5 details → `get_field(name, base_name, zone_name, location, time)`
            - "nodes": up to 3 details → `get_nodes(base_name, zone_name, time)`

        Args:
            feature_string_identifier (str): Structured identifier of the feature.

        Returns:
            Feature: The retrieved feature object.

        Raises:
            AssertionError: If `feature_type` is unknown.

        Warnings:
            - If "time" is present in a field/nodes identifier, it is cast to float.
            - `name` is required for scalar and field features.
            - The order of the details must be respected. One cannot specify a detail in the feature_string_identifier string without specified the previous ones.
        """
        splitted_identifier = feature_string_identifier.split("::")

        feature_type = splitted_identifier[0]
        feature_details = [detail for detail in splitted_identifier[1].split("/")]

        assert feature_type in AUTHORIZED_FEATURE_TYPES, "feature_type not known"

        arg_names = AUTHORIZED_FEATURE_INFOS[feature_type]
        assert len(arg_names) >= len(feature_details), "Too much details provided"

        if feature_type == "scalar":
            val = self.get_scalar(feature_details[0])
            if val is None:
                raise KeyError(
                    f"Unknown scalar {feature_details[0]}"
                )  # pragma: no cover
            return val
        elif feature_type == "field":
            kwargs = {arg_names[i]: detail for i, detail in enumerate(feature_details)}
            for k in kwargs:
                if kwargs[k] == "":
                    kwargs[k] = None
            if "time" in kwargs:
                kwargs["time"] = float(kwargs["time"])
            return self.get_field(**kwargs)
        elif feature_type == "nodes":
            kwargs = {arg_names[i]: detail for i, detail in enumerate(feature_details)}
            for k in kwargs:
                if kwargs[k] == "":
                    kwargs[k] = None
            if "time" in kwargs:
                kwargs["time"] = float(kwargs["time"])
            return self.get_nodes(**kwargs).flatten()

    def get_feature_from_identifier(
        self, feature_identifier: FeatureIdentifier
    ) -> Feature:
        """Retrieve a feature object based on a structured identifier dictionary.

        The `feature_identifier` must include a `"type"` key specifying the feature kind:
            - `"scalar"`       → calls `scalars.get(name)`
            - `"field"`        → calls `get_field(name, base_name, zone_name, location, time)`
            - `"nodes"`        → calls `get_nodes(base_name, zone_name, time)`

        Required keys:
            - `"type"`: one of `"scalar"`, `"field"`, or `"nodes"`
            - `"name"`: required for all types except `"nodes"`

        Optional keys depending on type:
            - `"base_name"`, `"zone_name"`, `"location"`, `"time"`: used in `"field"` and `"nodes"`

        Any omitted optional keys will rely on the default values mechanics of the class.

        Args:
            feature_identifier ( dict[str:Union[str, float]]):
                A dictionary encoding the feature type and its relevant parameters.

        Returns:
            Feature: The corresponding feature instance retrieved via the appropriate accessor.
        """
        feature_type, feature_details = get_feature_type_and_details_from(
            feature_identifier
        )

        if feature_type == "scalar":
            return self.get_scalar(**feature_details)
        elif feature_type == "field":
            return self.get_field(**feature_details)
        elif feature_type == "nodes":
            return self.get_nodes(**feature_details).flatten()

    def get_features_from_identifiers(
        self, feature_identifiers: list[FeatureIdentifier]
    ) -> list[Feature]:
        """Retrieve features based on a list of structured identifier dictionaries.

        Elements of `feature_identifiers` must include a `"type"` key specifying the feature kind:
            - `"scalar"`       → calls `scalars.get(name)`
            - `"field"`        → calls `get_field(name, base_name, zone_name, location, time)`
            - `"nodes"`        → calls `get_nodes(base_name, zone_name, time)`

        Required keys:
            - `"type"`: one of `"scalar"`, `"field"`, or `"nodes"`
            - `"name"`: required for all types except `"nodes"`

        Optional keys depending on type:
            - `"base_name"`, `"zone_name"`, `"location"`, `"time"`: used in `"field"` and `"nodes"`

        Any omitted optional keys will rely on the default values mechanics of the class.

        Args:
            feature_identifiers (list[FeatureIdentifier]):
                A dictionary encoding the feature type and its relevant parameters.

        Returns:
            list[Feature]: List of corresponding feature instance retrieved via the appropriate accessor.
        """
        all_features_info = [
            get_feature_type_and_details_from(feat_id)
            for feat_id in feature_identifiers
        ]

        features = []
        for feature_type, feature_details in all_features_info:
            if feature_type == "scalar":
                features.append(self.get_scalar(**feature_details))
            elif feature_type == "field":
                features.append(self.get_field(**feature_details))
            elif feature_type == "nodes":
                features.append(self.get_nodes(**feature_details).flatten())
        return features

    def add_feature(
        self,
        feature_identifier: FeatureIdentifier,
        feature: Feature,
    ) -> Self:
        """Add a feature to current sample.

        This method applies updates to scalars, fields, or nodes
        using feature identifiers, and corresponding feature data.

        Args:
            feature_identifier (dict): A feature identifier.
            feature (Feature): A feature corresponding to the identifiers.

        Returns:
            Self: The updated sample

        Raises:
            AssertionError: If types are inconsistent or identifiers contain unexpected keys.
        """
        feature_type, feature_details = get_feature_type_and_details_from(
            feature_identifier
        )

        if feature_type == "scalar":
            if safe_len(feature) == 1:
                feature = feature[0]
            self.add_scalar(**feature_details, value=feature)
        elif feature_type == "field":
            self.add_field(**feature_details, field=feature, warning_overwrite=False)
        elif feature_type == "nodes":
            physical_dim_arg = {
                k: v for k, v in feature_details.items() if k in ["base_name", "time"]
            }
            phys_dim = self.features.get_physical_dim(**physical_dim_arg)
            self.set_nodes(**feature_details, nodes=feature.reshape((-1, phys_dim)))

        return self

    def del_feature(
        self,
        feature_identifier: FeatureIdentifier,
    ) -> Self:
        """Remove a feature from current sample.

        This method applies updates to scalars, time series, fields, or nodes using feature identifiers.

        Args:
            feature_identifier (dict): A feature identifier.

        Returns:
            Self: The updated sample

        Raises:
            AssertionError: If types are inconsistent or identifiers contain unexpected keys.
        """
        feature_type, feature_details = get_feature_type_and_details_from(
            feature_identifier
        )

        if feature_type == "scalar":
            self.del_scalar(**feature_details)
        elif feature_type == "time_series":
            self.del_time_series(**feature_details)
        elif feature_type == "field":
            self.del_field(**feature_details)
        elif feature_type == "nodes":
            raise NotImplementedError("Deleting node features is not implemented.")

        return self

    def update_features_from_identifier(
        self,
        feature_identifiers: dict[
            int, Union[FeatureIdentifier, list[FeatureIdentifier]]
        ],
        features: Union[Feature, list[Feature]],
        in_place: bool = False,
    ) -> Self:
        """Update one or several features of the sample by their identifier(s).

        This method applies updates to scalars, fields, or nodes
        using feature identifiers, and corresponding feature data. When `in_place=False`, a deep copy of the sample is created
        before applying updates, ensuring full isolation from the original.

        Args:
            feature_identifiers (FeatureIdentifier or list of FeatureIdentifier): One or more feature identifiers.
            features (dict of Feature or list of Feature): One or more features corresponding
                to the identifiers.
            in_place (bool, optional): If True, modifies the current sample in place.
                If False, returns a deep copy with updated features.

        Returns:
            Self: The updated sample (either the current instance or a new copy).

        Raises:
            AssertionError: If types are inconsistent or identifiers contain unexpected keys.
        """
        if not isinstance(feature_identifiers, list):
            feature_identifiers = [feature_identifiers]
            features = [features]
        assert len(feature_identifiers) == len(features)
        for i_id, feat_id in enumerate(feature_identifiers):
            feature_identifiers[i_id] = FeatureIdentifier(feat_id)

        sample = self if in_place else self.copy()

        for feat_id, feat in zip(feature_identifiers, features):
            sample.add_feature(feat_id, feat)

        return sample

    def extract_sample_from_identifier(
        self,
        feature_identifiers: Union[FeatureIdentifier, list[FeatureIdentifier]],
    ) -> Self:
        """Extract features of the sample by their identifier(s) and return a new sample containing these features.

        This method applies updates to scalars, fields, or nodes
        using feature identifiers

        Args:
            feature_identifiers (dict or list of dict): One or more feature identifiers.

        Returns:
            Self: New sample containing the provided feature identifiers

        Raises:
            AssertionError: If types are inconsistent or identifiers contain unexpected keys.
        """
        assert isinstance(feature_identifiers, dict) or isinstance(
            feature_identifiers, list
        ), "Check types of feature_identifiers argument"
        if isinstance(feature_identifiers, dict):
            feature_identifiers = [feature_identifiers]

        source_sample = self.copy()
        source_sample.del_all_fields()

        sample = Sample()

        for feat_id in feature_identifiers:
            feature = self.get_feature_from_identifier(feat_id)

            if feature is not None:
                # get time of current feature
                time = self.features.get_time_assignment(time=feat_id.get("time"))

                # if the constructed sample does not have a tree, add the one from the source sample, with no field
                if len(sample.features.get_base_names(time=time)) == 0:
                    sample.features.add_tree(source_sample.features.get_mesh(time))
                    for name in sample.features.get_global_names(time=time):
                        sample.features.del_global(name, time)

                sample.add_feature(feat_id, feature)

        sample._extra_data = copy.deepcopy(self._extra_data)

        return sample

    @deprecated(
        "Use extract_sample_from_identifier() instead",
        version="0.1.8",
        removal="0.2",
    )
    def from_features_identifier(
        self,
        feature_identifiers: Union[FeatureIdentifier, list[FeatureIdentifier]],
    ) -> Self:
        """DEPRECATED: Use extract_sample_from_identifier() instead."""
        return self.extract_sample_from_identifier(
            feature_identifiers
        )  # pragma: no cover

    def merge_features(self, sample: Self, in_place: bool = False) -> Self:
        """Merge features from another sample into the current sample.

        This method applies updates to scalars, fields, or nodes
        using features from another sample. When `in_place=False`, a deep copy of the sample is created
        before applying updates, ensuring full isolation from the original.

        Args:
            sample (Sample): The sample from which features will be merged.
            in_place (bool, optional): If True, modifies the current sample in place.
                If False, returns a deep copy with updated features.

        Returns:
            Self: The updated sample (either the current instance or a new copy).
        """
        merged_dataset = self if in_place else self.copy()

        all_features_identifiers = sample.get_all_features_identifiers()
        all_features = sample.get_features_from_identifiers(all_features_identifiers)

        feature_types = set([feat_id["type"] for feat_id in all_features_identifiers])

        # if field or node features are to extract, copy the source sample and delete all fields
        if "field" in feature_types or "nodes" in feature_types:
            source_sample = sample.copy()
            source_sample.del_all_fields()

        # DELETE LATER IF CONFIRMED THIS IS NOT NEEDED (WITH GLOBAL, THERE IS ALWAYS A TREE)
        # for feat_id in all_features_identifiers:
        #     # if trying to add a field or nodes, must check if the corresponding tree exists, and add it if not
        #     if feat_id["type"] in ["field", "nodes"]:
        #         # get time of current feature
        #         time = sample.features.get_time_assignment(time=feat_id.get("time"))

        #         # if the constructed sample does not have a tree, add the one from the source sample, with no field
        #         if not merged_dataset.features.get_mesh(time):
        #             merged_dataset.features.add_tree(source_sample.get_mesh(time))

        return merged_dataset.update_features_from_identifier(
            feature_identifiers=all_features_identifiers,
            features=all_features,
            in_place=in_place,
        )

    # -------------------------------------------------------------------------#
    def save(
        self, path: Union[str, Path], overwrite: bool = False, memory_safe: bool = False
    ) -> None:
        """Save the Sample in directory `path`.

        Args:
            path (Union[str,Path]): relative or absolute directory path.
            overwrite (bool): target directory overwritten if True.
            memory_safe (bool): use pyCGNS save in a subprocess (requires an additional pickle of the sample) if True.
        """
        path = Path(path)

        if path.is_dir():
            if overwrite:
                shutil.rmtree(path)
                logger.warning(f"Existing {path} directory has been reset.")
            elif len(list(path.glob("*"))):
                raise ValueError(
                    f"directory {path} already exists and is not empty. Set `overwrite` to True if needed."
                )

        path.mkdir(exist_ok=True)

        mesh_dir = path / "meshes"

        if self.features.data:
            mesh_dir.mkdir()
            for i, time in enumerate(self.features.data.keys()):
                outfname = mesh_dir / f"mesh_{i:09d}.cgns"
<<<<<<< HEAD
                status = CGM.save(
                    str(outfname),
                    self.features.data[time],
                )
                logger.debug(f"save -> {status=}")
=======

                if memory_safe:
                    tmpfile = mesh_dir / f"mesh_{i:09d}.pkl"
                    with open(tmpfile, "wb") as f:
                        pickle.dump(self.features.data[time], f)

                    cmd = [sys.executable, str(CGNS_WORKER), tmpfile, str(outfname)]
                    subprocess.run(cmd)
                    logging.debug(f"save -> {outfname}")

                else:
                    status = CGM.save(
                        str(outfname),
                        self.features.data[time],
                        links=self.features._links.get(time),
                    )
                    logger.debug(f"save -> {status=}")
>>>>>>> 1e813aea

    @classmethod
    def load_from_dir(cls, path: Union[str, Path]) -> Self:
        """Load the Sample from directory `path`.

        This is a class method, you don't need to instantiate a `Sample` first.

        Args:
            path (Union[str,Path]): Relative or absolute directory path.

        Returns:
            Sample

        Example:
            .. code-block:: python

                from plaid import Sample
                sample = Sample.load_from_dir(dir_path)
                print(sample)
                >>> Sample(2 scalars, 1 timestamp, 5 fields)

        Note:
            It calls 'load' function during execution.
        """
        path = Path(path)
        instance = cls()
        instance.load(path)
        return instance

    def load(self, path: Union[str, Path]) -> None:
        """Load the Sample from directory `path`.

        Args:
            path (Union[str,Path]): Relative or absolute directory path.

        Raises:
            FileNotFoundError: Triggered if the provided directory does not exist.
            FileExistsError: Triggered if the provided path is a file instead of a directory.

        Example:
            .. code-block:: python

                from plaid import Sample
                sample = Sample()
                sample.load(path)
                print(sample)
                >>> Sample(3 scalars, 1 timestamp, 3 fields)

        """
        path = Path(path)

        if not path.exists():
            raise FileNotFoundError(f'Directory "{path}" does not exist. Abort')

        if not path.is_dir():
            raise FileExistsError(f'"{path}" is not a directory. Abort')

        meshes_dir = path / "meshes"
        if meshes_dir.is_dir():
            meshes_names = list(meshes_dir.glob("*"))
            nb_meshes = len(meshes_names)
            for i in range(nb_meshes):
                tree, _, _ = CGM.load(str(meshes_dir / f"mesh_{i:09d}.cgns"))
                time = CGH.get_time_values(tree)

                (self.features.data[time],) = (tree,)

        old_scalars_file = path / "scalars.csv"
        if old_scalars_file.is_file():
            self._load_old_scalars(old_scalars_file)

        old_time_series_files = list(path.glob("time_series_*.csv"))
        if len(old_time_series_files) > 0:
            self._load_old_time_series(old_time_series_files)

    @deprecated(
        reason="This Sample was written with plaid<=0.1.9, save it with plaid>=0.1.10 to have all features embedded in the CGNS tree",
        version="0.1.10",
        removal="0.2.0",
    )
    def _load_old_scalars(self, scalars_file: Path):
        names = np.loadtxt(scalars_file, dtype=str, max_rows=1, delimiter=",").reshape(
            (-1,)
        )
        scalars = np.loadtxt(
            scalars_file, dtype=float, skiprows=1, delimiter=","
        ).reshape((-1,))
        for name, value in zip(names, scalars):
            self.add_scalar(name, value)

    @deprecated(
        reason="This Sample was written with plaid<=0.1.9, save it with plaid>=0.1.10 to have all features embedded in the CGNS tree",
        version="0.1.10",
        removal="0.2.0",
    )
    def _load_old_time_series(self, time_series_files: list[Path]):
        for ts_fname in time_series_files:
            names = np.loadtxt(ts_fname, dtype=str, max_rows=1, delimiter=",").reshape(
                (-1,)
            )
            assert names[0] == "t"
            times_and_val = np.loadtxt(ts_fname, dtype=float, skiprows=1, delimiter=",")
            for i in range(times_and_val.shape[0]):
                self.add_global(
                    name=names[1],
                    global_array=times_and_val[i, 1],
                    time=times_and_val[i, 0],
                )

    # # -------------------------------------------------------------------------#
    def __str__(self) -> str:
        """Return a string representation of the sample.

        Returns:
            str: A string representation of the overview of sample content.
        """
        # TODO rewrite using self.get_all_features_identifiers()
        str_repr = "Sample("

        # scalars
        nb_scalars = len(self.get_scalar_names())
        str_repr += f"{nb_scalars} scalar{'' if nb_scalars == 1 else 's'}, "

        # fields
        times = self.features.get_all_mesh_times()
        nb_timestamps = len(times)
        str_repr += f"{nb_timestamps} timestamp{'' if nb_timestamps == 1 else 's'}, "

        field_names = set()
        for time in times:
            ## Need to include all possible location within the count
            base_names = self.features.get_base_names(time=time)
            for bn in base_names:
                zone_names = self.features.get_zone_names(base_name=bn)
                for zn in zone_names:
                    for location in CGNS_FIELD_LOCATIONS:
                        field_names = field_names.union(
                            self.features.get_field_names(
                                location=location, zone_name=zn, base_name=bn, time=time
                            )
                        )
        nb_fields = len(field_names)
        str_repr += f"{nb_fields} field{'' if nb_fields == 1 else 's'}, "

        if str_repr[-2:] == ", ":
            str_repr = str_repr[:-2]
        str_repr = str_repr + ")"

        return str_repr

    __repr__ = __str__

    def summarize(self) -> str:
        """Provide detailed summary of the Sample content, showing feature names and mesh information.

        This provides more detailed information than the __repr__ method,
        including the name of each feature.

        Returns:
            str: A detailed string representation of the sample content.

        Example:
            .. code-block:: bash

                Sample Summary:
                ==================================================
                Scalars (8):
                - Pr: 0.9729006564945664
                - Q: 0.2671142611487964
                - Tr: 0.9983394202616822
                - angle_in: 45.5066666666667
                - angle_out: 61.89519547386746
                - eth_is: 0.21238326882538008
                - mach_out: 0.81003
                - power: 0.0019118127462776008

                Meshes (1 timestamps):
                Time: 0.0
                    Base: Base_2_2
                        Nodes (36421)
                        Tags (6): Intrado (122), Extrado (122), Inflow (121), Outflow (121), Periodic_1 (120), Periodic_2 (238)
                        Fields (7): ro, sdf, rou, nut, mach, roe, rov
                        Elements (36000)
                        QUAD_4 (36000)
                    Base: Base_1_2
                        Nodes (244)
                        Fields (1): M_iso
                        Elements (242)
                        BAR_2 (242)
        """
        summary = "Sample Summary:\n"
        summary += "=" * 50 + "\n"

        # Scalars with names
        scalar_names = self.get_scalar_names()
        if scalar_names:
            summary += f"Scalars ({len(scalar_names)}):\n"
            for name in scalar_names:
                value = self.get_scalar(name)
                summary += f"  - {name}: {value}\n"
            summary += "\n"

        # Mesh information
        times = self.features.get_all_mesh_times()
        summary += f"Meshes ({len(times)} timestamps):\n"
        if times:
            for time in times:
                summary += f"    Time: {time}\n"
                base_names = self.features.get_base_names(time=time)
                for base_name in base_names:
                    summary += f"        Base: {base_name}\n"
                    zone_names = self.features.get_zone_names(
                        base_name=base_name, time=time
                    )
                    for zone_name in zone_names:
                        summary += f"            Zone: {zone_name}\n"
                        # Nodes, nodal tags and fields at verticies
                        nodes = self.get_nodes(
                            zone_name=zone_name, base_name=base_name, time=time
                        )
                        if nodes is not None:
                            nb_nodes = nodes.shape[0]
                            nodal_tags = self.features.get_nodal_tags(
                                zone_name=zone_name, base_name=base_name, time=time
                            )
                            summary += f"                Nodes ({nb_nodes})\n"
                            if len(nodal_tags) > 0:
                                summary += f"                Tags ({len(nodal_tags)}): {', '.join([f'{k} ({len(v)})' for k, v in nodal_tags.items()])}\n"

                        for location in CGNS_FIELD_LOCATIONS:
                            field_names = self.get_field_names(
                                location=location,
                                zone_name=zone_name,
                                base_name=base_name,
                                time=time,
                            )
                            if field_names:
                                summary += f"                Location: {location}\n                    Fields ({len(field_names)}): {', '.join(field_names)}\n"

                        # Elements and fields at elements
                        elements = self.features.get_elements(
                            zone_name=zone_name, base_name=base_name, time=time
                        )
                        summary += f"                Elements ({sum([v.shape[0] for v in elements.values()])})\n"
                        if len(elements) > 0:
                            summary += f"                    {', '.join([f'{k} ({v.shape[0]})' for k, v in elements.items()])}\n"

        return summary

    def check_completeness(self) -> str:
        """Check the completeness of features in this sample.

        Returns:
            str: A report on feature completeness.

        Example:
            .. code-block:: bash

                Sample Completeness Check:
                ==============================
                Has scalars: True
                Has meshes: True
                Total unique fields: 8
                Field names: M_iso, mach, nut, ro, roe, rou, rov, sdf
        """
        report = "Sample Completeness Check:\n"
        report += "=" * 30 + "\n"

        # Check if sample has basic features
        has_scalars = len(self.get_scalar_names()) > 0
        has_meshes = len(self.features.get_all_mesh_times()) > 0

        report += f"Has scalars: {has_scalars}\n"
        report += f"Has meshes: {has_meshes}\n"

        if has_meshes:
            times = self.features.get_all_mesh_times()
            total_fields = set()
            for time in times:
                base_names = self.features.get_base_names(time=time)
                for base_name in base_names:
                    zone_names = self.features.get_zone_names(
                        base_name=base_name, time=time
                    )
                    for zone_name in zone_names:
                        for location in CGNS_FIELD_LOCATIONS:
                            field_names = self.get_field_names(
                                location=location,
                                zone_name=zone_name,
                                base_name=base_name,
                                time=time,
                            )
                            total_fields.update(field_names)

            report += f"Total unique fields: {len(total_fields)}\n"
            if total_fields:
                report += f"Field names: {', '.join(sorted(total_fields))}\n"

        return report<|MERGE_RESOLUTION|>--- conflicted
+++ resolved
@@ -648,14 +648,6 @@
             mesh_dir.mkdir()
             for i, time in enumerate(self.features.data.keys()):
                 outfname = mesh_dir / f"mesh_{i:09d}.cgns"
-<<<<<<< HEAD
-                status = CGM.save(
-                    str(outfname),
-                    self.features.data[time],
-                )
-                logger.debug(f"save -> {status=}")
-=======
-
                 if memory_safe:
                     tmpfile = mesh_dir / f"mesh_{i:09d}.pkl"
                     with open(tmpfile, "wb") as f:
@@ -672,7 +664,6 @@
                         links=self.features._links.get(time),
                     )
                     logger.debug(f"save -> {status=}")
->>>>>>> 1e813aea
 
     @classmethod
     def load_from_dir(cls, path: Union[str, Path]) -> Self:
