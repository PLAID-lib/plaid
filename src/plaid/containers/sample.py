--- conflicted
+++ resolved
@@ -450,13 +450,9 @@
 
             zone_names = linked_sample.meshes.get_zone_names(bn, time=linked_time)
             for zn in zone_names:
-<<<<<<< HEAD
-                zone_node = linked_sample._meshes.get_zone(
+                zone_node = linked_sample.meshes.get_zone(
                     zone_name=zn, base_name=bn, time=linked_time
                 )
-=======
-                zone_node = linked_sample.meshes.get_zone(zn, bn, time=linked_time)
->>>>>>> abad0624
                 grid = [
                     zn,
                     zone_node[1],
@@ -793,13 +789,8 @@
                             }
                         )
                     for loc in CGNS_FIELD_LOCATIONS:
-<<<<<<< HEAD
-                        for fn in self._meshes.get_field_names(
+                        for fn in self.meshes.get_field_names(
                             location=loc, zone_name=zn, base_name=bn, time=t
-=======
-                        for fn in self.meshes.get_field_names(
-                            zone_name=zn, base_name=bn, location=loc, time=t
->>>>>>> abad0624
                         ):
                             all_features_identifiers.append(
                                 {
@@ -1351,26 +1342,11 @@
             for bn in base_names:
                 zone_names = self.meshes.get_zone_names(base_name=bn)
                 for zn in zone_names:
-<<<<<<< HEAD
                     for location in CGNS_FIELD_LOCATIONS:
                         field_names = field_names.union(
-                            self._meshes.get_field_names(
+                            self.meshes.get_field_names(
                                 location=location, zone_name=zn, time=time
                             )
-=======
-                    field_names = field_names.union(
-                        self.meshes.get_field_names(
-                            zone_name=zn, time=time, location="Vertex"
-                        )
-                        + self.meshes.get_field_names(
-                            zone_name=zn, time=time, location="EdgeCenter"
-                        )
-                        + self.meshes.get_field_names(
-                            zone_name=zn, time=time, location="FaceCenter"
-                        )
-                        + self.meshes.get_field_names(
-                            zone_name=zn, time=time, location="CellCenter"
->>>>>>> abad0624
                         )
         nb_fields = len(field_names)
         str_repr += f"{nb_fields} field{'' if nb_fields == 1 else 's'}, "
@@ -1453,10 +1429,10 @@
         summary += f"Meshes ({len(times)} timestamps):\n"
         if times:
             for time in times:
-                summary += f"  Time: {time}\n"
+                summary += f"    Time: {time}\n"
                 base_names = self.meshes.get_base_names(time=time)
                 for base_name in base_names:
-                    summary += f"    Base: {base_name}\n"
+                    summary += f"        Base: {base_name}\n"
                     zone_names = self.meshes.get_zone_names(
                         base_name=base_name, time=time
                     )
@@ -1465,43 +1441,11 @@
                         # Nodes, nodal tags and fields at verticies
                         nodes = self.get_nodes(
                             zone_name=zone_name, base_name=base_name, time=time
-<<<<<<< HEAD
                         )
                         if nodes is not None:
                             nb_nodes = nodes.shape[0]
-                            nodal_tags = self._meshes.get_nodal_tags(
+                            nodal_tags = self.meshes.get_nodal_tags(
                                 zone_name=zone_name, base_name=base_name, time=time
-=======
-                        ).shape[0]
-                        nodal_tags = self.meshes.get_nodal_tags(
-                            zone_name=zone_name, base_name=base_name, time=time
-                        )
-                        summary += f"        Nodes ({nb_nodes})\n"
-                        if len(nodal_tags) > 0:
-                            summary += f"          Tags ({len(nodal_tags)}): {', '.join([f'{k} ({len(v)})' for k, v in nodal_tags.items()])}\n"
-                        field_names = self.get_field_names(
-                            zone_name=zone_name,
-                            base_name=base_name,
-                            location="Vertex",
-                            time=time,
-                        )
-                        if field_names:
-                            summary += f"          Fields ({len(field_names)}): {', '.join(field_names)}\n"
-
-                        # Elements and fields at elements
-                        elements = self.meshes.get_elements(
-                            zone_name=zone_name, base_name=base_name, time=time
-                        )
-                        summary += f"        Elements ({sum([v.shape[0] for v in elements.values()])})"
-                        if len(elements) > 0:
-                            summary += f"\n          {', '.join([f'{k} ({v.shape[0]})' for k, v in elements.items()])}\n"
-                        field_names = (
-                            self.get_field_names(
-                                zone_name=zone_name,
-                                base_name=base_name,
-                                location="EdgeCenter",
-                                time=time,
->>>>>>> abad0624
                             )
                             summary += f"                Nodes ({nb_nodes})\n"
                             if len(nodal_tags) > 0:
@@ -1518,7 +1462,7 @@
                                 summary += f"                Location: {location}\n                    Fields ({len(field_names)}): {', '.join(field_names)}\n"
 
                         # Elements and fields at elements
-                        elements = self._meshes.get_elements(
+                        elements = self.meshes.get_elements(
                             zone_name=zone_name, base_name=base_name, time=time
                         )
                         summary += f"                Elements ({sum([v.shape[0] for v in elements.values()])})\n"
