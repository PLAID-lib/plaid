"""Implementation of the `Sample` container."""

# -*- coding: utf-8 -*-
#
# This file is subject to the terms and conditions defined in
# file 'LICENSE.txt', which is part of this source code package.
#
#

# %% Imports
import sys

if sys.version_info >= (3, 11):
    from typing import Self
else:  # pragma: no cover
    from typing import TypeVar

    Self = TypeVar("Self")

import copy
import logging
<<<<<<< HEAD
import os
from collections.abc import Iterable
=======
import shutil
from pathlib import Path
>>>>>>> a549e228
from typing import Optional, Union

import CGNS.MAP as CGM
import CGNS.PAT.cgnskeywords as CGK
import CGNS.PAT.cgnslib as CGL
import CGNS.PAT.cgnsutils as CGU
import numpy as np
from CGNS.PAT.cgnsutils import __CHILDREN__, __NAME__
from pydantic import BaseModel, model_serializer

from plaid.constants import (
    AUTHORIZED_FEATURE_INFOS,
    AUTHORIZED_FEATURE_TYPES,
    CGNS_ELEMENT_NAMES,
    CGNS_FIELD_LOCATIONS,
)
from plaid.containers.utils import get_feature_type_and_details_from_identifier
from plaid.types import (
    CGNSNode,
    CGNSTree,
    FeatureType,
    FieldType,
    LinkType,
    PathType,
    ScalarType,
    TimeSequenceType,
    TimeSeriesType,
)
from plaid.utils import cgns_helper as CGH
from plaid.utils.base import safe_len

logger = logging.getLogger(__name__)
logging.basicConfig(
    format="[%(asctime)s:%(levelname)s:%(filename)s:%(funcName)s(%(lineno)d)]:%(message)s",
    level=logging.INFO,
)

# %% Globals


# %% Classes


def _check_names(names: Union[str, list[str]]):
    """Check that names do not contain invalid character ``/``.

    Args:
        names (Union[str, list[str]]): The names to check.

    Raises:
        ValueError: If any name contains the invalid character ``/``.
    """
    if isinstance(names, str):
        names = [names]
    for name in names:
        if (name is not None) and ("/" in name):
            raise ValueError(
                f"feature_names containing `/` are not allowed, but {name=}, you should first replace any occurence of `/` with something else, for example: `name.replace('/','__')`"
            )


def read_index(pyTree: list, dim: list[int]):
    """Read Index Array or Index Range from CGNS.

    Args:
        pyTree (list): CGNS node which has a child Index to read
        dim (list): dimensions of the coordinates

    Returns:
        indices
    """
    a = read_index_array(pyTree)
    b = read_index_range(pyTree, dim)
    return np.hstack((a, b))


def read_index_array(pyTree: list):
    """Read Index Array from CGNS.

    Args:
        pyTree (list): CGNS node which has a child of type IndexArray_t to read

    Returns:
        indices
    """
    indexArrayPaths = CGU.getPathsByTypeSet(pyTree, ["IndexArray_t"])
    res = []
    for indexArrayPath in indexArrayPaths:
        data = CGU.getNodeByPath(pyTree, indexArrayPath)
        if data[1] is None:  # pragma: no cover
            continue
        else:
            res.extend(data[1].ravel())
    return np.array(res, dtype=int).ravel()


def read_index_range(pyTree: list, dim: list[int]):
    """Read Index Range from CGNS.

    Args:
        pyTree (list): CGNS node which has a child of type IndexRange_t to read
        dim (List[str]): dimensions of the coordinates

    Returns:
        indices
    """
    indexRangePaths = CGU.getPathsByTypeSet(pyTree, ["IndexRange_t"])
    res = []

    for indexRangePath in indexRangePaths:  # Is it possible there are several ?
        indexRange = CGU.getValueByPath(pyTree, indexRangePath)

        if indexRange.shape == (3, 2):  # 3D  # pragma: no cover
            for k in range(indexRange[:, 0][2], indexRange[:, 1][2] + 1):
                for j in range(indexRange[:, 0][1], indexRange[:, 1][1] + 1):
                    global_id = (
                        np.arange(indexRange[:, 0][0], indexRange[:, 1][0] + 1)
                        + dim[0] * (j - 1)
                        + dim[0] * dim[1] * (k - 1)
                    )
                    res.extend(global_id)

        elif indexRange.shape == (2, 2):  # 2D  # pragma: no cover
            for j in range(indexRange[:, 0][1], indexRange[:, 1][1]):
                for i in range(indexRange[:, 0][0], indexRange[:, 1][0]):
                    global_id = i + dim[0] * (j - 1)
                    res.append(global_id)
        else:
            begin = indexRange[0]
            end = indexRange[1]
            res.extend(np.arange(begin, end + 1).ravel())

    return np.array(res, dtype=int).ravel()


class Sample(BaseModel):
    """Represents a single sample. It contains data and information related to a single observation or measurement within a dataset."""

    def __init__(
        self,
        directory_path: Union[str, Path] = None,
        mesh_base_name: str = "Base",
        mesh_zone_name: str = "Zone",
        meshes: dict[float, CGNSTree] = None,
        scalars: dict[str, ScalarType] = None,
        time_series: dict[str, TimeSeriesType] = None,
        links: dict[float, list[LinkType]] = None,
        paths: dict[float, list[PathType]] = None,
    ) -> None:
        """Initialize an empty :class:`Sample <plaid.containers.sample.Sample>`.

        Args:
            directory_path (Union[str, Path], optional): The path from which to load PLAID sample files.
            mesh_base_name (str, optional): The base name for the mesh. Defaults to 'Base'.
            mesh_zone_name (str, optional): The zone name for the mesh. Defaults to 'Zone'.
            meshes (dict[float, CGNSTree], optional): A dictionary mapping time steps to CGNSTrees. Defaults to None.
            scalars (dict[str, ScalarType], optional): A dictionary mapping scalar names to their values. Defaults to None.
            time_series (dict[str, TimeSeriesType], optional): A dictionary mapping time series names to their values. Defaults to None.
            links (dict[float, list[LinkType]], optional): A dictionary mapping time steps to lists of links. Defaults to None.
            paths (dict[float, list[PathType]], optional): A dictionary mapping time steps to lists of paths. Defaults to None.

        Example:
            .. code-block:: python

                from plaid.containers.sample import Sample

                # 1. Create empty instance of Sample
                sample = Sample()
                print(sample)
                >>> Sample(0 scalars, 0 timestamps, 0 fields, no tree)

                # 2. Load sample  and create Sample instance
                sample = Sample("path_to_plaid_sample")
                print(sample)
                >>> Sample(2 scalars, 1 timestamp, 5 fields)

        Caution:
            It is assumed that you provided a compatible PLAID sample.
        """
        super().__init__()

        self._mesh_base_name: str = mesh_base_name
        self._mesh_zone_name: str = mesh_zone_name

        self._meshes: dict[float, CGNSTree] = meshes
        self._scalars: dict[str, ScalarType] = scalars
        self._time_series: dict[str, TimeSeriesType] = time_series

        self._links: dict[float, list[LinkType]] = links
        self._paths: dict[float, list[PathType]] = paths

        if directory_path is not None:
            directory_path = Path(directory_path)
            self.load(directory_path)

        self._defaults: dict = {
            "active_base": None,
            "active_zone": None,
            "active_time": None,
        }

        self._extra_data = None

    def copy(self) -> Self:
        """Create a deep copy of the sample.

        Returns:
            A new `Sample` instance with all internal data (scalars, time series, fields, meshes, etc.)
            deeply copied to ensure full isolation from the original.

        Note:
            This operation may be memory-intensive for large samples.
        """
        return copy.deepcopy(self)

    # -------------------------------------------------------------------------#
    def set_default_base(self, base_name: str, time: Optional[float] = None) -> None:
        """Set the default base for the specified time (that will also be set as default if provided).

        The default base is a reference point for various operations in the system.

        Args:
            base_name (str): The name of the base to be set as the default.
            time (float, optional): The time at which the base should be set as default. If not provided, the default base and active zone will be set with the default time.

        Raises:
            ValueError: If the specified base does not exist at the given time.

        Note:
            - Setting the default base and is important for synchronizing operations with a specific base in the system's data.
            - The available mesh base can be obtained using the `get_base_names` method.

        Example:
            .. code-block:: python

                from plaid.containers.sample import Sample
                sample = Sample("path_to_plaid_sample")
                print(sample)
                >>> Sample(2 scalars, 1 timestamp, 5 fields)
                print(sample.get_physical_dim("BaseA", 0.5))
                >>> 3

                # Set "BaseA" as the default base for the default time
                sample.set_default_base("BaseA")

                # You can now use class functions with "BaseA" as default base
                print(sample.get_physical_dim(0.5))
                >>> 3

                # Set "BaseB" as the default base for a specific time
                sample.set_default_base("BaseB", 0.5)

                # You can now use class functions with "BaseB" as default base and 0.5 as default time
                print(sample.get_physical_dim()) # Physical dim of the base "BaseB"
                >>> 3
        """
        if time is not None:
            self.set_default_time(time)
        if base_name in (self._defaults["active_base"], None):
            return
        if not self.has_base(base_name, time):
            raise ValueError(f"base {base_name} does not exist at time {time}")

        self._defaults["active_base"] = base_name

    def set_default_zone_base(
        self, zone_name: str, base_name: str, time: float = None
    ) -> None:
        """Set the default base and active zone for the specified time (that will also be set as default if provided).

        The default base and active zone serve as reference points for various operations in the system.

        Args:
            zone_name (str): The name of the zone to be set as the active zone.
            base_name (str): The name of the base to be set as the default.
            time (float, optional): The time at which the base and zone should be set as default. If not provided, the default base and active zone will be set with the default time.

        Raises:
            ValueError: If the specified base or zone does not exist at the given time

        Note:
            - Setting the default base and zone are important for synchronizing operations with a specific base/zone in the system's data.
            - The available mesh bases and zones can be obtained using the `get_base_names` and `get_base_zones` methods, respectively.

        Example:
            .. code-block:: python

                from plaid.containers.sample import Sample
                sample = Sample("path_to_plaid_sample")
                print(sample)
                >>> Sample(2 scalars, 1 timestamp, 5 fields)
                print(sample.get_zone_type("ZoneX", "BaseA", 0.5))
                >>> Structured

                # Set "BaseA" as the default base and "ZoneX" as the active zone for the default time
                sample.set_default_zone_base("ZoneX", "BaseA")

                # You can now use class functions with "BaseA" as default base with "ZoneX" as default zone
                print(sample.get_zone_type(0.5)) # type of the zone "ZoneX" of base "BaseA"
                >>> Structured

                # Set "BaseB" as the default base and "ZoneY" as the active zone for a specific time
                sample.set_default_zone_base("ZoneY", "BaseB", 0.5)

                # You can now use class functions with "BaseB" as default base with "ZoneY" as default zone and 0.5 as default time
                print(sample.get_zone_type()) # type of the zone "ZoneY" of base "BaseB" at 0.5
                >>> Unstructured
        """
        self.set_default_base(base_name, time)
        if zone_name in (self._defaults["active_zone"], None):
            return
        if not self.has_zone(zone_name, base_name, time):
            raise ValueError(
                f"zone {zone_name} does not exist for the base {base_name} at time {time}"
            )

        self._defaults["active_zone"] = zone_name

    def set_default_time(self, time: float) -> None:
        """Set the default time for the system.

        This function sets the default time to be used for various operations in the system.

        Args:
            time (float): The time value to be set as the default.

        Raises:
            ValueError: If the specified time does not exist in the available mesh times.

        Note:
            - Setting the default time is important for synchronizing operations with a specific time point in the system's data.
            - The available mesh times can be obtained using the `get_all_mesh_times` method.

        Example:
            .. code-block:: python

                from plaid.containers.sample import Sample
                sample = Sample("path_to_plaid_sample")
                print(sample)
                >>> Sample(2 scalars, 1 timestamp, 5 fields)
                print(sample.show_tree(0.5))
                >>> ...

                # Set the default time to 0.5 seconds
                sample.set_default_time(0.5)

                # You can now use class functions with 0.5 as default time
                print(sample.show_tree()) # show the cgns tree at the time 0.5
                >>> ...
        """
        if time in (self._defaults["active_time"], None):
            return
        if time not in self.get_all_mesh_times():
            raise ValueError(f"time {time} does not exist in mesh times")

        self._defaults["active_time"] = time

    def get_time_assignment(self, time: float = None) -> float:
        """Retrieve the default time for the CGNS operations.

        If there are available time steps, it will return the first one; otherwise, it will return 0.0.

        Args:
            time (str, optional): The time value provided for the operation. If not provided, the default time set in the system will be used.

        Returns:
            float: The attributed time.

        Note:
            - The default time step is used as a reference point for many CGNS operations.
            - It is important for accessing and visualizing data at specific time points in a simulation.
        """
        if self._defaults["active_time"] is None and time is None:
            timestamps = self.get_all_mesh_times()
            return sorted(timestamps)[0] if len(timestamps) > 0 else 0.0
        return self._defaults["active_time"] if time is None else time

    def get_base_assignment(self, base_name: str = None, time: float = None) -> str:
        """Retrieve the default base name for the CGNS operations.

        This function calculates the attributed base for a specific operation based on the
        default base set in the system.

        Args:
            base_name (str, optional): The name of the base to attribute the operation to. If not provided, the default base set in the system will be used.
            time (str, optional): The time value provided for the operation. If not provided, the default time set in the system will be used.

        Raises:
            KeyError: If no default base can be determined based on the provided or default.
            KeyError: If no base node is found after following given and default parameters.

        Returns:
            str: The attributed base name.

        Note:
            - If no specific base name is provided, the function will use the default base provided by the user.
            - In case the default base does not exist: If no specific time is provided, the function will use the default time provided by the user.
        """
        base_name = base_name or self._defaults.get("active_base")

        if base_name:
            return base_name

        base_names = self.get_base_names(time=time)
        if len(base_names) == 0:
            return None
        elif len(base_names) == 1:
            # logging.info(f"No default base provided. Taking the only base available: {base_names[0]}")
            return base_names[0]

        raise KeyError(f"No default base provided among {base_names}")

    def get_zone_assignment(
        self, zone_name: str = None, base_name: str = None, time: float = None
    ) -> str:
        """Retrieve the default zone name for the CGNS operations.

        This function calculates the attributed zone for a specific operation based on the
        default zone set in the system, within the specified base.

        Args:
            zone_name (str, optional): The name of the zone to attribute the operation to. If not provided, the default zone set in the system within the specified base will be used.
            base_name (str, optional): The name of the base within which the zone should be attributed. If not provided, the default base set in the system will be used.
            time (str, optional): The time value provided for the operation. If not provided, the default time set in the system will be used.

        Raises:
            KeyError: If no default zone can be determined based on the provided or default values.
            KeyError: If no zone node is found after following given and default parameters.

        Returns:
            str: The attributed zone name.

        Note:
            - If neither a specific zone name nor a specific base name is provided, the function will use the default zone provided by the user.
            - In case the default zone does not exist: If no specific time is provided, the function will use the default time provided by the user.
        """
        zone_name = zone_name or self._defaults.get("active_zone")

        if zone_name:
            return zone_name

        base_name = self.get_base_assignment(base_name, time)
        zone_names = self.get_zone_names(base_name, time=time)
        if len(zone_names) == 0:
            return None
        elif len(zone_names) == 1:
            # logging.info(f"No default zone provided. Taking the only zone available: {zone_names[0]} in default base: {base_name}")
            return zone_names[0]

        raise KeyError(
            f"No default zone provided among {zone_names} in the default base: {base_name}"
        )

    # -------------------------------------------------------------------------#
    def show_tree(self, time: float = None) -> None:
        """Display the structure of the CGNS tree for a specified time.

        Args:
            time (float, optional): The time step for which you want to display the CGNS tree structure. Defaults to None. If a specific time is not provided, the method will display the tree structure for the default time step.

        Examples:
            .. code-block:: python

                # To display the CGNS tree structure for the default time step:
                sample.show_tree()

                # To display the CGNS tree structure for a specific time step:
                sample.show_tree(0.5)
        """
        time = self.get_time_assignment(time)

        if self._meshes is not None:
            CGH.show_cgns_tree(self._meshes[time])

    def init_tree(self, time: float = None) -> CGNSTree:
        """Initialize a CGNS tree structure at a specified time step or create a new one if it doesn't exist.

        Args:
            time (float, optional): The time step for which to initialize the CGNS tree structure. If a specific time is not provided, the method will display the tree structure for the default time step.

        Returns:
            CGNSTree (list): The initialized or existing CGNS tree structure for the specified time step.
        """
        time = self.get_time_assignment(time)

        if self._meshes is None:
            self._meshes = {time: CGL.newCGNSTree()}
            self._links = {time: None}
            self._paths = {time: None}
        elif time not in self._meshes:
            self._meshes[time] = CGL.newCGNSTree()
            self._links[time] = None
            self._paths[time] = None

        return self._meshes[time]

    def get_mesh(
        self, time: float = None, apply_links: bool = False, in_memory=False
    ) -> CGNSTree:
        """Retrieve the CGNS tree structure for a specified time step, if available.

        Args:
            time (float, optional): The time step for which to retrieve the CGNS tree structure. If a specific time is not provided, the method will display the tree structure for the default time step.
            apply_links (bool, optional): Activates the following of the CGNS links to reconstruct the complete CGNS tree - in this case, a deepcopy of the tree is made to prevent from modifying the existing tree.
            in_memory (bool, optional): Active if apply_links == True, ONLY WORKING if linked mesh is in the current sample. This option follows the link in memory from current sample.

        Returns:
            CGNSTree: The CGNS tree structure for the specified time step if available; otherwise, returns None.
        """
        if self._meshes is None:
            return None

        time = self.get_time_assignment(time)
        tree = self._meshes[time]

        links = self.get_links(time)
        if not apply_links or links is None:
            return tree

        tree = copy.deepcopy(tree)
        for link in links:
            if not in_memory:
                subtree, _, _ = CGM.load(str(Path(link[0]) / link[1]), subtree=link[2])
            else:
                linked_timestep = int(link[1].split(".cgns")[0].split("_")[1])
                linked_timestamp = list(self._meshes.keys())[linked_timestep]
                subtree = self.get_mesh(linked_timestamp)
            node_path = "/".join(link[2].split("/")[:-1])
            node_to_append = CGU.getNodeByPath(tree, node_path)
            assert node_to_append is not None, (
                f"nodepath {node_path} not present in tree, cannot apply link"
            )
            node_to_append[2].append(CGU.getNodeByPath(subtree, link[2]))

        return tree

    def get_links(self, time: float = None) -> list[LinkType]:
        """Retrieve the CGNS links for a specified time step, if available.

        Args:
            time (float, optional): The time step for which to retrieve the CGNS links. If a specific time is not provided, the method will display the links for the default time step.

        Returns:
            list: The CGNS links for the specified time step if available; otherwise, returns None.
        """
        time = self.get_time_assignment(time)
        return self._links[time] if (self._links is not None) else None

    def get_all_mesh_times(self) -> list[float]:
        """Retrieve all time steps corresponding to the meshes, if available.

        Returns:
            list[float]: A list of all available time steps.
        """
        return list(self._meshes.keys()) if (self._meshes is not None) else []

    def set_meshes(self, meshes: dict[float, CGNSTree]) -> None:
        """Set all meshes with their corresponding time step.

        Args:
            meshes (dict[float,CGNSTree]): Collection of time step with its corresponding CGNSTree.

        Raises:
            KeyError: If there is already a CGNS tree set.
        """
        if self._meshes is None:
            self._meshes = meshes
            self._links = {}
            self._paths = {}
            for time in self._meshes.keys():
                self._links[time] = None
                self._paths[time] = None
        else:
            raise KeyError(
                "meshes is already set, you cannot overwrite it, delete it first or extend it with `Sample.add_tree`"
            )

    def add_tree(self, tree: CGNSTree, time: float = None) -> CGNSTree:
        """Merge a CGNS tree to the already existing tree.

        Args:
            tree (CGNSTree): The CGNS tree to be merged. If a Base node already exists, it is ignored.
            time (float, optional): The time step for which to add the CGNS tree structure. If a specific time is not provided, the method will display the tree structure for the default time step.

        Raises:
            ValueError: If the provided CGNS tree is an empty list.

        Returns:
            CGNSTree: The merged CGNS tree.
        """
        if tree == []:
            raise ValueError("CGNS Tree should not be an empty list")

        time = self.get_time_assignment(time)

        if self._meshes is None:
            self._meshes = {time: tree}
            self._links = {time: None}
            self._paths = {time: None}
        elif time not in self._meshes:
            self._meshes[time] = tree
            self._links[time] = None
            self._paths[time] = None
        else:
            # TODO: gérer le cas où il y a des bases de mêmes noms... + merge
            # récursif des nœuds
            local_bases = self.get_base_names(time=time)
            base_nodes = CGU.getNodesFromTypeSet(tree, "CGNSBase_t")
            for _, node in base_nodes:
                if node[__NAME__] not in local_bases:  # pragma: no cover
                    self._meshes[time][__CHILDREN__].append(node)
                else:
                    logger.warning(
                        f"base <{node[__NAME__]}> already exists in self._tree --> ignored"
                    )

        base_names = self.get_base_names(time=time)
        for base_name in base_names:
            base_node = self.get_base(base_name, time=time)
            if CGU.getValueByPath(base_node, "Time/TimeValues") is None:
                baseIterativeData_node = CGL.newBaseIterativeData(base_node, "Time", 1)
                TimeValues_node = CGU.newNode(
                    "TimeValues", None, [], CGK.DataArray_ts, baseIterativeData_node
                )
                CGU.setValue(TimeValues_node, np.array([time]))

        return self._meshes[time]

    def del_tree(self, time: float) -> CGNSTree:
        """Delete the CGNS tree for a specific time.

        Args:
            time (float): The time step for which to delete the CGNS tree structure.

        Raises:
            KeyError: There is no CGNS tree in this Sample / There is no CGNS tree for the provided time.

        Returns:
            CGNSTree: The deleted CGNS tree.
        """
        if self._meshes is None:
            raise KeyError("There is no CGNS tree in this sample.")

        if time not in self._meshes:
            raise KeyError(f"There is no CGNS tree for time {time}.")

        self._links.pop(time, None)
        self._paths.pop(time, None)
        return self._meshes.pop(time)

    def link_tree(
        self,
        path_linked_sample: Union[str, Path],
        linked_sample: Self,
        linked_time: float,
        time: float,
    ) -> CGNSTree:
        """Link the geometrical features of the CGNS tree of the current sample at a given time, to the ones of another sample.

        Args:
            path_linked_sample (Union[str, Path]): The absolute path of the folder containing the linked CGNS
            linked_sample (Sample): The linked sample
            linked_time (float): The time step of the linked CGNS in the linked sample
            time (float): The time step the current sample to which the CGNS tree is linked.

        Returns:
            CGNSTree: The deleted CGNS tree.
        """
        # see https://pycgns.github.io/MAP/sids-to-python.html#links
        # difficulty is to link only the geometrical objects, which can be complex

        # https://pycgns.github.io/MAP/examples.html#save-with-links
        # When you load a file all the linked-to files are resolved to produce a full CGNS/Python tree with actual node data.

        path_linked_sample = Path(path_linked_sample)

        if linked_time not in linked_sample._meshes:  # pragma: no cover
            raise KeyError(
                f"There is no CGNS tree for time {linked_time} in linked_sample."
            )
        if time in self._meshes:  # pragma: no cover
            raise KeyError(f"A CGNS tree is already linked in self for time {time}.")

        tree = CGL.newCGNSTree()

        base_names = linked_sample.get_base_names(time=linked_time)

        for bn in base_names:
            base_node = linked_sample.get_base(bn, time=linked_time)
            base = [bn, base_node[1], [], "CGNSBase_t"]
            tree[2].append(base)

            family = [
                "Bulk",
                np.array([b"B", b"u", b"l", b"k"], dtype="|S1"),
                [],
                "FamilyName_t",
            ]  # maybe get this from linked_sample as well ?
            base[2].append(family)

            zone_names = linked_sample.get_zone_names(bn, time=linked_time)
            for zn in zone_names:
                zone_node = linked_sample.get_zone(zn, bn, time=linked_time)
                grid = [
                    zn,
                    zone_node[1],
                    [
                        [
                            "ZoneType",
                            np.array(
                                [
                                    b"U",
                                    b"n",
                                    b"s",
                                    b"t",
                                    b"r",
                                    b"u",
                                    b"c",
                                    b"t",
                                    b"u",
                                    b"r",
                                    b"e",
                                    b"d",
                                ],
                                dtype="|S1",
                            ),
                            [],
                            "ZoneType_t",
                        ]
                    ],
                    "Zone_t",
                ]
                base[2].append(grid)
                zone_family = [
                    "FamilyName",
                    np.array([b"B", b"u", b"l", b"k"], dtype="|S1"),
                    [],
                    "FamilyName_t",
                ]
                grid[2].append(zone_family)

        def find_feature_roots(sample: Sample, time: float, Type_t: str):
            Types_t = CGU.getAllNodesByTypeSet(sample.get_mesh(time), Type_t)
            # in case the type is not present in the tree
            if Types_t == []:  # pragma: no cover
                return []
            types = [Types_t[0]]
            for t in Types_t[1:]:
                for tt in types:
                    if tt not in t:  # pragma: no cover
                        types.append(t)
            return types

        feature_paths = []
        for feature in ["ZoneBC_t", "Elements_t", "GridCoordinates_t"]:
            feature_paths += find_feature_roots(linked_sample, linked_time, feature)

        self.add_tree(tree, time=time)

        dname = path_linked_sample.parent
        bname = path_linked_sample.name
        self._links[time] = [[str(dname), bname, fp, fp] for fp in feature_paths]

        return tree

    # -------------------------------------------------------------------------#
    def get_topological_dim(self, base_name: str = None, time: float = None) -> int:
        """Get the topological dimension of a base node at a specific time.

        Args:
            base_name (str, optional): The name of the base node for which to retrieve the topological dimension. Defaults to None.
            time (float, optional): The time at which to retrieve the topological dimension. Defaults to None.

        Raises:
            ValueError: If there is no base node with the specified `base_name` at the given `time` in this sample.

        Returns:
            int: The topological dimension of the specified base node at the given time.
        """
        # get_base will look for default time and base_name
        base_node = self.get_base(base_name, time)

        if base_node is None:  # pragma: no cover
            raise ValueError(
                f"there is no base called {base_name} at the time {time} in this sample"
            )

        return base_node[1][0]

    def get_physical_dim(self, base_name: str = None, time: float = None) -> int:
        """Get the physical dimension of a base node at a specific time.

        Args:
            base_name (str, optional): The name of the base node for which to retrieve the topological dimension. Defaults to None.
            time (float, optional): The time at which to retrieve the topological dimension. Defaults to None.

        Raises:
            ValueError: If there is no base node with the specified `base_name` at the given `time` in this sample.

        Returns:
            int: The topological dimension of the specified base node at the given time.
        """
        base_node = self.get_base(base_name, time)
        if base_node is None:  # pragma: no cover
            raise ValueError(
                f"there is no base called {base_name} at the time {time} in this sample"
            )

        return base_node[1][1]

    def init_base(
        self,
        topological_dim: int,
        physical_dim: int,
        base_name: str = None,
        time: float = None,
    ) -> CGNSNode:
        """Create a Base node named `base_name` if it doesn't already exists.

        Args:
            topological_dim (int): Cell dimension, see [CGNS standard](https://pycgns.github.io/PAT/lib.html#CGNS.PAT.cgnslib.newCGNSBase).
            physical_dim (int): Ambient space dimension, see [CGNS standard](https://pycgns.github.io/PAT/lib.html#CGNS.PAT.cgnslib.newCGNSBase).
            base_name (str): If not specified, uses `mesh_base_name` specified in Sample initialization. Defaults to None.
            time (float, optional): The time at which to initialize the base. If a specific time is not provided, the method will display the tree structure for the default time step.

        Returns:
            CGNSNode: The created Base node.
        """
        _check_names([base_name])

        time = self.get_time_assignment(time)

        if base_name is None:
            base_name = (
                self._mesh_base_name
                + "_"
                + str(topological_dim)
                + "_"
                + str(physical_dim)
            )

        self.init_tree(time)
        if not (self.has_base(base_name, time)):
            base_node = CGL.newCGNSBase(
                self._meshes[time], base_name, topological_dim, physical_dim
            )

        base_names = self.get_base_names(time=time)
        for base_name in base_names:
            base_node = self.get_base(base_name, time=time)
            if CGU.getValueByPath(base_node, "Time/TimeValues") is None:
                base_iterative_data_node = CGL.newBaseIterativeData(
                    base_node, "Time", 1
                )
                time_values_node = CGU.newNode(
                    "TimeValues", None, [], CGK.DataArray_ts, base_iterative_data_node
                )
                CGU.setValue(time_values_node, np.array([time]))

        return base_node

    def del_base(self, base_name: str, time: float) -> CGNSTree:
        """Delete a CGNS base node for a specific time.

        Args:
            base_name (str): The name of the base node to be deleted.
            time (float): The time step for which to delete the CGNS base node.

        Raises:
            KeyError: There is no CGNS tree in this sample / There is no CGNS tree for the provided time.
            KeyError: If there is no base node with the given base name or time.

        Returns:
            CGNSTree: The tree at the provided time (without the deleted node)
        """
        if self._meshes is None:
            raise KeyError("There is no CGNS tree in this sample.")

        if time not in self._meshes:
            raise KeyError(f"There is no CGNS tree for time {time}.")

        base_node = self.get_base(base_name, time)
        mesh_tree = self._meshes[time]

        if base_node is None:
            raise KeyError(
                f"There is no base node with name {base_name} for time {time}."
            )

        return CGU.nodeDelete(mesh_tree, base_node)

    def get_base_names(
        self, full_path: bool = False, unique: bool = False, time: float = None
    ) -> list[str]:
        """Return Base names.

        Args:
            full_path (bool, optional): If True, returns full paths instead of only Base names. Defaults to False.
            unique (bool, optional): If True, returns unique names instead of potentially duplicated names. Defaults to False.
            time (float, optional): The time at which to check for the Base. If a specific time is not provided, the method will display the tree structure for the default time step.

        Returns:
            list[str]:
        """
        time = self.get_time_assignment(time)

        if self._meshes is not None:
            if self._meshes[time] is not None:
                return CGH.get_base_names(
                    self._meshes[time], full_path=full_path, unique=unique
                )
        else:
            return []

    def has_base(self, base_name: str, time: float = None) -> bool:
        """Check if a CGNS tree contains a Base with a given name at a specified time.

        Args:
            base_name (str): The name of the Base to check for in the CGNS tree.
            time (float, optional): The time at which to check for the Base. If a specific time is not provided, the method will display the tree structure for the default time step.

        Returns:
            bool: `True` if the CGNS tree has a Base called `base_name`, else return `False`.
        """
        # get_base_names will look for the default time
        return base_name in self.get_base_names(time=time)

    def get_base(self, base_name: str = None, time: float = None) -> CGNSNode:
        """Return Base node named `base_name`.

        If `base_name` is not specified, checks that there is **at most** one base, else raises an error.

        Args:
            base_name (str, optional): The name of the Base node to retrieve. Defaults to None. Defaults to None.
            time (float, optional): Time at which you want to retrieve the Base node. If a specific time is not provided, the method will display the tree structure for the default time step.

        Returns:
            CGNSNode or None: The Base node with the specified name or None if it is not found.
        """
        time = self.get_time_assignment(time)
        base_name = self.get_base_assignment(base_name, time)

        if (self._meshes is None) or (self._meshes[time] is None):
            logger.warning(f"No base with name {base_name} and this tree")
            return None

        return CGU.getNodeByPath(self._meshes[time], f"/CGNSTree/{base_name}")

    # -------------------------------------------------------------------------#
    def init_zone(
        self,
        zone_shape: np.ndarray,
        zone_type: str = CGK.Unstructured_s,
        zone_name: str = None,
        base_name: str = None,
        time: float = None,
    ) -> CGNSNode:
        """Initialize a new zone within a CGNS base.

        Args:
            zone_shape (np.ndarray): An array specifying the shape or dimensions of the zone.
            zone_type (str, optional): The type of the zone. Defaults to CGK.Unstructured_s.
            zone_name (str, optional): The name of the zone to initialize. If not provided, uses `mesh_zone_name` specified in Sample initialization. Defaults to None.
            base_name (str, optional): The name of the base to which the zone will be added. If not provided, the zone will be added to the currently active base. Defaults to None.
            time (float, optional): The time at which to initialize the zone. If a specific time is not provided, the method will display the tree structure for the default time step.

        Raises:
            KeyError: If the specified base does not exist. You can create a base using `Sample.init_base(base_name)`.

        Returns:
            CGLNode: The newly initialized zone node within the CGNS tree.
        """
        _check_names([zone_name])

        # init_tree will look for default time
        self.init_tree(time)
        # get_base will look for default base_name and time
        base_node = self.get_base(base_name, time)
        if base_node is None:
            raise KeyError(
                f"there is no base <{base_name}>, you should first create one with `Sample.init_base({base_name=})`"
            )

        zone_name = self.get_zone_assignment(zone_name, base_name, time)
        if zone_name is None:
            zone_name = self._mesh_zone_name

        zone_node = CGL.newZone(base_node, zone_name, zone_shape, zone_type)
        return zone_node

    def del_zone(self, zone_name: str, base_name: str, time: float) -> CGNSTree:
        """Delete a zone within a CGNS base.

        Args:
            zone_name (str): The name of the zone to be deleted.
            base_name (str, optional): The name of the base from which the zone will be deleted. If not provided, the zone will be deleted from the currently active base. Defaults to None.
            time (float, optional): The time step for which to delete the zone. Defaults to None.

        Raises:
            KeyError: There is no CGNS tree in this sample / There is no CGNS tree for the provided time.
            KeyError: If there is no base node with the given base name or time.

        Returns:
            CGNSTree: The tree at the provided time (without the deleted node)
        """
        if self._meshes is None:  # pragma: no cover
            raise KeyError("There is no CGNS tree in this sample.")

        if time not in self._meshes:
            raise KeyError(f"There is no CGNS tree for time {time}.")

        zone_node = self.get_zone(zone_name, base_name, time)
        mesh_tree = self._meshes[time]

        if zone_node is None:
            raise KeyError(
                f"There is no zone node with name {zone_name} or base node with name {base_name}."
            )

        return CGU.nodeDelete(mesh_tree, zone_node)

    def get_zone_names(
        self,
        base_name: str = None,
        full_path: bool = False,
        unique: bool = False,
        time: float = None,
    ) -> list[str]:
        """Return list of Zone names in Base named `base_name` with specific time.

        Args:
            base_name (str, optional): Name of Base where to search Zones. If not specified, checks if there is at most one Base. Defaults to None.
            full_path (bool, optional): If True, returns full paths instead of only Zone names. Defaults to False.
            unique (bool, optional): If True, returns unique names instead of potentially duplicated names. Defaults to False.
            time (float, optional): The time at which to check for the Zone. If a specific time is not provided, the method will display the tree structure for the default time step.

        Returns:
            list[str]: List of Zone names in Base named `base_name`, empty if there is none or if the Base doesn't exist.
        """
        zone_paths = []

        # get_base will look for default base_name and time
        base_node = self.get_base(base_name, time)
        if base_node is not None:
            z_paths = CGU.getPathsByTypeSet(base_node, "CGNSZone_t")
            for pth in z_paths:
                s_pth = pth.split("/")
                assert len(s_pth) == 2
                assert s_pth[0] == base_name or base_name is None
                if full_path:
                    zone_paths.append(pth)
                else:
                    zone_paths.append(s_pth[1])

        if unique:
            return list(set(zone_paths))
        else:
            return zone_paths

    def has_zone(
        self, zone_name: str, base_name: str = None, time: float = None
    ) -> bool:
        """Check if the CGNS tree contains a Zone with the specified name within a specific Base and time.

        Args:
            zone_name (str): The name of the Zone to check for.
            base_name (str, optional): The name of the Base where the Zone should be located. If not provided, the function checks all bases. Defaults to None.
            time (float, optional): The time at which to check for the Zone. If a specific time is not provided, the method will display the tree structure for the default time step.

        Returns:
            bool: `True` if the CGNS tree has a Zone called `zone_name` in a Base called `base_name`, else return `False`.
        """
        # get_zone_names will look for default base_name and time
        return zone_name in self.get_zone_names(base_name, time=time)

    def get_zone(
        self, zone_name: str = None, base_name: str = None, time: float = None
    ) -> CGNSNode:
        """Retrieve a CGNS Zone node by its name within a specific Base and time.

        Args:
            zone_name (str, optional): The name of the Zone node to retrieve. If not specified, checks that there is **at most** one zone in the base, else raises an error. Defaults to None.
            base_name (str, optional): The Base in which to seek to zone retrieve. If not specified, checks that there is **at most** one base, else raises an error. Defaults to None.
            time (float, optional): Time at which you want to retrieve the Zone node.

        Returns:
            CGNSNode: Returns a CGNS Zone node if found; otherwise, returns None.
        """
        # get_base will look for default base_name and time
        base_node = self.get_base(base_name, time)
        if base_node is None:
            logger.warning(f"No base with name {base_name} and this tree")
            return None

        # _zone_attribution will look for default base_name
        zone_name = self.get_zone_assignment(zone_name, base_name, time)
        if zone_name is None:
            logger.warning(f"No zone with name {zone_name} and this base ({base_name})")
            return None

        return CGU.getNodeByPath(base_node, zone_name)

    def get_zone_type(
        self, zone_name: str = None, base_name: str = None, time: float = None
    ) -> str:
        """Get the type of a specific zone at a specified time.

        Args:
            zone_name (str, optional): The name of the zone whose type you want to retrieve. Default is None.
            base_name (str, optional): The name of the base in which the zone is located. Default is None.
            time (float, optional): The timestamp for which you want to retrieve the zone type. Default is 0.0.

        Raises:
            KeyError: Raised when the specified zone or base does not exist. You should first create the base/zone using `Sample.init_zone(zone_name, base_name)`.

        Returns:
            str: The type of the specified zone as a string.
        """
        # get_zone will look for default base_name, zone_name and time
        zone_node = self.get_zone(zone_name, base_name, time)

        if zone_node is None:
            raise KeyError(
                f"there is no base/zone <{base_name}/{zone_name}>, you should first create one with `Sample.init_zone({zone_name=},{base_name=})`"
            )
        return CGU.getValueByPath(zone_node, "ZoneType").tobytes().decode()

    # -------------------------------------------------------------------------#
    def get_scalar_names(self) -> set[str]:
        """Get a set of scalar names available in the object.

        Returns:
            set[str]: A set containing the names of the available scalars.
        """
        if self._scalars is None:
            return []
        else:
            res = sorted(self._scalars.keys())
            return res

    def get_scalar(self, name: str) -> ScalarType:
        """Retrieve a scalar value associated with the given name.

        Args:
            name (str): The name of the scalar value to retrieve.

        Returns:
            ScalarType or None: The scalar value associated with the given name, or None if the name is not found.
        """
        if (self._scalars is None) or (name not in self._scalars):
            return None
        else:
            return self._scalars[name]

    def add_scalar(self, name: str, value: ScalarType) -> None:
        """Add a scalar value to a dictionary.

        Args:
            name (str): The name of the scalar value.
            value (ScalarType): The scalar value to add or update in the dictionary.
        """
        _check_names([name])
        if self._scalars is None:
            self._scalars = {name: value}
        else:
            self._scalars[name] = value

    def del_scalar(self, name: str) -> ScalarType:
        """Delete a scalar value from the dictionary.

        Args:
            name (str): The name of the scalar value to be deleted.

        Raises:
            KeyError: Raised when there is no scalar / there is no scalar with the provided name.

        Returns:
            ScalarType: The value of the deleted scalar.
        """
        if self._scalars is None:
            raise KeyError("There is no scalar inside this sample.")

        if name not in self._scalars:
            raise KeyError(f"There is no scalar value with name {name}.")

        return self._scalars.pop(name)

    # -------------------------------------------------------------------------#
    def get_time_series_names(self) -> set[str]:
        """Get the names of time series associated with the object.

        Returns:
            set[str]: A set of strings containing the names of the time series.
        """
        if self._time_series is None:
            return []
        else:
            return list(self._time_series.keys())

    def get_time_series(self, name: str) -> TimeSeriesType:
        """Retrieve a time series by name.

        Args:
            name (str): The name of the time series to retrieve.

        Returns:
            TimeSeriesType or None: If a time series with the given name exists, it returns the corresponding time series, or None otherwise.

        """
        if (self._time_series is None) or (name not in self._time_series):
            return None
        else:
            return self._time_series[name]

    def add_time_series(
        self, name: str, time_sequence: TimeSequenceType, values: FieldType
    ) -> None:
        """Add a time series to the sample.

        Args:
            name (str): A descriptive name for the time series.
            time_sequence (TimeSequenceType): The time sequence, array of time points.
            values (FieldType): The values corresponding to the time sequence.

        Example:
            .. code-block:: python

                from plaid.containers.sample import Sample
                sample.add_time_series('stuff', np.arange(2), np.random.randn(2))
                print(sample.get_time_series('stuff'))
                >>> (array([0, 1]), array([-0.59630135, -1.15572306]))

        Raises:
            TypeError: Raised if the length of `time_sequence` is not equal to the length of `values`.
        """
        _check_names([name])
        assert len(time_sequence) == len(values), (
            "time sequence and values do not have the same size"
        )
        if self._time_series is None:
            self._time_series = {name: (time_sequence, values)}
        else:
            self._time_series[name] = (time_sequence, values)

    def del_time_series(self, name: str) -> tuple[TimeSequenceType, FieldType]:
        """Delete a time series from the sample.

        Args:
            name (str): The name of the time series to be deleted.

        Raises:
            KeyError: Raised when there is no time series / there is no time series with the provided name.

        Returns:
            Tuple[TimeSequenceType, FieldType]: A tuple containing the time sequence and values of the deleted time series.
        """
        if self._time_series is None:
            raise KeyError("There is no time series inside this sample.")

        if name not in self._time_series:
            raise KeyError(f"There is no time series with name {name}.")

        return self._time_series.pop(name)

    # -------------------------------------------------------------------------#
    def get_nodal_tags(
        self, zone_name: str = None, base_name: str = None, time: float = None
    ) -> dict[str, np.ndarray]:
        """Get the nodal tags for a specified base and zone at a given time.

        Args:
            zone_name (str, optional): The name of the zone for which element connectivity data is requested. Defaults to None, indicating the default zone.
            base_name (str, optional): The name of the base for which element connectivity data is requested. Defaults to None, indicating the default base.
            time (float, optional): The time at which element connectivity data is requested. If a specific time is not provided, the method will display the tree structure for the default time step.

        Returns:
            dict[str,np.ndarray]: A dictionary where keys are nodal tags names and values are NumPy arrays containing the corresponding tag indices.
            The NumPy arrays have shape (num_nodal_tags).
        """
        # get_zone will look for default base_name, zone_name and time
        zone_node = self.get_zone(zone_name, base_name, time)

        if zone_node is None:
            return {}

        nodal_tags = {}

        gridCoordinatesPath = CGU.getPathsByTypeSet(zone_node, ["GridCoordinates_t"])[0]
        gx = CGU.getNodeByPath(zone_node, gridCoordinatesPath + "/CoordinateX")[1]
        dim = gx.shape

        BCPaths = CGU.getPathsByTypeList(zone_node, ["Zone_t", "ZoneBC_t", "BC_t"])

        for BCPath in BCPaths:
            BCNode = CGU.getNodeByPath(zone_node, BCPath)
            BCName = BCNode[0]
            indices = read_index(BCNode, dim)
            if len(indices) == 0:  # pragma: no cover
                continue

            gl = CGU.getPathsByTypeSet(BCNode, ["GridLocation_t"])
            if gl:
                location = CGU.getValueAsString(CGU.getNodeByPath(BCNode, gl[0]))
            else:  # pragma: no cover
                location = "Vertex"
            if location == "Vertex":
                nodal_tags[BCName] = indices - 1

        ZSRPaths = CGU.getPathsByTypeList(zone_node, ["Zone_t", "ZoneSubRegion_t"])
        for path in ZSRPaths:  # pragma: no cover
            ZSRNode = CGU.getNodeByPath(zone_node, path)
            # fnpath = CGU.getPathsByTypeList(
            #     ZSRNode, ["ZoneSubRegion_t", "FamilyName_t"]
            # )
            # if fnpath:
            #     fn = CGU.getNodeByPath(ZSRNode, fnpath[0])
            #     familyName = CGU.getValueAsString(fn)
            indices = read_index(ZSRNode, dim)
            if len(indices) == 0:
                continue
            gl = CGU.getPathsByTypeSet(ZSRNode, ["GridLocation_t"])[0]
            location = CGU.getValueAsString(CGU.getNodeByPath(ZSRNode, gl))
            if not gl or location == "Vertex":
                nodal_tags[BCName] = indices - 1

        sorted_nodal_tags = {key: np.sort(value) for key, value in nodal_tags.items()}

        return sorted_nodal_tags

    # -------------------------------------------------------------------------#
    def get_nodes(
        self, zone_name: str = None, base_name: str = None, time: float = None
    ) -> Optional[np.ndarray]:
        """Get grid node coordinates from a specified base, zone, and time.

        Args:
            zone_name (str, optional): The name of the zone to search for. Defaults to None.
            base_name (str, optional): The name of the base to search for. Defaults to None.
            time (float, optional):  The time value to consider when searching for the zone. If a specific time is not provided, the method will display the tree structure for the default time step.

        Raises:
            TypeError: Raised if multiple <GridCoordinates> nodes are found. Only one is expected.

        Returns:
            Optional[np.ndarray]: A NumPy array containing the grid node coordinates.
            If no matching zone or grid coordinates are found, None is returned.

        Seealso:
            This function can also be called using `get_points()` or `get_vertices()`.
        """
        # get_zone will look for default base_name, zone_name and time
        search_node = self.get_zone(zone_name, base_name, time)

        if search_node is None:
            return None

        grid_paths = CGU.getAllNodesByTypeSet(search_node, ["GridCoordinates_t"])
        if len(grid_paths) == 1:
            grid_node = CGU.getNodeByPath(search_node, grid_paths[0])
            array_x = CGU.getValueByPath(grid_node, "GridCoordinates/CoordinateX")
            array_y = CGU.getValueByPath(grid_node, "GridCoordinates/CoordinateY")
            array_z = CGU.getValueByPath(grid_node, "GridCoordinates/CoordinateZ")
            if array_z is None:
                array = np.concatenate(
                    (array_x.reshape((-1, 1)), array_y.reshape((-1, 1))), axis=1
                )
            else:
                array = np.concatenate(
                    (
                        array_x.reshape((-1, 1)),
                        array_y.reshape((-1, 1)),
                        array_z.reshape((-1, 1)),
                    ),
                    axis=1,
                )
            return array
        elif len(grid_paths) > 1:  # pragma: no cover
            raise TypeError(
                f"Found {len(grid_paths)} <GridCoordinates> nodes, should find only one"
            )

    get_points = get_nodes
    get_vertices = get_nodes

    def set_nodes(
        self,
        nodes: np.ndarray,
        zone_name: str = None,
        base_name: str = None,
        time: float = None,
    ) -> None:
        """Set the coordinates of nodes for a specified base and zone at a given time.

        Args:
            nodes (np.ndarray): A numpy array containing the new node coordinates.
            zone_name (str, optional): The name of the zone where the nodes should be updated. Defaults to None.
            base_name (str, optional): The name of the base where the nodes should be updated. Defaults to None.
            time (float, optional): The time at which the node coordinates should be updated. If a specific time is not provided, the method will display the tree structure for the default time step.

        Raises:
            KeyError: Raised if the specified base or zone do not exist. You should first
            create the base and zone using the `Sample.init_zone(zone_name,base_name)` method.

        Seealso:
            This function can also be called using `set_points()` or `set_vertices()`
        """
        # get_zone will look for default base_name, zone_name and time
        zone_node = self.get_zone(zone_name, base_name, time)

        if zone_node is None:
            raise KeyError(
                f"there is no base/zone <{base_name}/{zone_name}>, you should first create one with `Sample.init_zone({zone_name=},{base_name=})`"
            )

        # Check if GridCoordinates_t node exists
        gc_nodes = [
            child for child in zone_node[2] if child[0] in CGK.GridCoordinates_ts
        ]
        if gc_nodes:
            grid_coords_node = gc_nodes[0]

        coord_type = [CGK.CoordinateX_s, CGK.CoordinateY_s, CGK.CoordinateZ_s]
        for i_dim in range(nodes.shape[-1]):
            name = coord_type[i_dim]

            # Remove existing coordinate if present
            if gc_nodes:
                grid_coords_node[2] = [
                    child for child in grid_coords_node[2] if child[0] != name
                ]

            # Create new coordinate
            CGL.newCoordinates(zone_node, name, np.asfortranarray(nodes[..., i_dim]))

    set_points = set_nodes
    set_vertices = set_nodes

    # -------------------------------------------------------------------------#
    def get_elements(
        self, zone_name: str = None, base_name: str = None, time: float = None
    ) -> dict[str, np.ndarray]:
        """Retrieve element connectivity data for a specified zone, base, and time.

        Args:
            zone_name (str, optional): The name of the zone for which element connectivity data is requested. Defaults to None, indicating the default zone.
            base_name (str, optional): The name of the base for which element connectivity data is requested. Defaults to None, indicating the default base.
            time (float, optional): The time at which element connectivity data is requested. If a specific time is not provided, the method will display the tree structure for the default time step.

        Returns:
            dict[str,np.ndarray]: A dictionary where keys are element type names and values are NumPy arrays representing the element connectivity data.
            The NumPy arrays have shape (num_elements, num_nodes_per_element), and element indices are 0-based.
        """
        # get_zone will look for default base_name, zone_name and time
        zone_node = self.get_zone(zone_name, base_name, time)

        if zone_node is None:
            return {}

        elements = {}
        elem_paths = CGU.getAllNodesByTypeSet(zone_node, ["Elements_t"])

        for elem in elem_paths:
            elem_node = CGU.getNodeByPath(zone_node, elem)
            val = CGU.getValue(elem_node)
            elem_type = CGNS_ELEMENT_NAMES[val[0]]
            elem_size = int(elem_type.split("_")[-1])
            # elem_range = CGU.getValueByPath(
            #     elem_node, "ElementRange"
            # )  # TODO elem_range is unused
            # -1 is to get back indexes starting at 0
            elements[elem_type] = (
                CGU.getValueByPath(elem_node, "ElementConnectivity").reshape(
                    (-1, elem_size)
                )
                - 1
            )

        return elements

    # -------------------------------------------------------------------------#
    def get_field_names(
        self,
        zone_name: str = None,
        base_name: str = None,
        location: str = "Vertex",
        time: float = None,
    ) -> set[str]:
        """Get a set of field names associated with a specified zone, base, location, and time.

        Args:
            zone_name (str, optional): The name of the zone to search for. Defaults to None.
            base_name (str, optional): The name of the base to search for. Defaults to None.
            location (str, optional): The desired grid location where the field is defined. Defaults to 'Vertex'.
                Possible values : :py:const:`plaid.constants.CGNS_FIELD_LOCATIONS`
            time (float, optional): The specific time at which to retrieve field names. If a specific time is not provided, the method will display the tree structure for the default time step.

        Returns:
            set[str]: A set containing the names of the fields that match the specified criteria.
        """

        def get_field_names_one_base(base_name: str) -> list[str]:
            # get_zone will look for default zone_name, base_name, time
            search_node = self.get_zone(zone_name, base_name, time)
            if search_node is None:  # pragma: no cover
                return []

            names = []
            solution_paths = CGU.getPathsByTypeSet(search_node, [CGK.FlowSolution_t])
            for f_path in solution_paths:
                if (
                    CGU.getValueByPath(search_node, f_path + "/GridLocation")
                    .tobytes()
                    .decode()
                    != location
                ):
                    continue
                f_node = CGU.getNodeByPath(search_node, f_path)
                for path in CGU.getPathByTypeFilter(f_node, CGK.DataArray_t):
                    field_name = path.split("/")[-1]
                    if not (field_name == "GridLocation"):
                        names.append(field_name)
            return names

        if base_name is None:
            # get_base_names will look for default time
            base_names = self.get_base_names(time=time)
        else:
            base_names = [base_name]

        all_names = []
        for bn in base_names:
            all_names += get_field_names_one_base(bn)

        all_names.sort()
        all_names = list(set(all_names))

        return all_names

    def get_field(
        self,
        name: str,
        zone_name: str = None,
        base_name: str = None,
        location: str = "Vertex",
        time: float = None,
    ) -> FieldType:
        """Retrieve a field with a specified name from a given zone, base, location, and time.

        Args:
            name (str): The name of the field to retrieve.
            zone_name (str, optional): The name of the zone to search for. Defaults to None.
            base_name (str, optional): The name of the base to search for. Defaults to None.
            location (str, optional): The location at which to retrieve the field. Defaults to 'Vertex'.
                Possible values : :py:const:`plaid.constants.CGNS_FIELD_LOCATIONS`
            time (float, optional): The time value to consider when searching for the field. If a specific time is not provided, the method will display the tree structure for the default time step.

        Returns:
            FieldType: A set containing the names of the fields that match the specified criteria.
        """
        # get_zone will look for default time
        search_node = self.get_zone(zone_name, base_name, time)
        if search_node is None:
            return None

        is_empty = True
        full_field = []

        solution_paths = CGU.getPathsByTypeSet(search_node, [CGK.FlowSolution_t])

        for f_path in solution_paths:
            if (
                CGU.getValueByPath(search_node, f_path + "/GridLocation")
                .tobytes()
                .decode()
                == location
            ):
                field = CGU.getValueByPath(search_node, f_path + "/" + name)

                if field is None:
                    field = np.empty((0,))
                else:
                    is_empty = False
                full_field.append(field)

        if is_empty:
            return None
        else:
            return np.concatenate(full_field)

    def add_field(
        self,
        name: str,
        field: FieldType,
        zone_name: str = None,
        base_name: str = None,
        location: str = "Vertex",
        time: float = None,
        warning_overwrite=True,
    ) -> None:
        """Add a field to a specified zone in the grid.

        Args:
            name (str): The name of the field to be added.
            field (FieldType): The field data to be added.
            zone_name (str, optional): The name of the zone where the field will be added. Defaults to None.
            base_name (str, optional): The name of the base where the zone is located. Defaults to None.
            location (str, optional): The grid location where the field will be stored. Defaults to 'Vertex'.
                Possible values : :py:const:`plaid.constants.CGNS_FIELD_LOCATIONS`
            time (float, optional): The time associated with the field. Defaults to 0.
            warning_overwrite (bool, optional): Show warning if an preexisting field is being overwritten

        Raises:
            KeyError: Raised if the specified zone does not exist in the given base.
        """
        _check_names([name])
        # init_tree will look for default time
        self.init_tree(time)
        # get_zone will look for default zone_name, base_name and time
        zone_node = self.get_zone(zone_name, base_name, time)

        if zone_node is None:
            raise KeyError(
                f"there is no Zone with name {zone_name} in base {base_name}. Did you check topological and physical dimensions ?"
            )

        # solution_paths = CGU.getPathsByTypeOrNameList(self._tree, '/.*/.*/FlowSolution_t')
        solution_paths = CGU.getPathsByTypeSet(zone_node, "FlowSolution_t")
        has_FlowSolution_with_location = False
        if len(solution_paths) > 0:
            for s_path in solution_paths:
                val_location = (
                    CGU.getValueByPath(zone_node, f"{s_path}/GridLocation")
                    .tobytes()
                    .decode()
                )
                if val_location == location:
                    has_FlowSolution_with_location = True

        if not (has_FlowSolution_with_location):
            CGL.newFlowSolution(zone_node, f"{location}Fields", gridlocation=location)

        solution_paths = CGU.getPathsByTypeSet(zone_node, "FlowSolution_t")
        assert len(solution_paths) > 0

        for s_path in solution_paths:
            val_location = (
                CGU.getValueByPath(zone_node, f"{s_path}/GridLocation")
                .tobytes()
                .decode()
            )

            if val_location != location:
                continue

            field_node = CGU.getNodeByPath(zone_node, f"{s_path}/{name}")

            if field_node is None:
                flow_solution_node = CGU.getNodeByPath(zone_node, s_path)
                # CGL.newDataArray(flow_solution_node, name, np.asfortranarray(np.copy(field), dtype=np.float64))
                CGL.newDataArray(flow_solution_node, name, np.asfortranarray(field))
                # res =  [name, np.asfortranarray(field, dtype=np.float32), [], 'DataArray_t']
                # print(field.shape)
                # flow_solution_node[2].append(res)
            else:
                if warning_overwrite:
                    logger.warning(
                        f"field node with name {name} already exists -> data will be replaced"
                    )
                CGU.setValue(field_node, np.asfortranarray(field))

    def del_field(
        self,
        name: str,
        zone_name: str = None,
        base_name: str = None,
        location: str = "Vertex",
        time: float = None,
    ) -> CGNSTree:
        """Delete a field from a specified zone in the grid.

        Args:
            name (str): The name of the field to be deleted.
            zone_name (str, optional): The name of the zone from which the field will be deleted. Defaults to None.
            base_name (str, optional): The name of the base where the zone is located. Defaults to None.
            location (str, optional): The grid location where the field is stored. Defaults to 'Vertex'.
                Possible values : :py:const:`plaid.constants.CGNS_FIELD_LOCATIONS`
            time (float, optional): The time associated with the field. Defaults to 0.

        Raises:
            KeyError: Raised if the specified zone or field does not exist in the given base.

        Returns:
            CGNSTree: The tree at the provided time (without the deleted node)
        """
        # get_zone will look for default zone_name, base_name, and time
        zone_node = self.get_zone(zone_name, base_name, time)
        time = self.get_time_assignment(time)
        mesh_tree = self._meshes[time]

        if zone_node is None:
            raise KeyError(
                f"There is no Zone with name {zone_name} in base {base_name}."
            )

        solution_paths = CGU.getPathsByTypeSet(zone_node, [CGK.FlowSolution_t])

        updated_tree = None
        for s_path in solution_paths:
            if (
                CGU.getValueByPath(zone_node, f"{s_path}/GridLocation")
                .tobytes()
                .decode()
                == location
            ):
                field_node = CGU.getNodeByPath(zone_node, f"{s_path}/{name}")
                if field_node is not None:
                    updated_tree = CGU.nodeDelete(mesh_tree, field_node)

        # If the function reaches here, the field was not found
        if updated_tree is None:
            raise KeyError(f"There is no field with name {name} in the specified zone.")

        return updated_tree

    def del_all_fields(
        self,
    ) -> Self:
        """Delete alls field from sample, while keeping geometrical info.

        Returns:
            Sample: The sample with deleted fields
        """
        all_features_identifiers = self.get_all_features_identifiers()
        # Delete all fields in the sample
        for feat_id in all_features_identifiers:
            if feat_id["type"] == "field":
                self.del_field(
                    name=feat_id["name"],
                    zone_name=feat_id["zone_name"],
                    base_name=feat_id["base_name"],
                    location=feat_id["location"],
                    time=feat_id["time"],
                )
        return self

    # -------------------------------------------------------------------------#
    def get_all_features_identifiers(
        self,
    ) -> list[dict[str, Union[str, float]]]:
        """Get all features identifiers from the sample.

        Returns:
            list[dict[str, Union[str, float]]]: A list of dictionaries containing the identifiers of all features in the sample.
        """
        all_features_identifiers = []
        for sn in self.get_scalar_names():
            all_features_identifiers.append({"type": "scalar", "name": sn})
        for tsn in self.get_time_series_names():
            all_features_identifiers.append({"type": "time_series", "name": tsn})
        for t in self.get_all_mesh_times():
            for bn in self.get_base_names(time=t):
                for zn in self.get_zone_names(base_name=bn, time=t):
                    if self.get_nodes(base_name=bn, zone_name=zn, time=t) is not None:
                        all_features_identifiers.append(
                            {
                                "type": "nodes",
                                "base_name": bn,
                                "zone_name": zn,
                                "time": t,
                            }
                        )
                    for loc in CGNS_FIELD_LOCATIONS:
                        for fn in self.get_field_names(
                            zone_name=zn, base_name=bn, location=loc, time=t
                        ):
                            all_features_identifiers.append(
                                {
                                    "type": "field",
                                    "name": fn,
                                    "base_name": bn,
                                    "zone_name": zn,
                                    "location": loc,
                                    "time": t,
                                }
                            )
        return all_features_identifiers

    def get_all_features_identifiers_by_type(
        self, feature_type: str
    ) -> list[dict[str, Union[str, float]]]:
        """Get all features identifiers of a given type from the sample.

        Args:
            feature_type (str): Type of features to return

        Returns:
            list[dict[str, Union[str, float]]]: A list of dictionaries containing the identifiers of a given type of all features in the sample.
        """
        assert feature_type in AUTHORIZED_FEATURE_TYPES, "feature_type not known"
        all_features_identifiers = self.get_all_features_identifiers()
        return [
            feat_id
            for feat_id in all_features_identifiers
            if feat_id["type"] == feature_type
        ]

    def get_feature_from_string_identifier(
        self, feature_string_identifier: str
    ) -> FeatureType:
        """Retrieve a specific feature from its encoded string identifier.

        The `feature_string_identifier` must follow the format:
            "<feature_type>::<detail1>/<detail2>/.../<detailN>"

        Supported feature types:
            - "scalar": expects 1 detail → `get_scalar(name)`
            - "time_series": expects 1 detail → `get_time_series(name)`
            - "field": up to 5 details → `get_field(name, base_name, zone_name, location, time)`
            - "nodes": up to 3 details → `get_nodes(base_name, zone_name, time)`

        Args:
            feature_string_identifier (str): Structured identifier of the feature.

        Returns:
            FeatureType: The retrieved feature object.

        Raises:
            AssertionError: If `feature_type` is unknown.

        Warnings:
            - If "time" is present in a field/nodes identifier, it is cast to float.
            - `name` is required for scalar, time_series and field features.
            - The order of the details must be respected. One cannot specify a detail in the feature_string_identifier string without specified the previous ones.
        """
        splitted_identifier = feature_string_identifier.split("::")

        feature_type = splitted_identifier[0]
        feature_details = [
            detail for detail in splitted_identifier[1].split("/") if detail
        ]

        assert feature_type in AUTHORIZED_FEATURE_TYPES, "feature_type not known"

        arg_names = AUTHORIZED_FEATURE_INFOS[feature_type]

        if feature_type == "scalar":
            return self.get_scalar(feature_details[0])
        elif feature_type == "time_series":
            return self.get_time_series(feature_details[0])
        elif feature_type == "field":
            kwargs = {arg_names[i]: detail for i, detail in enumerate(feature_details)}
            if "time" in kwargs:
                kwargs["time"] = float(kwargs["time"])
            return self.get_field(**kwargs)
        elif feature_type == "nodes":
            kwargs = {arg_names[i]: detail for i, detail in enumerate(feature_details)}
            if "time" in kwargs:
                kwargs["time"] = float(kwargs["time"])
            return self.get_nodes(**kwargs).flatten()

    def get_feature_from_identifier(
        self, feature_identifier: dict[str, Union[str, float]]
    ) -> FeatureType:
        """Retrieve a feature object based on a structured identifier dictionary.

        The `feature_identifier` must include a `"type"` key specifying the feature kind:
            - `"scalar"`       → calls `get_scalar(name)`
            - `"time_series"`  → calls `get_time_series(name)`
            - `"field"`        → calls `get_field(name, base_name, zone_name, location, time)`
            - `"nodes"`        → calls `get_nodes(base_name, zone_name, time)`

        Required keys:
            - `"type"`: one of `"scalar"`, `"time_series"`, `"field"`, or `"nodes"`
            - `"name"`: required for all types except `"nodes"`

        Optional keys depending on type:
            - `"base_name"`, `"zone_name"`, `"location"`, `"time"`: used in `"field"` and `"nodes"`

        Any omitted optional keys will rely on the default values mechanics of the class.

        Args:
            feature_identifier ( dict[str:Union[str, float]]):
                A dictionary encoding the feature type and its relevant parameters.

        Returns:
            FeatureType: The corresponding feature instance retrieved via the appropriate accessor.
        """
        feature_type, feature_details = get_feature_type_and_details_from_identifier(
            feature_identifier
        )

        if feature_type == "scalar":
            return self.get_scalar(**feature_details)
        elif feature_type == "time_series":
            return self.get_time_series(**feature_details)
        elif feature_type == "field":
            return self.get_field(**feature_details)
        elif feature_type == "nodes":
            return self.get_nodes(**feature_details).flatten()

    def get_features_from_identifiers(
        self, feature_identifiers: list[dict[str, Union[str, float]]]
    ) -> list[FeatureType]:
        """Retrieve features based on a list of structured identifier dictionaries.

        Elements of `feature_identifiers` must include a `"type"` key specifying the feature kind:
            - `"scalar"`       → calls `get_scalar(name)`
            - `"time_series"`  → calls `get_time_series(name)`
            - `"field"`        → calls `get_field(name, base_name, zone_name, location, time)`
            - `"nodes"`        → calls `get_nodes(base_name, zone_name, time)`

        Required keys:
            - `"type"`: one of `"scalar"`, `"time_series"`, `"field"`, or `"nodes"`
            - `"name"`: required for all types except `"nodes"`

        Optional keys depending on type:
            - `"base_name"`, `"zone_name"`, `"location"`, `"time"`: used in `"field"` and `"nodes"`

        Any omitted optional keys will rely on the default values mechanics of the class.

        Args:
            feature_identifiers (list[dict[str, Union[str, float]]]):
                A dictionary encoding the feature type and its relevant parameters.

        Returns:
            list[FeatureType]: List of corresponding feature instance retrieved via the appropriate accessor.
        """
        all_features_info = [
            get_feature_type_and_details_from_identifier(feat_id)
            for feat_id in feature_identifiers
        ]

        features = []
        for feature_type, feature_details in all_features_info:
            if feature_type == "scalar":
                features.append(self.get_scalar(**feature_details))
            elif feature_type == "time_series":
                features.append(self.get_time_series(**feature_details))
            elif feature_type == "field":
                features.append(self.get_field(**feature_details))
            elif feature_type == "nodes":
                features.append(self.get_nodes(**feature_details).flatten())
        return features

    def _add_feature(
        self,
        feature_identifier: dict[str, Union[str, float]],
        feature: FeatureType,
    ) -> Self:
        """Add a feature to current sample.

        This method applies updates to scalars, time series, fields, or nodes
        using feature identifiers, and corresponding feature data.

        Args:
            feature_identifier (dict): A feature identifier.
            feature (FeatureType): A feature corresponding to the identifiers.

        Returns:
            Self: The updated sample

        Raises:
            AssertionError: If types are inconsistent or identifiers contain unexpected keys.
        """
        feature_type, feature_details = get_feature_type_and_details_from_identifier(
            feature_identifier
        )

        if feature_type == "scalar":
            if safe_len(feature) == 1:
                feature = feature[0]
            self.add_scalar(**feature_details, value=feature)
        elif feature_type == "time_series":
            self.add_time_series(
                **feature_details, time_sequence=feature[0], values=feature[1]
            )
        elif feature_type == "field":
            self.add_field(**feature_details, field=feature, warning_overwrite=False)
        elif feature_type == "nodes":
            physical_dim_arg = {
                k: v for k, v in feature_details.items() if k in ["base_name", "time"]
            }
            phys_dim = self.get_physical_dim(**physical_dim_arg)
            self.set_nodes(**feature_details, nodes=feature.reshape((-1, phys_dim)))

        return self

    def update_features_from_identifier(
        self,
        feature_identifiers: Union[
            dict[str, Union[str, float]], list[dict[str, Union[str, float]]]
        ],
        features: Union[FeatureType, list[FeatureType]],
        in_place: bool = False,
    ) -> Self:
        """Update one or several features of the sample by their identifier(s).

        This method applies updates to scalars, time series, fields, or nodes
        using feature identifiers, and corresponding feature data. When `in_place=False`, a deep copy of the sample is created
        before applying updates, ensuring full isolation from the original.

        Args:
            feature_identifiers (dict or list of dict): One or more feature identifiers.
            features (FeatureType or list of FeatureType): One or more features corresponding
                to the identifiers.
            in_place (bool, optional): If True, modifies the current sample in place.
                If False, returns a deep copy with updated features.

        Returns:
            Self: The updated sample (either the current instance or a new copy).

        Raises:
            AssertionError: If types are inconsistent or identifiers contain unexpected keys.
        """
        assert isinstance(feature_identifiers, dict) or (
            isinstance(feature_identifiers, Iterable) and isinstance(features, Iterable)
        ), "Check types of feature_identifiers and features arguments"
        if isinstance(feature_identifiers, dict):
            feature_identifiers = [feature_identifiers]
            features = [features]

        sample = self if in_place else self.copy()

        for feat_id, feat in zip(feature_identifiers, features):
            sample._add_feature(feat_id, feat)

        return sample

    def from_features_identifier(
        self,
        feature_identifiers: Union[
            dict[str, Union[str, float]], list[dict[str, Union[str, float]]]
        ],
    ) -> Self:
        """Extract features of the sample by their identifier(s) and return a new sample containing these features.

        This method applies updates to scalars, time series, fields, or nodes
        using feature identifiers

        Args:
            feature_identifiers (dict or list of dict): One or more feature identifiers.

        Returns:
            Self: New sample containing the provided feature identifiers

        Raises:
            AssertionError: If types are inconsistent or identifiers contain unexpected keys.
        """
        assert isinstance(feature_identifiers, dict) or isinstance(
            feature_identifiers, list
        ), "Check types of feature_identifiers argument"
        if isinstance(feature_identifiers, dict):
            feature_identifiers = [feature_identifiers]

        feature_types = set([feat_id["type"] for feat_id in feature_identifiers])

        # if field or node features are to extract, copy the source sample and delete all fields
        if "field" in feature_types or "nodes" in feature_types:
            source_sample = self.copy()
            source_sample.del_all_fields()

        sample = Sample()

        for feat_id in feature_identifiers:
            feature = self.get_feature_from_identifier(feat_id)

            # if trying to add a field or nodes, must check if the corresponding tree exists, and add it if not
            if feat_id["type"] in ["field", "nodes"]:
                # get time of current feature
                time = self.get_time_assignment(time=feat_id.get("time"))

                # if the constructed sample does not have a tree, add the one from the source sample, with no field
                if not sample.get_mesh(time):
                    sample.add_tree(source_sample.get_mesh(time))

            sample._add_feature(feat_id, feature)

        sample._extra_data = copy.deepcopy(self._extra_data)

        return sample

    def merge_features(self, sample: Self, in_place: bool = False) -> Self:
        """Merge features from another sample into the current sample.

        This method applies updates to scalars, time series, fields, or nodes
        using features from another sample. When `in_place=False`, a deep copy of the sample is created
        before applying updates, ensuring full isolation from the original.

        Args:
            sample (Sample): The sample from which features will be merged.
            in_place (bool, optional): If True, modifies the current sample in place.
                If False, returns a deep copy with updated features.

        Returns:
            Self: The updated sample (either the current instance or a new copy).
        """
        merged_dataset = self if in_place else self.copy()

        all_features_identifiers = sample.get_all_features_identifiers()
        all_features = sample.get_features_from_identifiers(all_features_identifiers)

        feature_types = set([feat_id["type"] for feat_id in all_features_identifiers])

        # if field or node features are to extract, copy the source sample and delete all fields
        if "field" in feature_types or "nodes" in feature_types:
            source_sample = sample.copy()
            source_sample.del_all_fields()

        for feat_id in all_features_identifiers:
            # if trying to add a field or nodes, must check if the corresponding tree exists, and add it if not
            if feat_id["type"] in ["field", "nodes"]:
                # get time of current feature
                time = sample.get_time_assignment(time=feat_id.get("time"))

                # if the constructed sample does not have a tree, add the one from the source sample, with no field
                if not merged_dataset.get_mesh(time):
                    merged_dataset.add_tree(source_sample.get_mesh(time))

        return merged_dataset.update_features_from_identifier(
            feature_identifiers=all_features_identifiers,
            features=all_features,
            in_place=in_place,
        )

    # -------------------------------------------------------------------------#
    def save(self, dir_path: Union[str, Path], overwrite: bool = False) -> None:
        """Save the Sample in directory `dir_path`.

        Args:
            dir_path (Union[str,Path]): relative or absolute directory path.
            overwrite (bool): target directory overwritten if True.
        """
        dir_path = Path(dir_path)

        if dir_path.is_dir():
            if overwrite:
                shutil.rmtree(dir_path)
                logger.warning(f"Existing {dir_path} directory has been reset.")
            elif len(list(dir_path.glob("*"))):
                raise ValueError(
                    f"directory {dir_path} already exists and is not empty. Set `overwrite` to True if needed."
                )

        dir_path.mkdir(exist_ok=True)

        mesh_dir = dir_path / "meshes"

        if self._meshes is not None:
            mesh_dir.mkdir()
            for i, time in enumerate(self._meshes.keys()):
                outfname = mesh_dir / f"mesh_{i:09d}.cgns"
                status = CGM.save(
                    str(outfname), self._meshes[time], links=self._links[time]
                )
                logger.debug(f"save -> {status=}")

        scalars_names = self.get_scalar_names()
        if len(scalars_names) > 0:
            scalars = []
            for s_name in scalars_names:
                scalars.append(self.get_scalar(s_name))
            scalars = np.array(scalars).reshape((1, -1))
            header = ",".join(scalars_names)
            np.savetxt(
                dir_path / "scalars.csv",
                scalars,
                header=header,
                delimiter=",",
                comments="",
            )

        time_series_names = self.get_time_series_names()
        if len(time_series_names) > 0:
            for ts_name in time_series_names:
                ts = self.get_time_series(ts_name)
                data = np.vstack((ts[0], ts[1])).T
                header = ",".join(["t", ts_name])
                np.savetxt(
                    dir_path / f"time_series_{ts_name}.csv",
                    data,
                    header=header,
                    delimiter=",",
                    comments="",
                )

    @classmethod
    def load_from_dir(cls, dir_path: Union[str, Path]) -> Self:
        """Load the Sample from directory `dir_path`.

        This is a class method, you don't need to instantiate a `Sample` first.

        Args:
            dir_path (Union[str,Path]): Relative or absolute directory path.

        Returns:
            Sample

        Example:
            .. code-block:: python

                from plaid.containers.sample import Sample
                sample = Sample.load_from_dir(dir_path)
                print(sample)
                >>> Sample(2 scalars, 1 timestamp, 5 fields)

        Note:
            It calls 'load' function during execution.
        """
        dir_path = Path(dir_path)
        instance = cls()
        instance.load(dir_path)
        return instance

    def load(self, dir_path: Union[str, Path]) -> None:
        """Load the Sample from directory `dir_path`.

        Args:
            dir_path (Union[str,Path]): Relative or absolute directory path.

        Raises:
            FileNotFoundError: Triggered if the provided directory does not exist.
            FileExistsError: Triggered if the provided path is a file instead of a directory.

        Example:
            .. code-block:: python

                from plaid.containers.sample import Sample
                sample = Sample()
                sample.load(dir_path)
                print(sample)
                >>> Sample(3 scalars, 1 timestamp, 3 fields)

        """
        dir_path = Path(dir_path)

        if not dir_path.exists():
            raise FileNotFoundError(f'Directory "{dir_path}" does not exist. Abort')

        if not dir_path.is_dir():
            raise FileExistsError(f'"{dir_path}" is not a directory. Abort')

        meshes_dir = dir_path / "meshes"
        if meshes_dir.is_dir():
            meshes_names = list(meshes_dir.glob("*"))
            nb_meshes = len(meshes_names)
            self._meshes = {}
            self._links = {}
            self._paths = {}
            for i in range(nb_meshes):
                tree, links, paths = CGM.load(str(meshes_dir / f"mesh_{i:09d}.cgns"))
                time = CGH.get_time_values(tree)

                self._meshes[time], self._links[time], self._paths[time] = (
                    tree,
                    links,
                    paths,
                )
                for i in range(len(self._links[time])):  # pragma: no cover
                    self._links[time][i][0] = str(meshes_dir / self._links[time][i][0])

        scalars_fname = dir_path / "scalars.csv"
        if scalars_fname.is_file():
            names = np.loadtxt(
                scalars_fname, dtype=str, max_rows=1, delimiter=","
            ).reshape((-1,))
            scalars = np.loadtxt(
                scalars_fname, dtype=float, skiprows=1, delimiter=","
            ).reshape((-1,))
            for name, value in zip(names, scalars):
                self.add_scalar(name, value)

        time_series_files = list(dir_path.glob("time_series_*.csv"))
        for ts_fname in time_series_files:
            names = np.loadtxt(ts_fname, dtype=str, max_rows=1, delimiter=",").reshape(
                (-1,)
            )
            assert names[0] == "t"
            times_and_val = np.loadtxt(ts_fname, dtype=float, skiprows=1, delimiter=",")
            self.add_time_series(names[1], times_and_val[:, 0], times_and_val[:, 1])

    # # -------------------------------------------------------------------------#
    def __str__(self) -> str:
        """Return a string representation of the sample.

        Returns:
            str: A string representation of the overview of sample content.
        """
        # TODO rewrite using self.get_all_features_identifiers()
        str_repr = "Sample("

        # scalars
        nb_scalars = len(self.get_scalar_names())
        str_repr += f"{nb_scalars} scalar{'' if nb_scalars == 1 else 's'}, "

        # time series
        nb_ts = len(self.get_time_series_names())
        str_repr += f"{nb_ts} time series, "

        # fields
        times = self.get_all_mesh_times()
        nb_timestamps = len(times)
        str_repr += f"{nb_timestamps} timestamp{'' if nb_timestamps == 1 else 's'}, "

        field_names = set()
        for time in times:
            ## Need to include all possible location within the count
            base_names = self.get_base_names(time=time)
            for bn in base_names:
                zone_names = self.get_zone_names(base_name=bn)
                for zn in zone_names:
                    field_names = field_names.union(
                        self.get_field_names(zone_name=zn, time=time, location="Vertex")
                        + self.get_field_names(
                            zone_name=zn, time=time, location="EdgeCenter"
                        )
                        + self.get_field_names(
                            zone_name=zn, time=time, location="FaceCenter"
                        )
                        + self.get_field_names(
                            zone_name=zn, time=time, location="CellCenter"
                        )
                    )
        nb_fields = len(field_names)
        str_repr += f"{nb_fields} field{'' if nb_fields == 1 else 's'}, "

        # CGNS tree
        if self._meshes is None:
            str_repr += "no tree, "
        else:
            # TODO
            pass

        if str_repr[-2:] == ", ":
            str_repr = str_repr[:-2]
        str_repr = str_repr + ")"

        return str_repr

    @model_serializer()
    def serialize_model(self):
        """Serialize the model to a dictionary."""
        return {
            "mesh_base_name": self._mesh_base_name,
            "mesh_zone_name": self._mesh_zone_name,
            "meshes": self._meshes,
            "scalars": self._scalars,
            "time_series": self._time_series,
            "links": self._links,
            "paths": self._paths,
        }<|MERGE_RESOLUTION|>--- conflicted
+++ resolved
@@ -19,13 +19,9 @@
 
 import copy
 import logging
-<<<<<<< HEAD
-import os
 from collections.abc import Iterable
-=======
 import shutil
 from pathlib import Path
->>>>>>> a549e228
 from typing import Optional, Union
 
 import CGNS.MAP as CGM
