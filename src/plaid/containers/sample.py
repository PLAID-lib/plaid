"""Implementation of the `Sample` container."""

# -*- coding: utf-8 -*-
#
# This file is subject to the terms and conditions defined in
# file 'LICENSE.txt', which is part of this source code package.
#
#

# %% Imports

try:  # pragma: no cover
    from typing import Self
except ImportError:  # pragma: no cover
    from typing import Any as Self

import copy
import glob
import logging
import os
from typing import Optional, Union

import CGNS.MAP as CGM
import CGNS.PAT.cgnskeywords as CGK
import CGNS.PAT.cgnslib as CGL
import CGNS.PAT.cgnsutils as CGU
import numpy as np
from CGNS.PAT.cgnsutils import __CHILDREN__, __NAME__
from CGNS.PAT.cgnsutils import __LABEL__ as __TYPE__
from CGNS.PAT.cgnsutils import __VALUE__ as __DATA__
from pydantic import BaseModel, model_serializer

from plaid.utils import cgns_helper as CGH

logger = logging.getLogger(__name__)
logging.basicConfig(
    format="[%(asctime)s:%(levelname)s:%(filename)s:%(funcName)s(%(lineno)d)]:%(message)s",
    level=logging.INFO,
)

# %% Globals

CGNS_element_names = [
    "ElementTypeNull",
    "ElementTypeUserDefined",
    "NODE",
    "BAR_2",
    "BAR_3",
    "TRI_3",
    "TRI_6",
    "QUAD_4",
    "QUAD_8",
    "QUAD_9",
    "TETRA_4",
    "TETRA_10",
    "PYRA_5",
    "PYRA_14",
    "PENTA_6",
    "PENTA_15",
    "PENTA_18",
    "HEXA_8",
    "HEXA_20",
    "HEXA_27",
    "MIXED",
    "PYRA_13",
    "NGON_n",
    "NFACE_n",
    "BAR_4",
    "TRI_9",
    "TRI_10",
    "QUAD_12",
    "QUAD_16",
    "TETRA_16",
    "TETRA_20",
    "PYRA_21",
    "PYRA_29",
    "PYRA_30",
    "PENTA_24",
    "PENTA_38",
    "PENTA_40",
    "HEXA_32",
    "HEXA_56",
    "HEXA_64",
]
"""List of element type names commonly used in Computational Fluid Dynamics (CFD). These names represent different types of finite elements that are used to discretize physical domains for numerical analysis."""
<<<<<<< HEAD
# %% Functions


def show_cgns_tree(tree: list, offset: str = ""):
    """Recursively prints the CGNS Tree structure. It displays the hierarchy of nodes and branches in a CGNS tree.

    Args:
        tree (list): The CGNS tree structure to be printed.
        offset (str, optional): The character used for indentation between tree branches. Defaults to an empty string ('').
    """
    if not (isinstance(tree, list)):
        if tree is None:  # pragma: no cover
            return True
        else:
            raise TypeError(f"{type(tree)=}, but should be a list or None")
    assert len(tree) == 4
    if isinstance(tree[__DATA__], np.ndarray):
        if "|S" in str(tree[__DATA__].dtype):
            data = tree[__DATA__].tobytes()
        elif tree[__DATA__].size < 10:
            data = tree[__DATA__]
        else:
            data = f"[{tree[__DATA__].dtype};{tree[__DATA__].shape}]"
    else:
        data = tree[__DATA__]
    print(
        offset
        + f"""- "{tree[__NAME__]}"({tree[__TYPE__]}), {len(tree[__CHILDREN__])} children, data({type(tree[__DATA__])}): {data}"""
    )
    for stree in tree[__CHILDREN__]:
        show_cgns_tree(stree, offset=offset + "    ")

=======
>>>>>>> b84c1f90

# %% Classes

CGNSTree = list
"""A CGNSTree is a list
"""
CGNSNode = list
"""A CGNSNode is a list
"""
LinkType = list[str]
"""A link is a list containing 4 str [target_dir_path,target_file_name,target_node_name,local_node_name]

        - target_dir_path (optional)
        - target_file_name
        - target_node_name: absolute tree path
        - local_node_name: absolute tree path

    See https://chlone.sourceforge.net/sids-to-python.html#links
"""
PathType = tuple
"""A PathType is a tuple
"""
ScalarType = Union[float, int]
"""A ScalarType is an Union[float,int]
"""
FieldType = np.ndarray
"""A FieldType is a np.ndarray
"""
TimeSequenceType = np.ndarray
"""A TimeSequenceType is a np.ndarray
"""
TimeSeriesType = tuple[TimeSequenceType, FieldType]
"""A TimeSeriesType is a tuple[TimeSequenceType,FieldType]
"""


def read_index(pyTree: list, dim: list[int]):
    """Read Index Array or Index Range from CGNS.

    Args:
        pyTree (list): CGNS node which has a child Index to read
        dim (list): dimensions of the coordinates

    Returns:
        indices
    """
    a = read_index_array(pyTree)
    b = read_index_range(pyTree, dim)
    return np.hstack((a, b))


def read_index_array(pyTree: list):
    """Read Index Array from CGNS.

    Args:
        pyTree (list): CGNS node which has a child of type IndexArray_t to read

    Returns:
        indices
    """
    indexArrayPaths = CGU.getPathsByTypeSet(pyTree, ["IndexArray_t"])
    res = []
    for indexArrayPath in indexArrayPaths:
        data = CGU.getNodeByPath(pyTree, indexArrayPath)
        if data[1] is None: # pragma: no cover
            continue
        else:
            res.extend(data[1].ravel())
    return np.array(res, dtype=int).ravel()


def read_index_range(pyTree: list, dim: list[int]):
    """Read Index Range from CGNS.

    Args:
        pyTree (list): CGNS node which has a child of type IndexRange_t to read
        dim (List[str]): dimensions of the coordinates

    Returns:
        indices
    """
    indexRangePaths = CGU.getPathsByTypeSet(pyTree, ["IndexRange_t"])
    res = []

    for indexRangePath in indexRangePaths:  # Is it possible there are several ?
        indexRange = CGU.getValueByPath(pyTree, indexRangePath)

<<<<<<< HEAD
        if indexRange.shape == (3, 2):  # 3D
            for k in range(indexRange[:, 0][2], indexRange[:, 1][2] + 1):
                for j in range(indexRange[:, 0][1], indexRange[:, 1][1] + 1):
                    global_id = (
                        np.arange(indexRange[:, 0][0], indexRange[:, 1][0] + 1)
                        + dim[0] * (j - 1)
                        + dim[0] * dim[1] * (k - 1)
                    )
=======
        if indexRange.shape == (3, 2):  # 3D  # pragma: no cover
            for k in range(indexRange[:, 0][2], indexRange[:, 1][2]+1):
                for j in range(indexRange[:, 0][1], indexRange[:, 1][1]+1):
                    global_id = np.arange(indexRange[:, 0][0], indexRange[:, 1][0]+1) + dim[0] * (j - 1) + dim[0] * dim[1] * (k - 1)
>>>>>>> b84c1f90
                    res.extend(global_id)

        elif indexRange.shape == (2, 2):  # 2D  # pragma: no cover
            for j in range(indexRange[:, 0][1], indexRange[:, 1][1]):
                for i in range(indexRange[:, 0][0], indexRange[:, 1][0]):
                    global_id = i + dim[0] * (j - 1)
                    res.append(global_id)
        else:
            begin = indexRange[0]
            end = indexRange[1]
            res.extend(np.arange(begin, end + 1).ravel())

    return np.array(res, dtype=int).ravel()


class Sample(BaseModel):
    """Represents a single sample. It contains data and information related to a single observation or measurement within a dataset."""

    def __init__(
        self,
        directory_path: str = None,
        mesh_base_name: str = "Base",
        mesh_zone_name: str = "Zone",
        meshes: dict[float, CGNSTree] = None,
        scalars: dict[str, ScalarType] = None,
        time_series: dict[str, TimeSeriesType] = None,
        links: dict[float, list[LinkType]] = None,
        paths: dict[float, list[PathType]] = None,
    ) -> None:
        """Initialize an empty :class:`Sample <plaid.containers.sample.Sample>`.

        Args:
            directory_path (str, optional): The path from which to load PLAID sample files.
            mesh_base_name (str, optional): The base name for the mesh. Defaults to 'Base'.
            mesh_zone_name (str, optional): The zone name for the mesh. Defaults to 'Zone'.
            meshes (dict[float, CGNSTree], optional): A dictionary mapping time steps to CGNSTrees. Defaults to None.
            scalars (dict[str, ScalarType], optional): A dictionary mapping scalar names to their values. Defaults to None.
            time_series (dict[str, TimeSeriesType], optional): A dictionary mapping time series names to their values. Defaults to None.
            links (dict[float, list[LinkType]], optional): A dictionary mapping time steps to lists of links. Defaults to None.
            paths (dict[float, list[PathType]], optional): A dictionary mapping time steps to lists of paths. Defaults to None.

        Example:
            .. code-block:: python

                from plaid.containers.sample import Sample

                # 1. Create empty instance of Sample
                sample = Sample()
                print(sample)
                >>> Sample(0 scalars, 0 timestamps, 0 fields, no tree)

                # 2. Load sample  and create Sample instance
                sample = Sample("path_to_plaid_sample")
                print(sample)
                >>> Sample(2 scalars, 1 timestamp, 5 fields)

        Caution:
            It is assumed that you provided a compatible PLAID sample.
        """
        super().__init__()

        self._mesh_base_name: str = mesh_base_name
        self._mesh_zone_name: str = mesh_zone_name

        self._meshes: dict[float, CGNSTree] = meshes
        self._scalars: dict[str, ScalarType] = scalars
        self._time_series: dict[str, TimeSeriesType] = time_series

        self._links: dict[float, list[LinkType]] = links
        self._paths: dict[float, list[PathType]] = paths

        if directory_path is not None:
            self.load(str(directory_path))

        self._defaults: dict = {
            "active_base": None,
            "active_zone": None,
            "active_time": None,
        }

    # -------------------------------------------------------------------------#
    def set_default_base(self, base_name: str, time: float = None) -> None:
        """Set the default base for the specified time (that will also be set as default if provided).

        The default base is a reference point for various operations in the system.

        Args:
            base_name (str): The name of the base to be set as the default.
            time (float, optional): The time at which the base should be set as default. If not provided, the default base and active zone will be set with the default time.

        Raises:
            ValueError: If the specified base does not exist at the given time.

        Note:
            - Setting the default base and is important for synchronizing operations with a specific base in the system's data.
            - The available mesh base can be obtained using the `get_base_names` method.

        Example:
            .. code-block:: python

                from plaid.containers.sample import Sample
                sample = Sample("path_to_plaid_sample")
                print(sample)
                >>> Sample(2 scalars, 1 timestamp, 5 fields)
                print(sample.get_physical_dim("BaseA", 0.5))
                >>> 3

                # Set "BaseA" as the default base for the default time
                sample.set_default_base("BaseA")

                # You can now use class functions with "BaseA" as default base
                print(sample.get_physical_dim(0.5))
                >>> 3

                # Set "BaseB" as the default base for a specific time
                sample.set_default_base("BaseB", 0.5)

                # You can now use class functions with "BaseB" as default base and 0.5 as default time
                print(sample.get_physical_dim()) # Physical dim of the base "BaseB"
                >>> 3
        """
        if time is not None:
            self.set_default_time(time)
        if base_name in (self._defaults["active_base"], None):
            return
        if not self.has_base(base_name, time):
            raise ValueError(f"base {base_name} does not exist at time {time}")

        self._defaults["active_base"] = base_name

    def set_default_zone_base(
        self, zone_name: str, base_name: str, time: float = None
    ) -> None:
        """Set the default base and active zone for the specified time (that will also be set as default if provided).

        The default base and active zone serve as reference points for various operations in the system.

        Args:
            zone_name (str): The name of the zone to be set as the active zone.
            base_name (str): The name of the base to be set as the default.
            time (float, optional): The time at which the base and zone should be set as default. If not provided, the default base and active zone will be set with the default time.

        Raises:
            ValueError: If the specified base or zone does not exist at the given time

        Note:
            - Setting the default base and zone are important for synchronizing operations with a specific base/zone in the system's data.
            - The available mesh bases and zones can be obtained using the `get_base_names` and `get_base_zones` methods, respectively.

        Example:
            .. code-block:: python

                from plaid.containers.sample import Sample
                sample = Sample("path_to_plaid_sample")
                print(sample)
                >>> Sample(2 scalars, 1 timestamp, 5 fields)
                print(sample.get_zone_type("ZoneX", "BaseA", 0.5))
                >>> Structured

                # Set "BaseA" as the default base and "ZoneX" as the active zone for the default time
                sample.set_default_zone_base("ZoneX", "BaseA")

                # You can now use class functions with "BaseA" as default base with "ZoneX" as default zone
                print(sample.get_zone_type(0.5)) # type of the zone "ZoneX" of base "BaseA"
                >>> Structured

                # Set "BaseB" as the default base and "ZoneY" as the active zone for a specific time
                sample.set_default_zone_base("ZoneY", "BaseB", 0.5)

                # You can now use class functions with "BaseB" as default base with "ZoneY" as default zone and 0.5 as default time
                print(sample.get_zone_type()) # type of the zone "ZoneY" of base "BaseB" at 0.5
                >>> Unstructured
        """
        self.set_default_base(base_name, time)
        if zone_name in (self._defaults["active_zone"], None):
            return
        if not self.has_zone(zone_name, base_name, time):
            raise ValueError(
                f"zone {zone_name} does not exist for the base {base_name} at time {time}"
            )

        self._defaults["active_zone"] = zone_name

    def set_default_time(self, time: float) -> None:
        """Set the default time for the system.

        This function sets the default time to be used for various operations in the system.

        Args:
            time (float): The time value to be set as the default.

        Raises:
            ValueError: If the specified time does not exist in the available mesh times.

        Note:
            - Setting the default time is important for synchronizing operations with a specific time point in the system's data.
            - The available mesh times can be obtained using the `get_all_mesh_times` method.

        Example:
            .. code-block:: python

                from plaid.containers.sample import Sample
                sample = Sample("path_to_plaid_sample")
                print(sample)
                >>> Sample(2 scalars, 1 timestamp, 5 fields)
                print(sample.show_tree(0.5))
                >>> ...

                # Set the default time to 0.5 seconds
                sample.set_default_time(0.5)

                # You can now use class functions with 0.5 as default time
                print(sample.show_tree()) # show the cgns tree at the time 0.5
                >>> ...
        """
        if time in (self._defaults["active_time"], None):
            return
        if time not in self.get_all_mesh_times():
            raise ValueError(f"time {time} does not exist in mesh times")

        self._defaults["active_time"] = time

    def get_time_assignment(self, time: float = None) -> float:
        """Retrieve the default time for the CGNS operations.

        If there are available time steps, it will return the first one; otherwise, it will return 0.0.

        Args:
            time (str, optional): The time value provided for the operation. If not provided, the default time set in the system will be used.

        Returns:
            float: The attributed time.

        Note:
            - The default time step is used as a reference point for many CGNS operations.
            - It is important for accessing and visualizing data at specific time points in a simulation.
        """
        if self._defaults["active_time"] is None and time is None:
            timestamps = self.get_all_mesh_times()
            return sorted(timestamps)[0] if len(timestamps) > 0 else 0.0
        return self._defaults["active_time"] if time is None else time

    def get_base_assignment(self, base_name: str = None, time: float = None) -> str:
        """Retrieve the default base name for the CGNS operations.

        This function calculates the attributed base for a specific operation based on the
        default base set in the system.

        Args:
            base_name (str, optional): The name of the base to attribute the operation to. If not provided, the default base set in the system will be used.
            time (str, optional): The time value provided for the operation. If not provided, the default time set in the system will be used.

        Raises:
            KeyError: If no default base can be determined based on the provided or default.
            KeyError: If no base node is found after following given and default parameters.

        Returns:
            str: The attributed base name.

        Note:
            - If no specific base name is provided, the function will use the default base provided by the user.
            - In case the default base does not exist: If no specific time is provided, the function will use the default time provided by the user.
        """
        base_name = base_name or self._defaults.get("active_base")

        if base_name:
            return base_name

        base_names = self.get_base_names(time=time)
        if len(base_names) == 0:
            return None
        elif len(base_names) == 1:
            # logging.info(f"No default base provided. Taking the only base available: {base_names[0]}")
            return base_names[0]

        raise KeyError(f"No default base provided among {base_names}")

    def get_zone_assignment(
        self, zone_name: str = None, base_name: str = None, time: float = None
    ) -> str:
        """Retrieve the default zone name for the CGNS operations.

        This function calculates the attributed zone for a specific operation based on the
        default zone set in the system, within the specified base.

        Args:
            zone_name (str, optional): The name of the zone to attribute the operation to. If not provided, the default zone set in the system within the specified base will be used.
            base_name (str, optional): The name of the base within which the zone should be attributed. If not provided, the default base set in the system will be used.
            time (str, optional): The time value provided for the operation. If not provided, the default time set in the system will be used.

        Raises:
            KeyError: If no default zone can be determined based on the provided or default values.
            KeyError: If no zone node is found after following given and default parameters.

        Returns:
            str: The attributed zone name.

        Note:
            - If neither a specific zone name nor a specific base name is provided, the function will use the default zone provided by the user.
            - In case the default zone does not exist: If no specific time is provided, the function will use the default time provided by the user.
        """
        zone_name = zone_name or self._defaults.get("active_zone")

        if zone_name:
            return zone_name

        base_name = self.get_base_assignment(base_name, time)
        zone_names = self.get_zone_names(base_name, time=time)
        if len(zone_names) == 0:
            return None
        elif len(zone_names) == 1:
            # logging.info(f"No default zone provided. Taking the only zone available: {zone_names[0]} in default base: {base_name}")
            return zone_names[0]

        raise KeyError(
            f"No default zone provided among {zone_names} in the default base: {base_name}"
        )

    # -------------------------------------------------------------------------#
    def show_tree(self, time: float = None) -> None:
        """Display the structure of the CGNS tree for a specified time.

        Args:
            time (float, optional): The time step for which you want to display the CGNS tree structure. Defaults to None. If a specific time is not provided, the method will display the tree structure for the default time step.

        Examples:
            .. code-block:: python

                # To display the CGNS tree structure for the default time step:
                sample.show_tree()

                # To display the CGNS tree structure for a specific time step:
                sample.show_tree(0.5)
        """
        time = self.get_time_assignment(time)

        if self._meshes is not None:
            CGH.show_cgns_tree(self._meshes[time])

    def init_tree(self, time: float = None) -> CGNSTree:
        """Initialize a CGNS tree structure at a specified time step or create a new one if it doesn't exist.

        Args:
            time (float, optional): The time step for which to initialize the CGNS tree structure. If a specific time is not provided, the method will display the tree structure for the default time step.

        Returns:
            CGNSTree (list): The initialized or existing CGNS tree structure for the specified time step.
        """
        time = self.get_time_assignment(time)

        if self._meshes is None:
            self._meshes = {time: CGL.newCGNSTree()}
            self._links = {time: None}
            self._paths = {time: None}
        elif time not in self._meshes:
            self._meshes[time] = CGL.newCGNSTree()
            self._links[time] = None
            self._paths[time] = None

        return self._meshes[time]

    def get_mesh(
        self, time: float = None, apply_links: bool = False, in_memory=False
    ) -> CGNSTree:
        """Retrieve the CGNS tree structure for a specified time step, if available.

        Args:
            time (float, optional): The time step for which to retrieve the CGNS tree structure. If a specific time is not provided, the method will display the tree structure for the default time step.
            apply_links (bool, optional): Activates the following of the CGNS links to reconstruct the complete CGNS tree - in this case, a deepcopy of the tree is made to prevent from modifying the existing tree.
            in_memory (bool, optional): Active if apply_links == True, ONLY WORKING if linked mesh is in the current sample. This option follows the link in memory from current sample.

        Returns:
            CGNSTree: The CGNS tree structure for the specified time step if available; otherwise, returns None.
        """
        if self._meshes is None:
            return None

        time = self.get_time_assignment(time)
        tree = self._meshes[time]

        links = self.get_links(time)
        if not apply_links or links is None:
            return tree

        tree = copy.deepcopy(tree)
        for link in links:
            if not in_memory:
                subtree, _, _ = CGM.load(
                    os.path.join(link[0], link[1]), subtree=link[2]
                )
            else:
                linked_timestep = int(link[1].split(".cgns")[0].split("_")[1])
                linked_timestamp = list(self._meshes.keys())[linked_timestep]
                subtree = self.get_mesh(linked_timestamp)
            node_path = "/".join(link[2].split("/")[:-1])
            node_to_append = CGU.getNodeByPath(tree, node_path)
            assert node_to_append is not None, (
                f"nodepath {node_path} not present in tree, cannot apply link"
            )
            node_to_append[2].append(CGU.getNodeByPath(subtree, link[2]))

        return tree

    def get_links(self, time: float = None) -> list[LinkType]:
        """Retrieve the CGNS links for a specified time step, if available.

        Args:
            time (float, optional): The time step for which to retrieve the CGNS links. If a specific time is not provided, the method will display the links for the default time step.

        Returns:
            list: The CGNS links for the specified time step if available; otherwise, returns None.
        """
        time = self.get_time_assignment(time)
        return self._links[time] if (self._links is not None) else None

    def get_all_mesh_times(self) -> list[float]:
        """Retrieve all time steps corresponding to the meshes, if available.

        Returns:
            list[float]: A list of all available time steps.
        """
        return list(self._meshes.keys()) if (self._meshes is not None) else []

    def set_meshes(self, meshes: dict[float, CGNSTree]) -> None:
        """Set all meshes with their corresponding time step.

        Args:
            meshes (dict[float,CGNSTree]): Collection of time step with its corresponding CGNSTree.

        Raises:
            KeyError: If there is already a CGNS tree set.
        """
        if self._meshes is None:
            self._meshes = meshes
            self._links = {}
            self._paths = {}
            for time in self._meshes.keys():
                self._links[time] = None
                self._paths[time] = None
        else:
            raise KeyError(
                "meshes is already set, you cannot overwrite it, delete it first or extend it with `Sample.add_tree`"
            )

    def add_tree(self, tree: CGNSTree, time: float = None) -> CGNSTree:
        """Merge a CGNS tree to the already existing tree.

        Args:
            tree (CGNSTree): The CGNS tree to be merged. If a Base node already exists, it is ignored.
            time (float, optional): The time step for which to add the CGNS tree structure. If a specific time is not provided, the method will display the tree structure for the default time step.

        Raises:
            ValueError: If the provided CGNS tree is an empty list.

        Returns:
            CGNSTree: The merged CGNS tree.
        """
        if tree == []:
            raise ValueError("CGNS Tree should not be an empty list")

        time = self.get_time_assignment(time)

        if self._meshes is None:
            self._meshes = {time: tree}
            self._links = {time: None}
            self._paths = {time: None}
        elif time not in self._meshes:
            self._meshes[time] = tree
            self._links[time] = None
            self._paths[time] = None
        else:
            # TODO: gérer le cas où il y a des bases de mêmes noms... + merge
            # récursif des nœuds
            local_bases = self.get_base_names(time=time)
            base_nodes = CGU.getNodesFromTypeSet(tree, "CGNSBase_t")
            for _, node in base_nodes:
<<<<<<< HEAD
                if node[__NAME__] not in local_bases:
=======
                if (node[__NAME__] not in local_bases): # pragma: no cover
>>>>>>> b84c1f90
                    self._meshes[time][__CHILDREN__].append(node)
                else:
                    logger.warning(
                        f"base <{node[__NAME__]}> already exists in self._tree --> ignored"
                    )

        base_names = self.get_base_names(time=time)
        for base_name in base_names:
            base_node = self.get_base(base_name, time=time)
            if CGU.getValueByPath(base_node, "Time/TimeValues") is None:
                baseIterativeData_node = CGL.newBaseIterativeData(base_node, "Time", 1)
                TimeValues_node = CGU.newNode(
                    "TimeValues", None, [], CGK.DataArray_ts, baseIterativeData_node
                )
                CGU.setValue(TimeValues_node, np.array([time]))

        return self._meshes[time]

    def del_tree(self, time: float) -> CGNSTree:
        """Delete the CGNS tree for a specific time.

        Args:
            time (float): The time step for which to delete the CGNS tree structure.

        Raises:
            KeyError: There is no CGNS tree in this Sample / There is no CGNS tree for the provided time.

        Returns:
            CGNSTree: The deleted CGNS tree.
        """
        if self._meshes is None:
            raise KeyError("There is no CGNS tree in this sample.")

        if time not in self._meshes:
            raise KeyError(f"There is no CGNS tree for time {time}.")

        self._links.pop(time, None)
        self._paths.pop(time, None)
        return self._meshes.pop(time)

    def link_tree(
        self,
        path_linked_sample: str,
        linked_sample: Self,
        linked_time: float,
        time: float,
    ) -> CGNSTree:
        """Link the geometrical features of the CGNS tree of the current sample at a given time, to the ones of another sample.

        Args:
            path_linked_sample (str): The absolute path of the folder containing the linked CGNS
            linked_sample (Sample): The linked sample
            linked_time (float): The time step of the linked CGNS in the linked sample
            time (float): The time step the current sample to which the CGNS tree is linked.

        Returns:
            CGNSTree: The deleted CGNS tree.
        """
        # see https://pycgns.github.io/MAP/sids-to-python.html#links
        # difficulty is to link only the geometrical objects, which can be complex

        # https://pycgns.github.io/MAP/examples.html#save-with-links
        # When you load a file all the linked-to files are resolved to produce a full CGNS/Python tree with actual node data.

<<<<<<< HEAD
        if linked_time not in linked_sample._meshes:
            raise KeyError(
                f"There is no CGNS tree for time {linked_time} in linked_sample."
            )
=======

        if not linked_time in linked_sample._meshes: # pragma: no cover
            raise KeyError(f"There is no CGNS tree for time {linked_time} in linked_sample.")
>>>>>>> b84c1f90

        if time in self._meshes: # pragma: no cover
            raise KeyError(f"A CGNS tree is already linked in self for time {time}.")

        tree = CGL.newCGNSTree()

        base_names = linked_sample.get_base_names(time=linked_time)

        for bn in base_names:
            base_node = linked_sample.get_base(bn, time=linked_time)
            base = [bn, base_node[1], [], "CGNSBase_t"]
            tree[2].append(base)

            family = [
                "Bulk",
                np.array([b"B", b"u", b"l", b"k"], dtype="|S1"),
                [],
                "FamilyName_t",
            ]  # maybe get this from linked_sample as well ?
            base[2].append(family)

            zone_names = linked_sample.get_zone_names(bn, time=linked_time)
            for zn in zone_names:
                zone_node = linked_sample.get_zone(zn, bn, time=linked_time)
                grid = [
                    zn,
                    zone_node[1],
                    [
                        [
                            "ZoneType",
                            np.array(
                                [
                                    b"U",
                                    b"n",
                                    b"s",
                                    b"t",
                                    b"r",
                                    b"u",
                                    b"c",
                                    b"t",
                                    b"u",
                                    b"r",
                                    b"e",
                                    b"d",
                                ],
                                dtype="|S1",
                            ),
                            [],
                            "ZoneType_t",
                        ]
                    ],
                    "Zone_t",
                ]
                base[2].append(grid)
                zone_family = [
                    "FamilyName",
                    np.array([b"B", b"u", b"l", b"k"], dtype="|S1"),
                    [],
                    "FamilyName_t",
                ]
                grid[2].append(zone_family)

        def find_feature_roots(sample, time, Type_t):
            Types_t = CGU.getAllNodesByTypeSet(sample.get_mesh(time), Type_t)
            # in case the type is not present in the tree
<<<<<<< HEAD
            if Types_t == []:
=======
            if Types_t==[]: # pragma: no cover
>>>>>>> b84c1f90
                return []
            types = [Types_t[0]]
            for t in Types_t[1:]:
                for tt in types:
                    if tt not in t: # pragma: no cover
                        types.append(t)
            return types

        feature_paths = []
        for feature in ["ZoneBC_t", "Elements_t", "GridCoordinates_t"]:
            feature_paths += find_feature_roots(linked_sample, linked_time, feature)

        self.add_tree(tree, time=time)

        dname = os.path.dirname(path_linked_sample)
        bname = os.path.basename(path_linked_sample)
        self._links[time] = [[dname, bname, fp, fp] for fp in feature_paths]

        return tree

    # -------------------------------------------------------------------------#
    def get_topological_dim(self, base_name: str = None, time: float = None) -> int:
        """Get the topological dimension of a base node at a specific time.

        Args:
            base_name (str, optional): The name of the base node for which to retrieve the topological dimension. Defaults to None.
            time (float, optional): The time at which to retrieve the topological dimension. Defaults to None.

        Raises:
            ValueError: If there is no base node with the specified `base_name` at the given `time` in this sample.

        Returns:
            int: The topological dimension of the specified base node at the given time.
        """
        # get_base will look for default time and base_name
        base_node = self.get_base(base_name, time)
<<<<<<< HEAD
        if base_node is None:
            raise ValueError(
                f"there is no base called {base_name} at the time {time} in this sample"
            )
=======
        if base_node is None: # pragma: no cover
            raise ValueError(f"there is no base called {base_name} at the time {time} in this sample")
>>>>>>> b84c1f90

        return base_node[1][0]

    def get_physical_dim(self, base_name: str = None, time: float = None) -> int:
        """Get the physical dimension of a base node at a specific time.

        Args:
            base_name (str, optional): The name of the base node for which to retrieve the topological dimension. Defaults to None.
            time (float, optional): The time at which to retrieve the topological dimension. Defaults to None.

        Raises:
            ValueError: If there is no base node with the specified `base_name` at the given `time` in this sample.

        Returns:
            int: The topological dimension of the specified base node at the given time.
        """
        base_node = self.get_base(base_name, time)
<<<<<<< HEAD
        if base_node is None:
            raise ValueError(
                f"there is no base called {base_name} at the time {time} in this sample"
            )
=======
        if base_node is None: # pragma: no cover
            raise ValueError(f"there is no base called {base_name} at the time {time} in this sample")
>>>>>>> b84c1f90

        return base_node[1][1]

    def init_base(
        self,
        topological_dim: int,
        physical_dim: int,
        base_name: str = None,
        time: float = None,
    ) -> CGNSNode:
        """Create a Base node named `base_name` if it doesn't already exists.

        Args:
            topological_dim (int): Cell dimension, see [CGNS standard](https://pycgns.github.io/PAT/lib.html#CGNS.PAT.cgnslib.newCGNSBase).
            physical_dim (int): Ambient space dimension, see [CGNS standard](https://pycgns.github.io/PAT/lib.html#CGNS.PAT.cgnslib.newCGNSBase).
            base_name (str): If not specified, uses `mesh_base_name` specified in Sample initialization. Defaults to None.
            time (float, optional): The time at which to initialize the base. If a specific time is not provided, the method will display the tree structure for the default time step.

        Returns:
            CGNSNode: The created Base node.
        """
        time = self.get_time_assignment(time)

        if base_name is None:
            base_name = (
                self._mesh_base_name
                + "_"
                + str(topological_dim)
                + "_"
                + str(physical_dim)
            )

        self.init_tree(time)
        if not (self.has_base(base_name, time)):
            base_node = CGL.newCGNSBase(
                self._meshes[time], base_name, topological_dim, physical_dim
            )

        base_names = self.get_base_names(time=time)
        for base_name in base_names:
            base_node = self.get_base(base_name, time=time)
            if CGU.getValueByPath(base_node, "Time/TimeValues") is None:
                base_iterative_data_node = CGL.newBaseIterativeData(
                    base_node, "Time", 1
                )
                time_values_node = CGU.newNode(
                    "TimeValues", None, [], CGK.DataArray_ts, base_iterative_data_node
                )
                CGU.setValue(time_values_node, np.array([time]))

        return base_node

    def del_base(self, base_name: str, time: float) -> CGNSTree:
        """Delete a CGNS base node for a specific time.

        Args:
            base_name (str): The name of the base node to be deleted.
            time (float): The time step for which to delete the CGNS base node.

        Raises:
            KeyError: There is no CGNS tree in this sample / There is no CGNS tree for the provided time.
            KeyError: If there is no base node with the given base name or time.

        Returns:
            CGNSTree: The tree at the provided time (without the deleted node)
        """
        if self._meshes is None:
            raise KeyError("There is no CGNS tree in this sample.")

        if time not in self._meshes:
            raise KeyError(f"There is no CGNS tree for time {time}.")

        base_node = self.get_base(base_name, time)
        mesh_tree = self._meshes[time]

        if base_node is None:
            raise KeyError(
                f"There is no base node with name {base_name} for time {time}."
            )

        return CGU.nodeDelete(mesh_tree, base_node)

    def get_base_names(
        self, full_path: bool = False, unique: bool = False, time: float = None
    ) -> list[str]:
        """Return Base names.

        Args:
            full_path (bool, optional): If True, returns full paths instead of only Base names. Defaults to False.
            unique (bool, optional): If True, returns unique names instead of potentially duplicated names. Defaults to False.
            time (float, optional): The time at which to check for the Base. If a specific time is not provided, the method will display the tree structure for the default time step.

        Returns:
            list[str]:
        """
        time = self.get_time_assignment(time)

        if self._meshes is not None:
            if self._meshes[time] is not None:
                return CGH.get_base_names(
                    self._meshes[time], full_path=full_path, unique=unique
                )
        else:
            return []

    def has_base(self, base_name: str, time: float = None) -> bool:
        """Check if a CGNS tree contains a Base with a given name at a specified time.

        Args:
            base_name (str): The name of the Base to check for in the CGNS tree.
            time (float, optional): The time at which to check for the Base. If a specific time is not provided, the method will display the tree structure for the default time step.

        Returns:
            bool: `True` if the CGNS tree has a Base called `base_name`, else return `False`.
        """
        # get_base_names will look for the default time
        return base_name in self.get_base_names(time=time)

    def get_base(self, base_name: str = None, time: float = None) -> CGNSNode:
        """Return Base node named `base_name`.

        If `base_name` is not specified, checks that there is **at most** one base, else raises an error.

        Args:
            base_name (str, optional): The name of the Base node to retrieve. Defaults to None. Defaults to None.
            time (float, optional): Time at which you want to retrieve the Base node. If a specific time is not provided, the method will display the tree structure for the default time step.

        Returns:
            CGNSNode or None: The Base node with the specified name or None if it is not found.
        """
        time = self.get_time_assignment(time)
        base_name = self.get_base_assignment(base_name, time)

        if (self._meshes is None) or (self._meshes[time] is None):
            logger.warning(f"No base with name {base_name} and this tree")
            return None

        return CGU.getNodeByPath(self._meshes[time], f"/CGNSTree/{base_name}")

    # -------------------------------------------------------------------------#
    def init_zone(
        self,
        zone_shape: np.ndarray,
        zone_type: str = CGK.Unstructured_s,
        zone_name: str = None,
        base_name: str = None,
        time: float = None,
    ) -> CGNSNode:
        """Initialize a new zone within a CGNS base.

        Args:
            zone_shape (np.ndarray): An array specifying the shape or dimensions of the zone.
            zone_type (str, optional): The type of the zone. Defaults to CGK.Unstructured_s.
            zone_name (str, optional): The name of the zone to initialize. If not provided, uses `mesh_zone_name` specified in Sample initialization. Defaults to None.
            base_name (str, optional): The name of the base to which the zone will be added. If not provided, the zone will be added to the currently active base. Defaults to None.
            time (float, optional): The time at which to initialize the zone. If a specific time is not provided, the method will display the tree structure for the default time step.

        Raises:
            KeyError: If the specified base does not exist. You can create a base using `Sample.init_base(base_name)`.

        Returns:
            CGLNode: The newly initialized zone node within the CGNS tree.
        """
        # init_tree will look for default time
        self.init_tree(time)
        # get_base will look for default base_name and time
        base_node = self.get_base(base_name, time)
        if base_node is None:
            raise KeyError(
                f"there is no base <{base_name}>, you should first create one with `Sample.init_base({base_name=})`"
            )

        zone_name = self.get_zone_assignment(zone_name, base_name, time)
        if zone_name is None:
            zone_name = self._mesh_zone_name

        zone_node = CGL.newZone(base_node, zone_name, zone_shape, zone_type)
        return zone_node

    def del_zone(self, zone_name: str, base_name: str, time: float) -> CGNSTree:
        """Delete a zone within a CGNS base.

        Args:
            zone_name (str): The name of the zone to be deleted.
            base_name (str, optional): The name of the base from which the zone will be deleted. If not provided, the zone will be deleted from the currently active base. Defaults to None.
            time (float, optional): The time step for which to delete the zone. Defaults to None.

        Raises:
            KeyError: There is no CGNS tree in this sample / There is no CGNS tree for the provided time.
            KeyError: If there is no base node with the given base name or time.

        Returns:
            CGNSTree: The tree at the provided time (without the deleted node)
        """
<<<<<<< HEAD
        if self._meshes is None:
            raise KeyError("There is no CGNS tree in this sample.")
=======
        if self._meshes is None: # pragma: no cover
            raise KeyError(f"There is no CGNS tree in this sample.")
>>>>>>> b84c1f90

        if time not in self._meshes:
            raise KeyError(f"There is no CGNS tree for time {time}.")

        zone_node = self.get_zone(zone_name, base_name, time)
        mesh_tree = self._meshes[time]

        if zone_node is None:
            raise KeyError(
                f"There is no zone node with name {zone_name} or base node with name {base_name}."
            )

        return CGU.nodeDelete(mesh_tree, zone_node)

    def get_zone_names(
        self,
        base_name: str = None,
        full_path: bool = False,
        unique: bool = False,
        time: float = None,
    ) -> list[str]:
        """Return list of Zone names in Base named `base_name` with specific time.

        Args:
            base_name (str, optional): Name of Base where to search Zones. If not specified, checks if there is at most one Base. Defaults to None.
            full_path (bool, optional): If True, returns full paths instead of only Zone names. Defaults to False.
            unique (bool, optional): If True, returns unique names instead of potentially duplicated names. Defaults to False.
            time (float, optional): The time at which to check for the Zone. If a specific time is not provided, the method will display the tree structure for the default time step.

        Returns:
            list[str]: List of Zone names in Base named `base_name`, empty if there is none or if the Base doesn't exist.
        """
        zone_paths = []

        # get_base will look for default base_name and time
        base_node = self.get_base(base_name, time)
        if base_node is not None:
            z_paths = CGU.getPathsByTypeSet(base_node, "CGNSZone_t")
            for pth in z_paths:
                s_pth = pth.split("/")
                assert len(s_pth) == 2
                assert s_pth[0] == base_name or base_name is None
                if full_path:
                    zone_paths.append(pth)
                else:
                    zone_paths.append(s_pth[1])

        if unique:
            return list(set(zone_paths))
        else:
            return zone_paths

    def has_zone(
        self, zone_name: str, base_name: str = None, time: float = None
    ) -> bool:
        """Check if the CGNS tree contains a Zone with the specified name within a specific Base and time.

        Args:
            zone_name (str): The name of the Zone to check for.
            base_name (str, optional): The name of the Base where the Zone should be located. If not provided, the function checks all bases. Defaults to None.
            time (float, optional): The time at which to check for the Zone. If a specific time is not provided, the method will display the tree structure for the default time step.

        Returns:
            bool: `True` if the CGNS tree has a Zone called `zone_name` in a Base called `base_name`, else return `False`.
        """
        # get_zone_names will look for default base_name and time
        return zone_name in self.get_zone_names(base_name, time=time)

    def get_zone(
        self, zone_name: str = None, base_name: str = None, time: float = None
    ) -> CGNSNode:
        """Retrieve a CGNS Zone node by its name within a specific Base and time.

        Args:
            zone_name (str, optional): The name of the Zone node to retrieve. If not specified, checks that there is **at most** one zone in the base, else raises an error. Defaults to None.
            base_name (str, optional): The Base in which to seek to zone retrieve. If not specified, checks that there is **at most** one base, else raises an error. Defaults to None.
            time (float, optional): Time at which you want to retrieve the Zone node.

        Returns:
            CGNSNode: Returns a CGNS Zone node if found; otherwise, returns None.
        """
        # get_base will look for default base_name and time
        base_node = self.get_base(base_name, time)
        if base_node is None:
            logger.warning(f"No base with name {base_name} and this tree")
            return None

        # _zone_attribution will look for default base_name
        zone_name = self.get_zone_assignment(zone_name, base_name, time)
        if zone_name is None:
            logger.warning(f"No zone with name {zone_name} and this base ({base_name})")
            return None

        return CGU.getNodeByPath(base_node, zone_name)

    def get_zone_type(
        self, zone_name: str = None, base_name: str = None, time: float = None
    ) -> str:
        """Get the type of a specific zone at a specified time.

        Args:
            zone_name (str, optional): The name of the zone whose type you want to retrieve. Default is None.
            base_name (str, optional): The name of the base in which the zone is located. Default is None.
            time (float, optional): The timestamp for which you want to retrieve the zone type. Default is 0.0.

        Raises:
            KeyError: Raised when the specified zone or base does not exist. You should first create the base/zone using `Sample.init_zone(zone_name, base_name)`.

        Returns:
            str: The type of the specified zone as a string.
        """
        # get_zone will look for default base_name, zone_name and time
        zone_node = self.get_zone(zone_name, base_name, time)

        if zone_node is None:
            raise KeyError(
                f"there is no base/zone <{base_name}/{zone_name}>, you should first create one with `Sample.init_zone({zone_name=},{base_name=})`"
            )
        return CGU.getValueByPath(zone_node, "ZoneType").tobytes().decode()

    # -------------------------------------------------------------------------#
    def get_scalar_names(self) -> set[str]:
        """Get a set of scalar names available in the object.

        Returns:
            set[str]: A set containing the names of the available scalars.
        """
        if self._scalars is None:
            return []
        else:
            res = sorted(self._scalars.keys())
            return res

    def get_scalar(self, name: str) -> ScalarType:
        """Retrieve a scalar value associated with the given name.

        Args:
            name (str): The name of the scalar value to retrieve.

        Returns:
            ScalarType or None: The scalar value associated with the given name, or None if the name is not found.
        """
        if (self._scalars is None) or (name not in self._scalars):
            return None
        else:
            return self._scalars[name]

    def add_scalar(self, name: str, value: ScalarType) -> None:
        """Add a scalar value to a dictionary.

        Args:
            name (str): The name of the scalar value.
            value (ScalarType): The scalar value to add or update in the dictionary.
        """
        if self._scalars is None:
            self._scalars = {name: value}
        else:
            self._scalars[name] = value

    def del_scalar(self, name: str) -> ScalarType:
        """Delete a scalar value from the dictionary.

        Args:
            name (str): The name of the scalar value to be deleted.

        Raises:
            KeyError: Raised when there is no scalar / there is no scalar with the provided name.

        Returns:
            ScalarType: The value of the deleted scalar.
        """
        if self._scalars is None:
            raise KeyError("There is no scalar inside this sample.")

        if name not in self._scalars:
            raise KeyError(f"There is no scalar value with name {name}.")

        return self._scalars.pop(name)

    # -------------------------------------------------------------------------#
    def get_time_series_names(self) -> set[str]:
        """Get the names of time series associated with the object.

        Returns:
            set[str]: A set of strings containing the names of the time series.
        """
        if self._time_series is None:
            return []
        else:
            return list(self._time_series.keys())

    def get_time_series(self, name: str) -> TimeSeriesType:
        """Retrieve a time series by name.

        Args:
            name (str): The name of the time series to retrieve.

        Returns:
            TimeSeriesType or None: If a time series with the given name exists, it returns the corresponding time series, or None otherwise.

        """
        if (self._time_series is None) or (name not in self._time_series):
            return None
        else:
            return self._time_series[name]

    def add_time_series(
        self, name: str, time_sequence: TimeSequenceType, values: FieldType
    ) -> None:
        """Add a time series to the sample.

        Args:
            name (str): A descriptive name for the time series.
            time_sequence (TimeSequenceType): The time sequence, array of time points.
            values (FieldType): The values corresponding to the time sequence.

        Example:
            .. code-block:: python

                from plaid.containers.sample import Sample
                sample.add_time_series('stuff', np.arange(2), np.random.randn(2))
                print(sample.get_time_series('stuff'))
                >>> (array([0, 1]), array([-0.59630135, -1.15572306]))

        Raises:
            TypeError: Raised if the length of `time_sequence` is not equal to the length of `values`.
        """
        assert len(time_sequence) == len(values), (
            "time sequence and values do not have the same size"
        )
        if self._time_series is None:
            self._time_series = {name: (time_sequence, values)}
        else:
            self._time_series[name] = (time_sequence, values)

    def del_time_series(self, name: str) -> tuple[TimeSequenceType, FieldType]:
        """Delete a time series from the sample.

        Args:
            name (str): The name of the time series to be deleted.

        Raises:
            KeyError: Raised when there is no time series / there is no time series with the provided name.

        Returns:
            Tuple[TimeSequenceType, FieldType]: A tuple containing the time sequence and values of the deleted time series.
        """
        if self._time_series is None:
            raise KeyError("There is no time series inside this sample.")

        if name not in self._time_series:
            raise KeyError(f"There is no time series with name {name}.")

        return self._time_series.pop(name)

    # -------------------------------------------------------------------------#
    def get_nodal_tags(
        self, zone_name: str = None, base_name: str = None, time: float = None
    ) -> dict[str, np.ndarray]:
        """Get the nodal tags for a specified base and zone at a given time.

        Args:
            zone_name (str, optional): The name of the zone for which element connectivity data is requested. Defaults to None, indicating the default zone.
            base_name (str, optional): The name of the base for which element connectivity data is requested. Defaults to None, indicating the default base.
            time (float, optional): The time at which element connectivity data is requested. If a specific time is not provided, the method will display the tree structure for the default time step.

        Returns:
            dict[str,np.ndarray]: A dictionary where keys are nodal tags names and values are NumPy arrays containing the corresponding tag indices.
            The NumPy arrays have shape (num_nodal_tags).
        """
        # get_zone will look for default base_name, zone_name and time
        zone_node = self.get_zone(zone_name, base_name, time)

        if zone_node is None:
            return {}

        nodal_tags = {}

        gridCoordinatesPath = CGU.getPathsByTypeSet(zone_node, ["GridCoordinates_t"])[0]
        gx = CGU.getNodeByPath(zone_node, gridCoordinatesPath + "/CoordinateX")[1]
        dim = gx.shape

        BCPaths = CGU.getPathsByTypeList(zone_node, ["Zone_t", "ZoneBC_t", "BC_t"])

        for BCPath in BCPaths:
            BCNode = CGU.getNodeByPath(zone_node, BCPath)
            BCName = BCNode[0]
            indices = read_index(BCNode, dim)
            if len(indices) == 0: # pragma: no cover
                continue

            gl = CGU.getPathsByTypeSet(BCNode, ["GridLocation_t"])
            if gl:
                location = CGU.getValueAsString(CGU.getNodeByPath(BCNode, gl[0]))
            else: # pragma: no cover
                location = "Vertex"
            if location == "Vertex":
                nodal_tags[BCName] = indices - 1

        ZSRPaths = CGU.getPathsByTypeList(zone_node, ["Zone_t", "ZoneSubRegion_t"])
        for path in ZSRPaths:# pragma: no cover
            ZSRNode = CGU.getNodeByPath(zone_node, path)
            # fnpath = CGU.getPathsByTypeList(
            #     ZSRNode, ["ZoneSubRegion_t", "FamilyName_t"]
            # )
            # if fnpath:
            #     fn = CGU.getNodeByPath(ZSRNode, fnpath[0])
            #     familyName = CGU.getValueAsString(fn)
            indices = read_index(ZSRNode, dim)
            if len(indices) == 0:
                continue
            gl = CGU.getPathsByTypeSet(ZSRNode, ["GridLocation_t"])[0]
            location = CGU.getValueAsString(CGU.getNodeByPath(ZSRNode, gl))
            if not gl or location == "Vertex":
                nodal_tags[BCName] = indices - 1

        sorted_nodal_tags = {key: np.sort(value) for key, value in nodal_tags.items()}

        return sorted_nodal_tags

    # -------------------------------------------------------------------------#
    def get_nodes(
        self, zone_name: str = None, base_name: str = None, time: float = None
    ) -> Optional[np.ndarray]:
        """Get grid node coordinates from a specified base, zone, and time.

        Args:
            zone_name (str, optional): The name of the zone to search for. Defaults to None.
            base_name (str, optional): The name of the base to search for. Defaults to None.
            time (float, optional):  The time value to consider when searching for the zone. If a specific time is not provided, the method will display the tree structure for the default time step.

        Raises:
            TypeError: Raised if multiple <GridCoordinates> nodes are found. Only one is expected.

        Returns:
            Optional[np.ndarray]: A NumPy array containing the grid node coordinates.
            If no matching zone or grid coordinates are found, None is returned.

        Seealso:
            This function can also be called using `get_points()` or `get_vertices()`.
        """
        # get_zone will look for default base_name, zone_name and time
        search_node = self.get_zone(zone_name, base_name, time)

        if search_node is None:
            return None

        grid_paths = CGU.getAllNodesByTypeSet(search_node, ["GridCoordinates_t"])
        if len(grid_paths) == 1:
            grid_node = CGU.getNodeByPath(search_node, grid_paths[0])
            array_x = CGU.getValueByPath(grid_node, "GridCoordinates/CoordinateX")
            array_y = CGU.getValueByPath(grid_node, "GridCoordinates/CoordinateY")
            array_z = CGU.getValueByPath(grid_node, "GridCoordinates/CoordinateZ")
            if array_z is None:
                array = np.concatenate(
                    (array_x.reshape((-1, 1)), array_y.reshape((-1, 1))), axis=1
                )
            else:
                array = np.concatenate(
                    (
                        array_x.reshape((-1, 1)),
                        array_y.reshape((-1, 1)),
                        array_z.reshape((-1, 1)),
                    ),
                    axis=1,
                )
            return array
        elif len(grid_paths) > 1: # pragma: no cover
            raise TypeError(
                f"Found {len(grid_paths)} <GridCoordinates> nodes, should find only one"
            )

    get_points = get_nodes
    get_vertices = get_nodes

    def set_nodes(
        self,
        nodes: np.ndarray,
        zone_name: str = None,
        base_name: str = None,
        time: float = None,
    ) -> None:
        """Set the coordinates of nodes for a specified base and zone at a given time.

        Args:
            nodes (np.ndarray): A numpy array containing the new node coordinates.
            zone_name (str, optional): The name of the zone where the nodes should be updated. Defaults to None.
            base_name (str, optional): The name of the base where the nodes should be updated. Defaults to None.
            time (float, optional): The time at which the node coordinates should be updated. If a specific time is not provided, the method will display the tree structure for the default time step.

        Raises:
            KeyError: Raised if the specified base or zone do not exist. You should first
            create the base and zone using the `Sample.init_zone(zone_name,base_name)` method.

        Seealso:
            This function can also be called using `set_points()` or `set_vertices()`
        """
        # get_zone will look for default base_name, zone_name and time
        zone_node = self.get_zone(zone_name, base_name, time)

        if zone_node is None:
            raise KeyError(
                f"there is no base/zone <{base_name}/{zone_name}>, you should first create one with `Sample.init_zone({zone_name=},{base_name=})`"
            )

        coord_type = [CGK.CoordinateX_s, CGK.CoordinateY_s, CGK.CoordinateZ_s]
        for i_dim in range(nodes.shape[-1]):
            CGL.newCoordinates(
                zone_node, coord_type[i_dim], np.asfortranarray(nodes[..., i_dim])
            )

    set_points = set_nodes
    set_vertices = set_nodes

    # -------------------------------------------------------------------------#
    def get_elements(
        self, zone_name: str = None, base_name: str = None, time: float = None
    ) -> dict[str, np.ndarray]:
        """Retrieve element connectivity data for a specified zone, base, and time.

        Args:
            zone_name (str, optional): The name of the zone for which element connectivity data is requested. Defaults to None, indicating the default zone.
            base_name (str, optional): The name of the base for which element connectivity data is requested. Defaults to None, indicating the default base.
            time (float, optional): The time at which element connectivity data is requested. If a specific time is not provided, the method will display the tree structure for the default time step.

        Returns:
            dict[str,np.ndarray]: A dictionary where keys are element type names and values are NumPy arrays representing the element connectivity data.
            The NumPy arrays have shape (num_elements, num_nodes_per_element), and element indices are 0-based.
        """
        # get_zone will look for default base_name, zone_name and time
        zone_node = self.get_zone(zone_name, base_name, time)

        if zone_node is None:
            return {}

        elements = {}
        elem_paths = CGU.getAllNodesByTypeSet(zone_node, ["Elements_t"])

        for elem in elem_paths:
            elem_node = CGU.getNodeByPath(zone_node, elem)
            val = CGU.getValue(elem_node)
            elem_type = CGNS_element_names[val[0]]
            elem_size = int(elem_type.split("_")[-1])
            # elem_range = CGU.getValueByPath(
            #     elem_node, "ElementRange"
            # )  # TODO elem_range is unused
            # -1 is to get back indexes starting at 0
            elements[elem_type] = (
                CGU.getValueByPath(elem_node, "ElementConnectivity").reshape(
                    (-1, elem_size)
                )
                - 1
            )

        return elements

    # -------------------------------------------------------------------------#
    def get_field_names(
        self,
        zone_name: str = None,
        base_name: str = None,
        location: str = "Vertex",
        time: float = None,
    ) -> set[str]:
        """Get a set of field names associated with a specified zone, base, location, and time.

        Args:
            zone_name (str, optional): The name of the zone to search for. Defaults to None.
            base_name (str, optional): The name of the base to search for. Defaults to None.
            location (str, optional): The desired grid location where the field is defined. Defaults to 'Vertex'.
            time (float, optional): The specific time at which to retrieve field names. If a specific time is not provided, the method will display the tree structure for the default time step.

        Returns:
            set[str]: A set containing the names of the fields that match the specified criteria.
        """

        def get_field_names_one_base(base_name: str) -> list[str]:
            # get_zone will look for default zone_name, base_name, time
            search_node = self.get_zone(zone_name, base_name, time)
            if search_node is None:# pragma: no cover
                return []

            names = []
            solution_paths = CGU.getPathsByTypeSet(search_node, [CGK.FlowSolution_t])
            for f_path in solution_paths:
                if (
                    CGU.getValueByPath(search_node, f_path + "/GridLocation")
                    .tobytes()
                    .decode()
                    != location
                ):
                    continue
                f_node = CGU.getNodeByPath(search_node, f_path)
                for path in CGU.getPathByTypeFilter(f_node, CGK.DataArray_t):
                    field_name = path.split("/")[-1]
                    if not (field_name == "GridLocation"):
                        names.append(field_name)
            return names

        if base_name is None:
            # get_base_names will look for default time
            base_names = self.get_base_names(time=time)
        else:
            base_names = [base_name]

        all_names = []
        for bn in base_names:
            all_names += get_field_names_one_base(bn)

        all_names.sort()
        all_names = list(set(all_names))

        return all_names

    def get_field(
        self,
        name: str,
        zone_name: str = None,
        base_name: str = None,
        location: str = "Vertex",
        time: float = None,
    ) -> FieldType:
        """Retrieve a field with a specified name from a given zone, base, location, and time.

        Args:
            name (str): The name of the field to retrieve.
            zone_name (str, optional): The name of the zone to search for. Defaults to None.
            base_name (str, optional): The name of the base to search for. Defaults to None.
            location (str, optional): The location at which to retrieve the field. Defaults to 'Vertex'.
            time (float, optional): The time value to consider when searching for the field. If a specific time is not provided, the method will display the tree structure for the default time step.

        Returns:
            FieldType: A set containing the names of the fields that match the specified criteria.
        """
        # get_zone will look for default time
        search_node = self.get_zone(zone_name, base_name, time)
        if search_node is None:
            return None

        is_empty = True
        full_field = []

        solution_paths = CGU.getPathsByTypeSet(search_node, [CGK.FlowSolution_t])

        for f_path in solution_paths:
            if (
                CGU.getValueByPath(search_node, f_path + "/GridLocation")
                .tobytes()
                .decode()
                == location
            ):
                field = CGU.getValueByPath(search_node, f_path + "/" + name)

                if field is None:
                    field = np.empty((0,))
                else:
                    is_empty = False
                full_field.append(field)

        if is_empty:
            return None
        else:
            return np.concatenate(full_field)

    def add_field(
        self,
        name: str,
        field: FieldType,
        zone_name: str = None,
        base_name: str = None,
        location: str = "Vertex",
        time: float = None,
    ) -> None:
        """Add a field to a specified zone in the grid.

        Args:
            name (str): The name of the field to be added.
            field (FieldType): The field data to be added.
            zone_name (str, optional): The name of the zone where the field will be added. Defaults to None.
            base_name (str, optional): The name of the base where the zone is located. Defaults to None.
            location (str, optional): The grid location where the field will be stored. Defaults to 'Vertex'.
            time (float, optional): The time associated with the field. Defaults to 0.

        Raises:
            KeyError: Raised if the specified zone does not exist in the given base.
        """
        # init_tree will look for default time
        self.init_tree(time)
        # get_zone will look for default zone_name, base_name and time
        zone_node = self.get_zone(zone_name, base_name, time)

        if zone_node is None:
            raise KeyError(
                f"there is no Zone with name {zone_name} in base {base_name}. Did you check topological and physical dimensions ?"
            )

        # solution_paths = CGU.getPathsByTypeOrNameList(self._tree, '/.*/.*/FlowSolution_t')
        solution_paths = CGU.getPathsByTypeSet(zone_node, "FlowSolution_t")
        has_FlowSolution_with_location = False
        if len(solution_paths) > 0:
            for s_path in solution_paths:
                val_location = (
                    CGU.getValueByPath(zone_node, f"{s_path}/GridLocation")
                    .tobytes()
                    .decode()
                )
                if val_location == location:
                    has_FlowSolution_with_location = True

        if not (has_FlowSolution_with_location):
            CGL.newFlowSolution(zone_node, f"{location}Fields", gridlocation=location)

        solution_paths = CGU.getPathsByTypeSet(zone_node, "FlowSolution_t")
        assert len(solution_paths) > 0

        for s_path in solution_paths:
            val_location = (
                CGU.getValueByPath(zone_node, f"{s_path}/GridLocation")
                .tobytes()
                .decode()
            )

            if val_location != location:
                continue

            field_node = CGU.getNodeByPath(zone_node, f"{s_path}/{name}")

            if field_node is None:
                flow_solution_node = CGU.getNodeByPath(zone_node, s_path)
                # CGL.newDataArray(flow_solution_node, name, np.asfortranarray(np.copy(field), dtype=np.float64))
                CGL.newDataArray(flow_solution_node, name, np.asfortranarray(field))
                # res =  [name, np.asfortranarray(field, dtype=np.float32), [], 'DataArray_t']
                # print(field.shape)
                # flow_solution_node[2].append(res)
            else:
                logger.warning(
                    f"field node with name {name} already exists -> data will be replaced"
                )
                CGU.setValue(field_node, np.asfortranarray(field))

    def del_field(
        self,
        name: str,
        zone_name: str = None,
        base_name: str = None,
        location: str = "Vertex",
        time: float = None,
    ) -> CGNSTree:
        """Delete a field from a specified zone in the grid.

        Args:
            name (str): The name of the field to be deleted.
            zone_name (str, optional): The name of the zone from which the field will be deleted. Defaults to None.
            base_name (str, optional): The name of the base where the zone is located. Defaults to None.
            location (str, optional): The grid location where the field is stored. Defaults to 'Vertex'.
            time (float, optional): The time associated with the field. Defaults to 0.

        Raises:
            KeyError: Raised if the specified zone or field does not exist in the given base.

        Returns:
            CGNSTree: The tree at the provided time (without the deleted node)
        """
        # get_zone will look for default zone_name, base_name, and time
        zone_node = self.get_zone(zone_name, base_name, time)
        time = self.get_time_assignment(time)
        mesh_tree = self._meshes[time]

        if zone_node is None:
            raise KeyError(
                f"There is no Zone with name {zone_name} in base {base_name}."
            )

        solution_paths = CGU.getPathsByTypeSet(zone_node, [CGK.FlowSolution_t])

        updated_tree = None
        for s_path in solution_paths:
            if (
                CGU.getValueByPath(zone_node, f"{s_path}/GridLocation")
                .tobytes()
                .decode()
                == location
            ):
                field_node = CGU.getNodeByPath(zone_node, f"{s_path}/{name}")
                if field_node is not None:
                    updated_tree = CGU.nodeDelete(mesh_tree, field_node)

        # If the function reaches here, the field was not found
        if updated_tree is None:
            raise KeyError(f"There is no field with name {name} in the specified zone.")

        return updated_tree

    # -------------------------------------------------------------------------#
    def save(self, dir_path: str) -> None:
        """Save the Sample in directory `dir_path`.

        Args:
            dir_path (str): relative or absolute directory path.
        """
        if os.path.isdir(dir_path):
            if len(glob.glob(os.path.join(dir_path, "*"))):
                raise ValueError(
                    f"directory {dir_path} already exists and is not empty"
                )
        else:
            os.makedirs(dir_path)

        mesh_dir = os.path.join(dir_path, "meshes")

        if self._meshes is not None:
            os.makedirs(mesh_dir)
            for i, time in enumerate(self._meshes.keys()):
                outfname = os.path.join(mesh_dir, f"mesh_{i:09d}.cgns")
                status = CGM.save(outfname, self._meshes[time], links=self._links[time])
                logger.debug(f"save -> {status=}")

        scalars_names = self.get_scalar_names()
        if len(scalars_names) > 0:
            scalars = []
            for s_name in scalars_names:
                scalars.append(self.get_scalar(s_name))
            scalars = np.array(scalars).reshape((1, -1))
            header = ",".join(scalars_names)
            np.savetxt(
                os.path.join(dir_path, "scalars.csv"),
                scalars,
                header=header,
                delimiter=",",
                comments="",
            )

        time_series_names = self.get_time_series_names()
        if len(time_series_names) > 0:
            for ts_name in time_series_names:
                ts = self.get_time_series(ts_name)
                data = np.vstack((ts[0], ts[1])).T
                header = ",".join(["t", ts_name])
                np.savetxt(
                    os.path.join(dir_path, f"time_series_{ts_name}.csv"),
                    data,
                    header=header,
                    delimiter=",",
                    comments="",
                )

    @classmethod
    def load_from_dir(cls, dir_path: str) -> Self:
        """Load the Sample from directory `dir_path`.

        This is a class method, you don't need to instantiate a `Sample` first.

        Args:
            dir_path (str): Relative or absolute directory path.

        Returns:
            Sample

        Example:
            .. code-block:: python

                from plaid.containers.sample import Sample
                sample = Sample.load_from_dir(dir_path)
                print(sample)
                >>> Sample(2 scalars, 1 timestamp, 5 fields)

        Note:
            It calls 'load' function during execution.
        """
        instance = cls()
        instance.load(dir_path)
        return instance

    def load(self, dir_path: str) -> None:
        """Load the Sample from directory `dir_path`.

        Args:
            dir_path (str): Relative or absolute directory path.

        Raises:
            FileNotFoundError: Triggered if the provided directory does not exist.
            FileExistsError: Triggered if the provided path is a file instead of a directory.

        Example:
            .. code-block:: python

                from plaid.containers.sample import Sample
                sample = Sample()
                sample.load(dir_path)
                print(sample)
                >>> Sample(3 scalars, 1 timestamp, 3 fields)

        """
        if not os.path.exists(dir_path):
            raise FileNotFoundError(f'Directory "{dir_path}" does not exist. Abort')

        if not os.path.isdir(dir_path):
            raise FileExistsError(f'"{dir_path}" is not a directory. Abort')

        meshes_dir = os.path.join(dir_path, "meshes")
        if os.path.isdir(meshes_dir):
            meshes_names = glob.glob(os.path.join(meshes_dir, "*"))
            nb_meshes = len(meshes_names)
            self._meshes = {}
            self._links = {}
            self._paths = {}
            for i in range(nb_meshes):
                tree, links, paths = CGM.load(
                    os.path.join(meshes_dir, f"mesh_{i:09d}.cgns")
                )
                time = CGH.get_time_values(tree)
<<<<<<< HEAD
                self._meshes[time], self._links[time], self._paths[time] = (
                    tree,
                    links,
                    paths,
                )
                for i in range(len(self._links[time])):
                    self._links[time][i][0] = os.path.join(
                        meshes_dir, self._links[time][i][0]
                    )
=======
                self._meshes[time], self._links[time], self._paths[time] = tree, links, paths
                for i in range(len(self._links[time])):# pragma: no cover
                    self._links[time][i][0] = os.path.join(meshes_dir, self._links[time][i][0])
>>>>>>> b84c1f90

        scalars_fname = os.path.join(dir_path, "scalars.csv")
        if os.path.isfile(scalars_fname):
            names = np.loadtxt(
                scalars_fname, dtype=str, max_rows=1, delimiter=","
            ).reshape((-1,))
            scalars = np.loadtxt(
                scalars_fname, dtype=float, skiprows=1, delimiter=","
            ).reshape((-1,))
            for name, value in zip(names, scalars):
                self.add_scalar(name, value)

        time_series_files = glob.glob(os.path.join(dir_path, "time_series_*.csv"))
        for ts_fname in time_series_files:
            names = np.loadtxt(ts_fname, dtype=str, max_rows=1, delimiter=",").reshape(
                (-1,)
            )
            assert names[0] == "t"
            times_and_val = np.loadtxt(ts_fname, dtype=float, skiprows=1, delimiter=",")
            self.add_time_series(names[1], times_and_val[:, 0], times_and_val[:, 1])

    # # -------------------------------------------------------------------------#
    def __str__(self) -> str:
        """Return a string representation of the sample.

        Returns:
            str: A string representation of the overview of sample content.
        """
        str_repr = "Sample("

        # scalars
        nb_scalars = len(self.get_scalar_names())
        str_repr += f"{nb_scalars} scalar{'' if nb_scalars == 1 else 's'}, "

        # fields
        times = self.get_all_mesh_times()
        nb_timestamps = len(times)
        str_repr += f"{nb_timestamps} timestamp{'' if nb_timestamps == 1 else 's'}, "

        field_names = set()
        for time in times:
            ## Need to include all possible location within the count
            base_names = self.get_base_names(time=time)
            for bn in base_names:
                zone_names = self.get_zone_names(base_name=bn)
                for zn in zone_names:
                    field_names = field_names.union(
                        self.get_field_names(zone_name=zn, time=time, location="Vertex")
                        + self.get_field_names(
                            zone_name=zn, time=time, location="EdgeCenter"
                        )
                        + self.get_field_names(
                            zone_name=zn, time=time, location="FaceCenter"
                        )
                        + self.get_field_names(
                            zone_name=zn, time=time, location="CellCenter"
                        )
                    )
        nb_fields = len(field_names)
        str_repr += f"{nb_fields} field{'' if nb_fields == 1 else 's'}, "

        # CGNS tree
        if self._meshes is None:
            str_repr += "no tree, "
        else:
            # TODO
            pass

        if str_repr[-2:] == ", ":
            str_repr = str_repr[:-2]
        str_repr = str_repr + ")"

        return str_repr

    @model_serializer()
    def serialize_model(self):
        """Serialize the model to a dictionary."""
        return {
            "mesh_base_name": self._mesh_base_name,
            "mesh_zone_name": self._mesh_zone_name,
            "meshes": self._meshes,
            "scalars": self._scalars,
            "time_series": self._time_series,
            "links": self._links,
            "paths": self._paths,
        }<|MERGE_RESOLUTION|>--- conflicted
+++ resolved
@@ -83,41 +83,6 @@
     "HEXA_64",
 ]
 """List of element type names commonly used in Computational Fluid Dynamics (CFD). These names represent different types of finite elements that are used to discretize physical domains for numerical analysis."""
-<<<<<<< HEAD
-# %% Functions
-
-
-def show_cgns_tree(tree: list, offset: str = ""):
-    """Recursively prints the CGNS Tree structure. It displays the hierarchy of nodes and branches in a CGNS tree.
-
-    Args:
-        tree (list): The CGNS tree structure to be printed.
-        offset (str, optional): The character used for indentation between tree branches. Defaults to an empty string ('').
-    """
-    if not (isinstance(tree, list)):
-        if tree is None:  # pragma: no cover
-            return True
-        else:
-            raise TypeError(f"{type(tree)=}, but should be a list or None")
-    assert len(tree) == 4
-    if isinstance(tree[__DATA__], np.ndarray):
-        if "|S" in str(tree[__DATA__].dtype):
-            data = tree[__DATA__].tobytes()
-        elif tree[__DATA__].size < 10:
-            data = tree[__DATA__]
-        else:
-            data = f"[{tree[__DATA__].dtype};{tree[__DATA__].shape}]"
-    else:
-        data = tree[__DATA__]
-    print(
-        offset
-        + f"""- "{tree[__NAME__]}"({tree[__TYPE__]}), {len(tree[__CHILDREN__])} children, data({type(tree[__DATA__])}): {data}"""
-    )
-    for stree in tree[__CHILDREN__]:
-        show_cgns_tree(stree, offset=offset + "    ")
-
-=======
->>>>>>> b84c1f90
 
 # %% Classes
 
@@ -205,8 +170,7 @@
     for indexRangePath in indexRangePaths:  # Is it possible there are several ?
         indexRange = CGU.getValueByPath(pyTree, indexRangePath)
 
-<<<<<<< HEAD
-        if indexRange.shape == (3, 2):  # 3D
+        if indexRange.shape == (3, 2):  # 3D  # pragma: no cover
             for k in range(indexRange[:, 0][2], indexRange[:, 1][2] + 1):
                 for j in range(indexRange[:, 0][1], indexRange[:, 1][1] + 1):
                     global_id = (
@@ -214,12 +178,6 @@
                         + dim[0] * (j - 1)
                         + dim[0] * dim[1] * (k - 1)
                     )
-=======
-        if indexRange.shape == (3, 2):  # 3D  # pragma: no cover
-            for k in range(indexRange[:, 0][2], indexRange[:, 1][2]+1):
-                for j in range(indexRange[:, 0][1], indexRange[:, 1][1]+1):
-                    global_id = np.arange(indexRange[:, 0][0], indexRange[:, 1][0]+1) + dim[0] * (j - 1) + dim[0] * dim[1] * (k - 1)
->>>>>>> b84c1f90
                     res.extend(global_id)
 
         elif indexRange.shape == (2, 2):  # 2D  # pragma: no cover
@@ -696,11 +654,7 @@
             local_bases = self.get_base_names(time=time)
             base_nodes = CGU.getNodesFromTypeSet(tree, "CGNSBase_t")
             for _, node in base_nodes:
-<<<<<<< HEAD
-                if node[__NAME__] not in local_bases:
-=======
-                if (node[__NAME__] not in local_bases): # pragma: no cover
->>>>>>> b84c1f90
+                if node[__NAME__] not in local_bases:  # pragma: no cover
                     self._meshes[time][__CHILDREN__].append(node)
                 else:
                     logger.warning(
@@ -765,17 +719,10 @@
         # https://pycgns.github.io/MAP/examples.html#save-with-links
         # When you load a file all the linked-to files are resolved to produce a full CGNS/Python tree with actual node data.
 
-<<<<<<< HEAD
-        if linked_time not in linked_sample._meshes:
+        if linked_time not in linked_sample._meshes:  # pragma: no cover
             raise KeyError(
                 f"There is no CGNS tree for time {linked_time} in linked_sample."
             )
-=======
-
-        if not linked_time in linked_sample._meshes: # pragma: no cover
-            raise KeyError(f"There is no CGNS tree for time {linked_time} in linked_sample.")
->>>>>>> b84c1f90
-
         if time in self._meshes: # pragma: no cover
             raise KeyError(f"A CGNS tree is already linked in self for time {time}.")
 
@@ -840,11 +787,7 @@
         def find_feature_roots(sample, time, Type_t):
             Types_t = CGU.getAllNodesByTypeSet(sample.get_mesh(time), Type_t)
             # in case the type is not present in the tree
-<<<<<<< HEAD
-            if Types_t == []:
-=======
-            if Types_t==[]: # pragma: no cover
->>>>>>> b84c1f90
+            if Types_t == []:  # pragma: no cover
                 return []
             types = [Types_t[0]]
             for t in Types_t[1:]:
@@ -881,15 +824,11 @@
         """
         # get_base will look for default time and base_name
         base_node = self.get_base(base_name, time)
-<<<<<<< HEAD
-        if base_node is None:
+
+        if base_node is None:  # pragma: no cover
             raise ValueError(
                 f"there is no base called {base_name} at the time {time} in this sample"
             )
-=======
-        if base_node is None: # pragma: no cover
-            raise ValueError(f"there is no base called {base_name} at the time {time} in this sample")
->>>>>>> b84c1f90
 
         return base_node[1][0]
 
@@ -907,15 +846,10 @@
             int: The topological dimension of the specified base node at the given time.
         """
         base_node = self.get_base(base_name, time)
-<<<<<<< HEAD
-        if base_node is None:
+        if base_node is None:  # pragma: no cover
             raise ValueError(
                 f"there is no base called {base_name} at the time {time} in this sample"
             )
-=======
-        if base_node is None: # pragma: no cover
-            raise ValueError(f"there is no base called {base_name} at the time {time} in this sample")
->>>>>>> b84c1f90
 
         return base_node[1][1]
 
@@ -1110,13 +1044,8 @@
         Returns:
             CGNSTree: The tree at the provided time (without the deleted node)
         """
-<<<<<<< HEAD
-        if self._meshes is None:
+        if self._meshes is None:  # pragma: no cover
             raise KeyError("There is no CGNS tree in this sample.")
-=======
-        if self._meshes is None: # pragma: no cover
-            raise KeyError(f"There is no CGNS tree in this sample.")
->>>>>>> b84c1f90
 
         if time not in self._meshes:
             raise KeyError(f"There is no CGNS tree for time {time}.")
@@ -1928,21 +1857,16 @@
                     os.path.join(meshes_dir, f"mesh_{i:09d}.cgns")
                 )
                 time = CGH.get_time_values(tree)
-<<<<<<< HEAD
+
                 self._meshes[time], self._links[time], self._paths[time] = (
                     tree,
                     links,
                     paths,
                 )
-                for i in range(len(self._links[time])):
+                for i in range(len(self._links[time])):  # pragma: no cover
                     self._links[time][i][0] = os.path.join(
                         meshes_dir, self._links[time][i][0]
                     )
-=======
-                self._meshes[time], self._links[time], self._paths[time] = tree, links, paths
-                for i in range(len(self._links[time])):# pragma: no cover
-                    self._links[time][i][0] = os.path.join(meshes_dir, self._links[time][i][0])
->>>>>>> b84c1f90
 
         scalars_fname = os.path.join(dir_path, "scalars.csv")
         if os.path.isfile(scalars_fname):
