--- conflicted
+++ resolved
@@ -783,14 +783,6 @@
             mesh_dir.mkdir()
             for i, time in enumerate(self.features.data.keys()):
                 outfname = mesh_dir / f"mesh_{i:09d}.cgns"
-<<<<<<< HEAD
-                status = CGM.save(
-                    str(outfname),
-                    self.features.data[time],
-                    links=self.features._links.get(time),
-                )
-                logger.debug(f"save -> {status=}")
-=======
 
                 if memory_safe:
                     tmpfile = mesh_dir / f"mesh_{i:09d}.pkl"
@@ -804,11 +796,10 @@
                 else:
                     status = CGM.save(
                         str(outfname),
-                        self.meshes.data[time],
-                        links=self.meshes._links.get(time),
+                        self.features.data[time],
+                        links=self.features._links.get(time),
                     )
                     logger.debug(f"save -> {status=}")
->>>>>>> 9aa8a026
 
     @classmethod
     def load_from_dir(cls, path: Union[str, Path]) -> Self:
