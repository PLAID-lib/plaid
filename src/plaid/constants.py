--- conflicted
+++ resolved
@@ -17,7 +17,6 @@
 
 AUTHORIZED_TASKS = ["regression", "classification"]
 
-<<<<<<< HEAD
 AUTHORIZED_FEATURE_TYPES = ["scalar", "time_series", "field", "nodes"]
 
 AUTHORIZED_FEATURE_INFOS = {
@@ -28,7 +27,7 @@
 }
 
 AUTHORIZED_FIELD_LOCATIONS = ["Vertex", "EdgeCenter", "FaceCenter", "CellCenter"]
-=======
+
 AUTHORIZED_INFO_KEYS = {
     "legal": ["owner", "license"],
     "data_production": [
@@ -62,7 +61,6 @@
     "KFaceCenter",
     "EdgeCenter",
 ]
->>>>>>> e52ac397
 
 CGNS_ELEMENT_NAMES = [
     "ElementTypeNull",
