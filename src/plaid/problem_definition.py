--- conflicted
+++ resolved
@@ -1162,19 +1162,11 @@
             "output_meshes": self.out_meshes_names,  # list[output mesh name]
         }
 
-<<<<<<< HEAD
-        pbdef_fname = savedir / "problem_infos.yaml"
-        with pbdef_fname.open("w") as file:
-            yaml.dump(data, file, default_flow_style=False, sort_keys=False)
-
-        split_fname = savedir / "split.json"
-=======
         pbdef_fname = path / "problem_infos.yaml"
         with open(pbdef_fname, "w") as file:
             yaml.dump(data, file, default_flow_style=False, sort_keys=False)
 
         split_fname = path / "split.csv"
->>>>>>> b9503989
         if self._split is not None:
             with split_fname.open("w") as file:
                 json.dump(self._split, file)
@@ -1244,11 +1236,7 @@
         self.in_meshes_names = data["input_meshes"]
         self.out_meshes_names = data["output_meshes"]
 
-<<<<<<< HEAD
-        # if it was saved with version <=0.1.7 it is a .csv else it is .json
-=======
         split_fname = path / "split.csv"
->>>>>>> b9503989
         split = {}
         split_fname_csv = save_dir / "split.csv"
         split_fname_json = save_dir / "split.json"
