"""Implementation of the `ProblemDefinition` class."""

# -*- coding: utf-8 -*-
#
# This file is subject to the terms and conditions defined in
# file 'LICENSE.txt', which is part of this source code package.
#
#

# %% Imports

import sys

if sys.version_info >= (3, 11):
    from typing import Self
else:  # pragma: no cover
    from typing import TypeVar

    Self = TypeVar("Self")

import csv
import json
import logging
from pathlib import Path
from typing import Optional, Sequence, Union

import yaml
from packaging.version import Version

import plaid
from plaid.constants import AUTHORIZED_SCORE_FUNCTIONS, AUTHORIZED_TASKS
from plaid.types import IndexType
from plaid.types.feature_types import FeatureIdentifier
from plaid.utils.deprecation import deprecated

# %% Globals

logger = logging.getLogger(__name__)

# %% Functions

# %% Classes


class ProblemDefinition(object):
    """Gathers all necessary informations to define a learning problem."""

    def __init__(
        self,
        path: Optional[Union[str, Path]] = None,
        directory_path: Optional[Union[str, Path]] = None,
    ) -> None:
        """Initialize an empty :class:`ProblemDefinition <plaid.problem_definition.ProblemDefinition>`.

        Use :meth:`add_inputs <plaid.problem_definition.ProblemDefinition.add_inputs>` or :meth:`add_output_scalars_names <plaid.problem_definition.ProblemDefinition.add_output_scalars_names>` to feed the :class:`ProblemDefinition`

        Args:
            path (Union[str,Path], optional): The path from which to load PLAID problem definition files.
            directory_path (Union[str,Path], optional): Deprecated, use `path` instead.

        Example:
            .. code-block:: python

                from plaid import ProblemDefinition

                # 1. Create empty instance of ProblemDefinition
                problem_definition = ProblemDefinition()
                print(problem_definition)
                >>> ProblemDefinition()

                # 2. Load problem definition and create ProblemDefinition instance
                problem_definition = ProblemDefinition("path_to_plaid_prob_def")
                print(problem_definition)
                >>> ProblemDefinition(input_scalars_names=['s_1'], output_scalars_names=['s_2'], input_meshes_names=['mesh'], task='regression')
        """
        self._version: Union[Version] = Version(plaid.__version__)
        self._task: str = None
        self._score_function: str = None
        self.in_features_identifiers: Sequence[Union[str, FeatureIdentifier]] = []
        self.out_features_identifiers: Sequence[Union[str, FeatureIdentifier]] = []
        self.cte_features_identifiers: list[str] = []
        self.in_scalars_names: list[str] = []
        self.out_scalars_names: list[str] = []
        self.in_timeseries_names: list[str] = []
        self.out_timeseries_names: list[str] = []
        self.in_fields_names: list[str] = []
        self.out_fields_names: list[str] = []
        self.in_meshes_names: list[str] = []
        self.out_meshes_names: list[str] = []
        self._split: Optional[dict[str, IndexType]] = None
        self._train_split: Optional[dict[str, dict[str, IndexType]]] = None
        self._test_split: Optional[dict[str, dict[str, IndexType]]] = None

        if directory_path is not None:
            if path is not None:
                raise ValueError(
                    "Arguments `path` and `directory_path` cannot be both set. Use only `path` as `directory_path` is deprecated."
                )
            else:
                path = directory_path
                logger.warning(
                    "DeprecationWarning: 'directory_path' is deprecated, use 'path' instead."
                )

        if path is not None:
            path = Path(path)
            self._load_from_dir_(path)

    # -------------------------------------------------------------------------#
    def get_version(self) -> Version:
        """Get the version. None if not defined.

        Returns:
            Version: The version, such as "0.1.0".
        """
        return self._version

    # -------------------------------------------------------------------------#
    def get_task(self) -> str:
        """Get the authorized task. None if not defined.

        Returns:
            str: The authorized task, such as "regression" or "classification".
        """
        return self._task

    def set_task(self, task: str) -> None:
        """Set the authorized task.

        Args:
            task (str): The authorized task to be set, such as "regression" or "classification".
        """
        if self._task is not None:
            raise ValueError(f"A task is already in self._task: (`{self._task}`)")
        elif task in AUTHORIZED_TASKS:
            self._task = task
        else:
            raise TypeError(
                f"{task} not among authorized tasks. Maybe you want to try among: {AUTHORIZED_TASKS}"
            )

    # -------------------------------------------------------------------------#
    def get_score_function(self) -> str:
        """Get the authorized score function. None if not defined.

        Returns:
            str: The authorized score function, such as "RRMSE".
        """
        return self._score_function

    def set_score_function(self, score_function: str) -> None:
        """Set the authorized score function.

        Args:
            score_function (str): The authorized score function, such as "RRMSE".
        """
        if self._score_function is not None:
            raise ValueError(
                f"A score function is already in self._task: (`{self._score_function}`)"
            )
        elif score_function in AUTHORIZED_SCORE_FUNCTIONS:
            self._score_function = score_function
        else:
            raise TypeError(
                f"{score_function} not among authorized tasks. Maybe you want to try among: {AUTHORIZED_SCORE_FUNCTIONS}"
            )

    # -------------------------------------------------------------------------#

    def get_split(
        self, indices_name: Optional[str] = None
    ) -> Union[IndexType, dict[str, IndexType]]:
        """Get the split indices. This function returns the split indices, either for a specific split with the provided `indices_name` or all split indices if `indices_name` is not specified.

        Args:
            indices_name (str, optional): The name of the split for which indices are requested. Defaults to None.

        Raises:
            KeyError: If `indices_name` is specified but not found among split names.

        Returns:
            Union[IndexType,dict[str,IndexType]]: If `indices_name` is provided, it returns
            the indices for that split (IndexType). If `indices_name` is not provided, it
            returns a dictionary mapping split names (str) to their respective indices
            (IndexType).

        Example:
            .. code-block:: python

                from plaid import ProblemDefinition
                problem = ProblemDefinition()
                # [...]
                split_indices = problem.get_split()
                print(split_indices)
                >>> {'train': [0, 1, 2, ...], 'test': [100, 101, ...]}

                test_indices = problem.get_split('test')
                print(test_indices)
                >>> [100, 101, ...]
        """
        if indices_name is None:
            return self._split
        else:
            assert indices_name in self._split, (
                indices_name + " not among split indices names"
            )
            return self._split[indices_name]

    def set_split(self, split: dict[str, IndexType]) -> None:
        """Set the split indices. This function allows you to set the split indices by providing a dictionary mapping split names (str) to their respective indices (IndexType).

        Args:
            split (dict[str,IndexType]):  A dictionary containing split names and their indices.

        Example:
            .. code-block:: python

                from plaid import ProblemDefinition
                problem = ProblemDefinition()
                new_split = {'train': [0, 1, 2], 'test': [3, 4]}
                problem.set_split(new_split)
        """
        if self._split is not None:  # pragma: no cover
            logger.warning("split already exists -> data will be replaced")
        self._split = split

    def get_train_split(
        self, indices_name: Optional[str] = None
    ) -> Union[dict[str, IndexType], dict[str, dict[str, IndexType]]]:
        """Get the train split indices for different subsets of the dataset.

        Args:
            indices_name (str, optional): The name of the specific train split subset
                for which indices are requested. Defaults to None.

        Returns:
            Union[dict[str, IndexType], dict[str, dict[str, IndexType]]]:
                If indices_name is provided:
                    - Returns a dictionary mapping split names to their indices for the specified subset.
                If indices_name is None:
                    - Returns the complete train split dictionary containing all subsets and their indices.

        Raises:
            AssertionError: If indices_name is provided but not found in the train split.
        """
        if indices_name is None:
            return self._train_split
        else:
            assert indices_name in self._train_split, (
                indices_name + " not among split indices names"
            )
            return self._train_split[indices_name]

    def set_train_split(self, split: dict[str, dict[str, Optional[IndexType]]]) -> None:
        """Set the train split dictionary containing subsets and their indices.

        Args:
            split (dict[str, dict[str, IndexType]]): Dictionary mapping train subset names
                to their split dictionaries. Each split dictionary maps split names (e.g., 'train', 'val')
                to their indices.

        Note:
            If a train split already exists, it will be replaced and a warning will be logged.
        """
        if self._train_split is not None:  # pragma: no cover
            logger.warning("split already exists -> data will be replaced")
        self._train_split = split

    def get_test_split(
        self, indices_name: Optional[str] = None
    ) -> Union[dict[str, IndexType], dict[str, dict[str, IndexType]]]:
        """Get the test split indices for different subsets of the dataset.

        Args:
            indices_name (str, optional): The name of the specific test split subset
                for which indices are requested. Defaults to None.

        Returns:
            Union[dict[str, IndexType], dict[str, dict[str, IndexType]]]:
                If indices_name is provided:
                    - Returns a dictionary mapping split names to their indices for the specified subset.
                If indices_name is None:
                    - Returns the complete test split dictionary containing all subsets and their indices.

        Raises:
            AssertionError: If indices_name is provided but not found in the test split.
        """
        if indices_name is None:
            return self._test_split
        else:
            assert indices_name in self._test_split, (
                indices_name + " not among split indices names"
            )
            return self._test_split[indices_name]

    def set_test_split(self, split: dict[str, dict[str, Optional[IndexType]]]) -> None:
        """Set the test split dictionary containing subsets and their indices.

        Args:
            split (dict[str, dict[str, IndexType]]): Dictionary mapping test subset names
                to their split dictionaries. Each split dictionary maps split names (e.g., 'test', 'test_ood')
                to their indices.

        Note:
            If a test split already exists, it will be replaced and a warning will be logged.
        """
        if self._test_split is not None:  # pragma: no cover
            logger.warning("split already exists -> data will be replaced")
        self._test_split = split

    # -------------------------------------------------------------------------#
    @staticmethod
    def _feature_sort_key(feat: Union[str, FeatureIdentifier]) -> tuple[str, str]:
        if isinstance(feat, str):
            # Strings first, sorted lexicographically
            return ("a_string", feat)
        else:
            assert isinstance(feat, FeatureIdentifier)
            # Then FeatureIdentifiers, sorted by their "type" field
            return ("b_feature", feat["type"])

    def get_in_features_identifiers(self) -> Sequence[Union[str, FeatureIdentifier]]:
        """Get the input features identifiers of the problem.

        Returns:
            Sequence[Union[str, FeatureIdentifier]]: A list of input feature identifiers.

        Example:
            .. code-block:: python

                from plaid.problem_definition import ProblemDefinition
                problem = ProblemDefinition()
                # [...]
                in_features_identifiers = problem.get_in_features_identifiers()
                print(in_features_identifiers)
                >>> ['omega', 'pressure']
        """
        return self.in_features_identifiers

    def add_in_features_identifiers(
        self, inputs: Sequence[Union[str, FeatureIdentifier]]
    ) -> None:
        """Add input features identifiers to the problem.

        Args:
            inputs (Sequence[Union[str, FeatureIdentifier]]): A list of input feature identifiers to add.

        Raises:
            ValueError: If some :code:`inputs` are redondant.

        Example:
            .. code-block:: python

                from plaid.problem_definition import ProblemDefinition
                problem = ProblemDefinition()
                in_features_identifiers = ['omega', 'pressure']
                problem.add_in_features_identifiers(in_features_identifiers)
        """
        if not (len(set(inputs)) == len(inputs)):
            raise ValueError("Some inputs have same identifiers")
        for input in inputs:
            self.add_in_feature_identifier(input)

    def add_in_feature_identifier(self, input: Union[str, FeatureIdentifier]) -> None:
        """Add an input feature identifier or identifier to the problem.

        Args:
            input (FeatureIdentifier):  The identifier or identifier of the input feature to add.

        Raises:
            ValueError: If the specified input feature is already in the list of inputs.

        Example:
            .. code-block:: python

                from plaid.problem_definition import ProblemDefinition
                problem = ProblemDefinition()
                input_identifier = 'pressure'
                problem.add_in_feature_identifier(input_identifier)
        """
        if input in self.in_features_identifiers:
            raise ValueError(f"{input} is already in self.in_features_identifiers")
        self.in_features_identifiers.append(input)
        self.in_features_identifiers.sort(key=self._feature_sort_key)

    def filter_in_features_identifiers(
        self, identifiers: Sequence[Union[str, FeatureIdentifier]]
    ) -> Sequence[Union[str, FeatureIdentifier]]:
        """Filter and get input features features corresponding to a sorted list of identifiers.

        Args:
            identifiers (Sequence[Union[str, FeatureIdentifier]]): A list of identifiers for which to retrieve corresponding input features.

        Returns:
            Sequence[Union[str, FeatureIdentifier]]: A sorted list of input feature identifiers or categories corresponding to the provided identifiers.

        Example:
            .. code-block:: python

                from plaid.problem_definition import ProblemDefinition
                problem = ProblemDefinition()
                # [...]
                features_identifiers = ['omega', 'pressure', 'temperature']
                input_features = problem.filter_in_features_identifiers(features_identifiers)
                print(input_features)
                >>> ['omega', 'pressure']
        """
        return sorted(set(identifiers).intersection(self.get_in_features_identifiers()))

    # -------------------------------------------------------------------------#
    def get_out_features_identifiers(self) -> Sequence[Union[str, FeatureIdentifier]]:
        """Get the output features identifiers of the problem.

        Returns:
            Sequence[Union[str, FeatureIdentifier]]: A list of output feature identifiers.

        Example:
            .. code-block:: python

                from plaid.problem_definition import ProblemDefinition
                problem = ProblemDefinition()
                # [...]
                outputs_identifiers = problem.get_out_features_identifiers()
                print(outputs_identifiers)
                >>> ['compression_rate', 'in_massflow', 'isentropic_efficiency']
        """
        return self.out_features_identifiers

    def add_out_features_identifiers(
        self, outputs: Sequence[Union[str, FeatureIdentifier]]
    ) -> None:
        """Add output features identifiers to the problem.

        Args:
            outputs (Sequence[Union[str, FeatureIdentifier]]): A list of output feature identifiers to add.

        Raises:
            ValueError: if some :code:`outputs` are redondant.

        Example:
            .. code-block:: python

                from plaid.problem_definition import ProblemDefinition
                problem = ProblemDefinition()
                out_features_identifiers = ['compression_rate', 'in_massflow', 'isentropic_efficiency']
                problem.add_out_features_identifiers(out_features_identifiers)
        """
        if not (len(set(outputs)) == len(outputs)):
            raise ValueError("Some outputs have same identifiers")
        for output in outputs:
            self.add_out_feature_identifier(output)

    def add_out_feature_identifier(self, output: Union[str, FeatureIdentifier]) -> None:
        """Add an output feature identifier or identifier to the problem.

        Args:
            output (FeatureIdentifier):  The identifier or identifier of the output feature to add.

        Raises:
            ValueError: If the specified output feature is already in the list of outputs.

        Example:
            .. code-block:: python

                from plaid.problem_definition import ProblemDefinition
                problem = ProblemDefinition()
                out_features_identifiers = 'pressure'
                problem.add_out_feature_identifier(out_features_identifiers)
        """
        if output in self.out_features_identifiers:
            raise ValueError(f"{output} is already in self.out_features_identifiers")
        self.out_features_identifiers.append(output)
        self.out_features_identifiers.sort(key=self._feature_sort_key)

    def filter_out_features_identifiers(
        self, identifiers: Sequence[Union[str, FeatureIdentifier]]
    ) -> Sequence[Union[str, FeatureIdentifier]]:
        """Filter and get output features corresponding to a sorted list of identifiers.

        Args:
            identifiers (Sequence[Union[str, FeatureIdentifier]]): A list of identifiers for which to retrieve corresponding output features.

        Returns:
            Sequence[Union[str, FeatureIdentifier]]: A sorted list of output feature identifiers or categories corresponding to the provided identifiers.

        Example:
            .. code-block:: python

                from plaid.problem_definition import ProblemDefinition
                problem = ProblemDefinition()
                # [...]
                features_identifiers = ['compression_rate', 'in_massflow', 'isentropic_efficiency']
                output_features = problem.filter_out_features_identifiers(features_identifiers)
                print(output_features)
                >>> ['in_massflow']
        """
        return sorted(
            set(identifiers).intersection(self.get_out_features_identifiers())
        )

    # -------------------------------------------------------------------------#
    def get_cte_features_identifiers(self) -> list[str]:
        """Get the constant features identifiers of the problem.

        Returns:
            list[str]: A list of constant feature identifiers.

        Example:
            .. code-block:: python

                from plaid.problem_definition import ProblemDefinition
                problem = ProblemDefinition()
                # [...]
                cte_features_identifiers = problem.get_cte_features_identifiers()
                print(cte_features_identifiers)
                >>> ['Global/P', 'Base_2_2/Zone/GridCoordinates']
        """
        return self.cte_features_identifiers

    def add_cte_features_identifiers(self, inputs: list[str]) -> None:
        """Add input features identifiers to the problem.

        Args:
            inputs (list[str]): A list of constant feature identifiers to add.

        Raises:
            ValueError: If some :code:`inputs` are redondant.

        Example:
            .. code-block:: python

                from plaid.problem_definition import ProblemDefinition
                problem = ProblemDefinition()
                cte_features_identifiers = ['Global/P', 'Base_2_2/Zone/GridCoordinates']
                problem.add_cte_features_identifiers(cte_features_identifiers)
        """
        if not (len(set(inputs)) == len(inputs)):
            raise ValueError("Some inputs have same identifiers")
        for input in inputs:
            self.add_cte_feature_identifier(input)

    def add_cte_feature_identifier(self, input: str) -> None:
        """Add an constant feature identifier to the problem.

        Args:
            input (str):  The identifier of the constant feature to add.

        Raises:
            ValueError: If the specified input feature is already in the list of constant features.

        Example:
            .. code-block:: python

                from plaid.problem_definition import ProblemDefinition
                problem = ProblemDefinition()
                cte_identifier = 'Global/P'
                problem.add_cte_feature_identifier(input_identifier)
        """
        if input in self.cte_features_identifiers:
            raise ValueError(f"{input} is already in self.in_features_identifiers")
        self.cte_features_identifiers.append(input)
        self.cte_features_identifiers.sort(key=self._feature_sort_key)

    def filter_cte_features_identifiers(self, identifiers: list[str]) -> list[str]:
        """Filter and get input features features corresponding to a sorted list of identifiers.

        Args:
            identifiers (list[str]): A list of identifiers for which to retrieve corresponding constant features.

        Returns:
            list[str]: A sorted list of constant feature identifiers corresponding to the provided identifiers.

        Example:
            .. code-block:: python

                from plaid.problem_definition import ProblemDefinition
                problem = ProblemDefinition()
                # [...]
                features_identifiers = ['Global/P', 'Base_2_2/Zone/GridCoordinates']
                cte_features = problem.filter_cte_features_identifiers(features_identifiers)
                print(cte_features)
                >>> ['Global/P']
        """
        return sorted(
            set(identifiers).intersection(self.get_cte_features_identifiers())
        )

    # -------------------------------------------------------------------------#
    @deprecated(
        "use `get_in_features_identifiers` instead", version="0.1.8", removal="0.2.0"
    )
    def get_input_scalars_names(self) -> list[str]:
        """DEPRECATED: use :meth:`ProblemDefinition.get_in_features_identifiers` instead.

        Get the input scalars names of the problem.

        Returns:
            list[str]: A list of input feature names.

        Example:
            .. code-block:: python

                from plaid import ProblemDefinition
                problem = ProblemDefinition()
                # [...]
                input_scalars_names = problem.get_input_scalars_names()
                print(input_scalars_names)
                >>> ['omega', 'pressure']
        """
        return self.in_scalars_names

    @deprecated(
        "use `add_in_features_identifiers` instead", version="0.1.8", removal="0.2.0"
    )
    def add_input_scalars_names(self, inputs: list[str]) -> None:
        """DEPRECATED: use :meth:`ProblemDefinition.add_in_features_identifiers` instead.

        Add input scalars names to the problem.

        Args:
            inputs (list[str]): A list of input feature names to add.

        Raises:
            ValueError: If some :code:`inputs` are redondant.

        Example:
            .. code-block:: python

                from plaid import ProblemDefinition
                problem = ProblemDefinition()
                input_scalars_names = ['omega', 'pressure']
                problem.add_input_scalars_names(input_scalars_names)
        """
        if not (len(set(inputs)) == len(inputs)):
            raise ValueError("Some inputs have same names")
        for input in inputs:
            self.add_input_scalar_name(input)

    @deprecated(
        "use `add_in_feature_identifier` instead", version="0.1.8", removal="0.2.0"
    )
    def add_input_scalar_name(self, input: str) -> None:
        """DEPRECATED: use :meth:`ProblemDefinition.add_in_feature_identifier` instead.

        Add an input scalar name to the problem.

        Args:
            input (str):  The name of the input feature to add.

        Raises:
            ValueError: If the specified input feature is already in the list of inputs.

        Example:
            .. code-block:: python

                from plaid import ProblemDefinition
                problem = ProblemDefinition()
                input_name = 'pressure'
                problem.add_input_scalar_name(input_name)
        """
        if input in self.in_scalars_names:
            raise ValueError(f"{input} is already in self.in_scalars_names")
        self.in_scalars_names.append(input)
        self.in_scalars_names.sort()

    @deprecated(
        "use `filter_in_features_identifiers` instead", version="0.1.8", removal="0.2.0"
    )
    def filter_input_scalars_names(self, names: list[str]) -> list[str]:
        """DEPRECATED: use :meth:`ProblemDefinition.filter_in_features_identifiers` instead.

        Filter and get input scalars features corresponding to a list of names.

        Args:
            names (list[str]): A list of names for which to retrieve corresponding input features.

        Returns:
            list[str]: A sorted list of input feature names or categories corresponding to the provided names.

        Example:
            .. code-block:: python

                from plaid import ProblemDefinition
                problem = ProblemDefinition()
                # [...]
                scalars_names = ['omega', 'pressure', 'temperature']
                input_features = problem.filter_input_scalars_names(scalars_names)
                print(input_features)
                >>> ['omega', 'pressure']
        """
        return sorted(set(names).intersection(self.get_input_scalars_names()))

    # -------------------------------------------------------------------------#
    @deprecated(
        "use `get_out_features_identifiers` instead", version="0.1.8", removal="0.2.0"
    )
    def get_output_scalars_names(self) -> list[str]:
        """DEPRECATED: use :meth:`ProblemDefinition.get_out_features_identifiers` instead.

        Get the output scalars names of the problem.

        Returns:
            list[str]: A list of output feature names.

        Example:
            .. code-block:: python

                from plaid import ProblemDefinition
                problem = ProblemDefinition()
                # [...]
                outputs_names = problem.get_output_scalars_names()
                print(outputs_names)
                >>> ['compression_rate', 'in_massflow', 'isentropic_efficiency']
        """
        return self.out_scalars_names

    @deprecated(
        "use `add_out_features_identifiers` instead", version="0.1.8", removal="0.2.0"
    )
    def add_output_scalars_names(self, outputs: list[str]) -> None:
        """DEPRECATED: use :meth:`ProblemDefinition.add_out_features_identifiers` instead.

        Add output scalars names to the problem.

        Args:
            outputs (list[str]): A list of output feature names to add.

        Raises:
            ValueError: if some :code:`outputs` are redondant.

        Example:
            .. code-block:: python

                from plaid import ProblemDefinition
                problem = ProblemDefinition()
                output_scalars_names = ['compression_rate', 'in_massflow', 'isentropic_efficiency']
                problem.add_output_scalars_names(output_scalars_names)
        """
        if not (len(set(outputs)) == len(outputs)):
            raise ValueError("Some outputs have same names")
        for output in outputs:
            self.add_output_scalar_name(output)

    @deprecated(
        "use `add_out_feature_identifier` instead", version="0.1.8", removal="0.2.0"
    )
    def add_output_scalar_name(self, output: str) -> None:
        """DEPRECATED: use :meth:`ProblemDefinition.add_out_feature_identifier` instead.

        Add an output scalar name to the problem.

        Args:
            output (str):  The name of the output feature to add.

        Raises:
            ValueError: If the specified output feature is already in the list of outputs.

        Example:
            .. code-block:: python

                from plaid import ProblemDefinition
                problem = ProblemDefinition()
                output_scalars_names = 'pressure'
                problem.add_output_scalar_name(output_scalars_names)
        """
        if output in self.out_scalars_names:
            raise ValueError(f"{output} is already in self.out_scalars_names")
        self.out_scalars_names.append(output)
        self.in_scalars_names.sort()

    def filter_output_scalars_names(self, names: list[str]) -> list[str]:
        """Filter and get output features corresponding to a list of names.

        Args:
            names (list[str]): A list of names for which to retrieve corresponding output features.

        Returns:
            list[str]: A sorted list of output feature names or categories corresponding to the provided names.

        Example:
            .. code-block:: python

                from plaid import ProblemDefinition
                problem = ProblemDefinition()
                # [...]
                scalars_names = ['compression_rate', 'in_massflow', 'isentropic_efficiency']
                output_features = problem.filter_output_scalars_names(scalars_names)
                print(output_features)
                >>> ['in_massflow']
        """
        return sorted(set(names).intersection(self.get_output_scalars_names()))

    # -------------------------------------------------------------------------#
    @deprecated(
        "use `get_in_features_identifiers` instead", version="0.1.8", removal="0.2.0"
    )
    def get_input_fields_names(self) -> list[str]:
        """DEPRECATED: use :meth:`ProblemDefinition.get_in_features_identifiers` instead.

        Get the input fields names of the problem.

        Returns:
            list[str]: A list of input feature names.

        Example:
            .. code-block:: python

                from plaid import ProblemDefinition
                problem = ProblemDefinition()
                # [...]
                input_fields_names = problem.get_input_fields_names()
                print(input_fields_names)
                >>> ['omega', 'pressure']
        """
        return self.in_fields_names

    @deprecated(
        "use `add_in_features_identifiers` instead", version="0.1.8", removal="0.2.0"
    )
    def add_input_fields_names(self, inputs: list[str]) -> None:
        """DEPRECATED: use :meth:`ProblemDefinition.add_in_features_identifiers` instead.

        Add input fields names to the problem.

        Args:
            inputs (list[str]): A list of input feature names to add.

        Raises:
            ValueError: If some :code:`inputs` are redondant.

        Example:
            .. code-block:: python

                from plaid import ProblemDefinition
                problem = ProblemDefinition()
                input_fields_names = ['omega', 'pressure']
                problem.add_input_fields_names(input_fields_names)
        """
        if not (len(set(inputs)) == len(inputs)):
            raise ValueError("Some inputs have same names")
        for input in inputs:
            self.add_input_field_name(input)

    @deprecated(
        "use `add_in_feature_identifier` instead", version="0.1.8", removal="0.2.0"
    )
    def add_input_field_name(self, input: str) -> None:
        """DEPRECATED: use :meth:`ProblemDefinition.add_in_feature_identifier` instead.

        Add an input field name to the problem.

        Args:
            input (str):  The name of the input feature to add.

        Raises:
            ValueError: If the specified input feature is already in the list of inputs.

        Example:
            .. code-block:: python

                from plaid import ProblemDefinition
                problem = ProblemDefinition()
                input_name = 'pressure'
                problem.add_input_field_name(input_name)
        """
        if input in self.in_fields_names:
            raise ValueError(f"{input} is already in self.in_fields_names")
        self.in_fields_names.append(input)
        self.in_fields_names.sort()

    def filter_input_fields_names(self, names: list[str]) -> list[str]:
        """Filter and get input fields features corresponding to a list of names.

        Args:
            names (list[str]): A list of names for which to retrieve corresponding input features.

        Returns:
            list[str]: A sorted list of input feature names or categories corresponding to the provided names.

        Example:
            .. code-block:: python

                from plaid import ProblemDefinition
                problem = ProblemDefinition()
                # [...]
                input_fields_names = ['omega', 'pressure', 'temperature']
                input_features = problem.filter_input_fields_names(input_fields_names)
                print(input_features)
                >>> ['omega', 'pressure']
        """
        return sorted(set(names).intersection(self.get_input_fields_names()))

    # -------------------------------------------------------------------------#
    @deprecated(
        "use `get_out_features_identifiers` instead", version="0.1.8", removal="0.2.0"
    )
    def get_output_fields_names(self) -> list[str]:
        """DEPRECATED: use :meth:`ProblemDefinition.get_out_features_identifiers` instead.

        Get the output fields names of the problem.

        Returns:
            list[str]: A list of output feature names.

        Example:
            .. code-block:: python

                from plaid import ProblemDefinition
                problem = ProblemDefinition()
                # [...]
                outputs_names = problem.get_output_fields_names()
                print(outputs_names)
                >>> ['compression_rate', 'in_massflow', 'isentropic_efficiency']
        """
        return self.out_fields_names

    @deprecated(
        "use `add_out_features_identifiers` instead", version="0.1.8", removal="0.2.0"
    )
    def add_output_fields_names(self, outputs: list[str]) -> None:
        """DEPRECATED: use :meth:`ProblemDefinition.add_out_features_identifiers` instead.

        Add output fields names to the problem.

        Args:
            outputs (list[str]): A list of output feature names to add.

        Raises:
            ValueError: if some :code:`outputs` are redondant.

        Example:
            .. code-block:: python

                from plaid import ProblemDefinition
                problem = ProblemDefinition()
                output_fields_names = ['compression_rate', 'in_massflow', 'isentropic_efficiency']
                problem.add_output_fields_names(output_fields_names)
        """
        if not (len(set(outputs)) == len(outputs)):
            raise ValueError("Some outputs have same names")
        for output in outputs:
            self.add_output_field_name(output)

    @deprecated(
        "use `add_out_feature_identifier` instead", version="0.1.8", removal="0.2.0"
    )
    def add_output_field_name(self, output: str) -> None:
        """DEPRECATED: use :meth:`ProblemDefinition.add_out_feature_identifier` instead.

        Add an output field name to the problem.

        Args:
            output (str):  The name of the output feature to add.

        Raises:
            ValueError: If the specified output feature is already in the list of outputs.

        Example:
            .. code-block:: python

                from plaid import ProblemDefinition
                problem = ProblemDefinition()
                output_fields_names = 'pressure'
                problem.add_output_field_name(output_fields_names)
        """
        if output in self.out_fields_names:
            raise ValueError(f"{output} is already in self.out_fields_names")
        self.out_fields_names.append(output)
        self.out_fields_names.sort()

    def filter_output_fields_names(self, names: list[str]) -> list[str]:
        """Filter and get output features corresponding to a list of names.

        Args:
            names (list[str]): A list of names for which to retrieve corresponding output features.

        Returns:
            list[str]: A sorted list of output feature names or categories corresponding to the provided names.

        Example:
            .. code-block:: python

                from plaid import ProblemDefinition
                problem = ProblemDefinition()
                # [...]
                output_fields_names = ['compression_rate', 'in_massflow', 'isentropic_efficiency']
                output_features = problem.filter_output_fields_names(output_fields_names)
                print(output_features)
                >>> ['in_massflow']
        """
        return sorted(set(names).intersection(self.get_output_fields_names()))

    # -------------------------------------------------------------------------#
    @deprecated(
        "use `get_in_features_identifiers` instead", version="0.1.8", removal="0.2.0"
    )
    def get_input_timeseries_names(self) -> list[str]:
        """DEPRECATED: use :meth:`ProblemDefinition.get_in_features_identifiers` instead.

        Get the input timeseries names of the problem.

        Returns:
            list[str]: A list of input feature names.

        Example:
            .. code-block:: python

                from plaid import ProblemDefinition
                problem = ProblemDefinition()
                # [...]
                input_timeseries_names = problem.get_input_timeseries_names()
                print(input_timeseries_names)
                >>> ['omega', 'pressure']
        """
        return self.in_timeseries_names

    @deprecated(
        "use `add_in_features_identifiers` instead", version="0.1.8", removal="0.2.0"
    )
    def add_input_timeseries_names(self, inputs: list[str]) -> None:
        """DEPRECATED: use :meth:`ProblemDefinition.add_in_features_identifiers` instead.

        Add input timeseries names to the problem.

        Args:
            inputs (list[str]): A list of input feature names to add.

        Raises:
            ValueError: If some :code:`inputs` are redondant.

        Example:
            .. code-block:: python

                from plaid import ProblemDefinition
                problem = ProblemDefinition()
                input_timeseries_names = ['omega', 'pressure']
                problem.add_input_timeseries_names(input_timeseries_names)
        """
        if not (len(set(inputs)) == len(inputs)):
            raise ValueError("Some inputs have same names")
        for input in inputs:
            self.add_input_timeseries_name(input)

    @deprecated(
        "use `add_in_feature_identifier` instead", version="0.1.8", removal="0.2.0"
    )
    def add_input_timeseries_name(self, input: str) -> None:
        """DEPRECATED: use :meth:`ProblemDefinition.add_in_feature_identifier` instead.

        Add an input timeseries name to the problem.

        Args:
            input (str):  The name of the input feature to add.

        Raises:
            ValueError: If the specified input feature is already in the list of inputs.

        Example:
            .. code-block:: python

                from plaid import ProblemDefinition
                problem = ProblemDefinition()
                input_name = 'pressure'
                problem.add_input_timeseries_name(input_name)
        """
        if input in self.in_timeseries_names:
            raise ValueError(f"{input} is already in self.in_timeseries_names")
        self.in_timeseries_names.append(input)
        self.in_timeseries_names.sort()

    def filter_input_timeseries_names(self, names: list[str]) -> list[str]:
        """Filter and get input timeseries features corresponding to a list of names.

        Args:
            names (list[str]): A list of names for which to retrieve corresponding input features.

        Returns:
            list[str]: A sorted list of input feature names or categories corresponding to the provided names.

        Example:
            .. code-block:: python

                from plaid import ProblemDefinition
                problem = ProblemDefinition()
                # [...]
                input_timeseries_names = ['omega', 'pressure', 'temperature']
                input_features = problem.filter_input_timeseries_names(input_timeseries_names)
                print(input_features)
                >>> ['omega', 'pressure']
        """
        return sorted(set(names).intersection(self.get_input_timeseries_names()))

    # -------------------------------------------------------------------------#
    @deprecated(
        "use `get_out_features_identifiers` instead", version="0.1.8", removal="0.2.0"
    )
    def get_output_timeseries_names(self) -> list[str]:
        """DEPRECATED: use :meth:`ProblemDefinition.get_out_features_identifiers` instead.

        Get the output timeseries names of the problem.

        Returns:
            list[str]: A list of output feature names.

        Example:
            .. code-block:: python

                from plaid import ProblemDefinition
                problem = ProblemDefinition()
                # [...]
                outputs_names = problem.get_output_timeseries_names()
                print(outputs_names)
                >>> ['compression_rate', 'in_massflow', 'isentropic_efficiency']
        """
        return self.out_timeseries_names

    @deprecated(
        "use `add_out_features_identifiers` instead", version="0.1.8", removal="0.2.0"
    )
    def add_output_timeseries_names(self, outputs: list[str]) -> None:
        """DEPRECATED: use :meth:`ProblemDefinition.add_out_features_identifiers` instead.

        Add output timeseries names to the problem.

        Args:
            outputs (list[str]): A list of output feature names to add.

        Raises:
            ValueError: if some :code:`outputs` are redondant.

        Example:
            .. code-block:: python

                from plaid import ProblemDefinition
                problem = ProblemDefinition()
                output_timeseries_names = ['compression_rate', 'in_massflow', 'isentropic_efficiency']
                problem.add_output_timeseries_names(output_timeseries_names)
        """
        if not (len(set(outputs)) == len(outputs)):
            raise ValueError("Some outputs have same names")
        for output in outputs:
            self.add_output_timeseries_name(output)

    @deprecated(
        "use `add_out_feature_identifier` instead", version="0.1.8", removal="0.2.0"
    )
    def add_output_timeseries_name(self, output: str) -> None:
        """DEPRECATED: use :meth:`ProblemDefinition.add_out_feature_identifier` instead.

        Add an output timeseries name to the problem.

        Args:
            output (str):  The name of the output feature to add.

        Raises:
            ValueError: If the specified output feature is already in the list of outputs.

        Example:
            .. code-block:: python

                from plaid import ProblemDefinition
                problem = ProblemDefinition()
                output_timeseries_names = 'pressure'
                problem.add_output_timeseries_name(output_timeseries_names)
        """
        if output in self.out_timeseries_names:
            raise ValueError(f"{output} is already in self.out_timeseries_names")
        self.out_timeseries_names.append(output)
        self.in_timeseries_names.sort()

    def filter_output_timeseries_names(self, names: list[str]) -> list[str]:
        """Filter and get output features corresponding to a list of names.

        Args:
            names (list[str]): A list of names for which to retrieve corresponding output features.

        Returns:
            list[str]: A sorted list of output feature names or categories corresponding to the provided names.

        Example:
            .. code-block:: python

                from plaid import ProblemDefinition
                problem = ProblemDefinition()
                # [...]
                output_timeseries_names = ['compression_rate', 'in_massflow', 'isentropic_efficiency']
                output_features = problem.filter_output_timeseries_names(output_timeseries_names)
                print(output_features)
                >>> ['in_massflow']
        """
        return sorted(set(names).intersection(self.get_output_timeseries_names()))

    # -------------------------------------------------------------------------#
    @deprecated(
        "use `get_in_features_identifiers` instead", version="0.1.8", removal="0.2.0"
    )
    def get_input_meshes_names(self) -> list[str]:
        """DEPRECATED: use :meth:`ProblemDefinition.get_in_features_identifiers` instead.

        Get the input meshes names of the problem.

        Returns:
            list[str]: A list of input feature names.

        Example:
            .. code-block:: python

                from plaid import ProblemDefinition
                problem = ProblemDefinition()
                # [...]
                input_meshes_names = problem.get_input_meshes_names()
                print(input_meshes_names)
                >>> ['omega', 'pressure']
        """
        return self.in_meshes_names

    @deprecated(
        "use `add_in_features_identifiers` instead", version="0.1.8", removal="0.2.0"
    )
    def add_input_meshes_names(self, inputs: list[str]) -> None:
        """DEPRECATED: use :meth:`ProblemDefinition.add_in_features_identifiers` instead.

        Add input meshes names to the problem.

        Args:
            inputs (list[str]): A list of input feature names to add.

        Raises:
            ValueError: If some :code:`inputs` are redondant.

        Example:
            .. code-block:: python

                from plaid import ProblemDefinition
                problem = ProblemDefinition()
                input_meshes_names = ['omega', 'pressure']
                problem.add_input_meshes_names(input_meshes_names)
        """
        if not (len(set(inputs)) == len(inputs)):
            raise ValueError("Some inputs have same names")
        for input in inputs:
            self.add_input_mesh_name(input)

    @deprecated(
        "use `add_in_feature_identifier` instead", version="0.1.8", removal="0.2.0"
    )
    def add_input_mesh_name(self, input: str) -> None:
        """DEPRECATED: use :meth:`ProblemDefinition.add_in_feature_identifier` instead.

        Add an input mesh name to the problem.

        Args:
            input (str):  The name of the input feature to add.

        Raises:
            ValueError: If the specified input feature is already in the list of inputs.

        Example:
            .. code-block:: python

                from plaid import ProblemDefinition
                problem = ProblemDefinition()
                input_name = 'pressure'
                problem.add_input_mesh_name(input_name)
        """
        if input in self.in_meshes_names:
            raise ValueError(f"{input} is already in self.in_meshes_names")
        self.in_meshes_names.append(input)
        self.in_meshes_names.sort()

    def filter_input_meshes_names(self, names: list[str]) -> list[str]:
        """Filter and get input meshes features corresponding to a list of names.

        Args:
            names (list[str]): A list of names for which to retrieve corresponding input features.

        Returns:
            list[str]: A sorted list of input feature names or categories corresponding to the provided names.

        Example:
            .. code-block:: python

                from plaid import ProblemDefinition
                problem = ProblemDefinition()
                # [...]
                input_meshes_names = ['omega', 'pressure', 'temperature']
                input_features = problem.filter_input_meshes_names(input_meshes_names)
                print(input_features)
                >>> ['omega', 'pressure']
        """
        return sorted(set(names).intersection(self.get_input_meshes_names()))

    # -------------------------------------------------------------------------#
    @deprecated(
        "use `get_out_features_identifiers` instead", version="0.1.8", removal="0.2.0"
    )
    def get_output_meshes_names(self) -> list[str]:
        """DEPRECATED: use :meth:`ProblemDefinition.get_out_features_identifiers` instead.

        Get the output meshes names of the problem.

        Returns:
            list[str]: A list of output feature names.

        Example:
            .. code-block:: python

                from plaid import ProblemDefinition
                problem = ProblemDefinition()
                # [...]
                outputs_names = problem.get_output_meshes_names()
                print(outputs_names)
                >>> ['compression_rate', 'in_massflow', 'isentropic_efficiency']
        """
        return self.out_meshes_names

    @deprecated(
        "use `add_out_features_identifiers` instead", version="0.1.8", removal="0.2.0"
    )
    def add_output_meshes_names(self, outputs: list[str]) -> None:
        """DEPRECATED: use :meth:`ProblemDefinition.add_out_features_identifiers` instead.

        Add output meshes names to the problem.

        Args:
            outputs (list[str]): A list of output feature names to add.

        Raises:
            ValueError: if some :code:`outputs` are redondant.

        Example:
            .. code-block:: python

                from plaid import ProblemDefinition
                problem = ProblemDefinition()
                output_meshes_names = ['compression_rate', 'in_massflow', 'isentropic_efficiency']
                problem.add_output_meshes_names(output_meshes_names)
        """
        if not (len(set(outputs)) == len(outputs)):
            raise ValueError("Some outputs have same names")
        for output in outputs:
            self.add_output_mesh_name(output)

    @deprecated(
        "use `add_out_feature_identifier` instead", version="0.1.8", removal="0.2.0"
    )
    def add_output_mesh_name(self, output: str) -> None:
        """DEPRECATED: use :meth:`ProblemDefinition.add_out_feature_identifier` instead.

        Add an output mesh name to the problem.

        Args:
            output (str):  The name of the output feature to add.

        Raises:
            ValueError: If the specified output feature is already in the list of outputs.

        Example:
            .. code-block:: python

                from plaid import ProblemDefinition
                problem = ProblemDefinition()
                output_meshes_names = 'pressure'
                problem.add_output_mesh_name(output_meshes_names)
        """
        if output in self.out_meshes_names:
            raise ValueError(f"{output} is already in self.out_meshes_names")
        self.out_meshes_names.append(output)
        self.in_meshes_names.sort()

    def filter_output_meshes_names(self, names: list[str]) -> list[str]:
        """Filter and get output features corresponding to a list of names.

        Args:
            names (list[str]): A list of names for which to retrieve corresponding output features.

        Returns:
            list[str]: A sorted list of output feature names or categories corresponding to the provided names.

        Example:
            .. code-block:: python

                from plaid import ProblemDefinition
                problem = ProblemDefinition()
                # [...]
                output_meshes_names = ['compression_rate', 'in_massflow', 'isentropic_efficiency']
                output_features = problem.filter_output_meshes_names(output_meshes_names)
                print(output_features)
                >>> ['in_massflow']
        """
        return sorted(set(names).intersection(self.get_output_meshes_names()))

    # -------------------------------------------------------------------------#
    def get_all_indices(self) -> list[int]:
        """Get all indices from splits.

        Returns:
            list[int]: list containing all unique indices.
        """
        all_indices = []
        for indices in self.get_split().values():
            all_indices += list(indices)
        return list(set(all_indices))

    # -------------------------------------------------------------------------#
    def _generate_problem_infos_dict(self) -> dict[str, Union[str, list]]:
        """Generate a dictionary containing all relevant problem definition data.

        Returns:
            dict[str, Union[str, list]]: A dictionary with keys for task, input/output features, scalars, fields, timeseries, and meshes.
        """
        data = {
            "task": self._task,
            "score_function": self._score_function,
            "constant_features": [],
            "input_features": [],
            "output_features": [],
        }
        for tup in self.in_features_identifiers:
            if isinstance(tup, FeatureIdentifier):
                data["input_features"].append(dict(**tup))
            else:
                data["input_features"].append(tup)
        for tup in self.out_features_identifiers:
            if isinstance(tup, FeatureIdentifier):
                data["output_features"].append(dict(**tup))
            else:
                data["output_features"].append(tup)
        for tup in self.cte_features_identifiers:
            data["constant_features"].append(tup)
        if self._train_split is not None:
            data["train_split"] = self._train_split
        if self._test_split is not None:
            data["test_split"] = self._test_split
        if Version(plaid.__version__) < Version("0.2.0"):
            data.update(
                {
                    k: v
                    for k, v in {
                        "input_scalars": self.in_scalars_names,
                        "output_scalars": self.out_scalars_names,
                        "input_fields": self.in_fields_names,
                        "output_fields": self.out_fields_names,
                        "input_timeseries": self.in_timeseries_names,
                        "output_timeseries": self.out_timeseries_names,
                        "input_meshes": self.in_meshes_names,
                        "output_meshes": self.out_meshes_names,
                    }.items()
                    if v  # keeps only truthy (non-empty, non-None) lists
                }
            )

        # Handle version
        plaid_version = Version(plaid.__version__)
        if self._version != plaid_version:  # pragma: no cover
            logger.warning(
                f"Version mismatch: ProblemDefinition was loaded from version {self._version if self._version is not None else 'anterior to 0.1.10'}, and will be saved with version: {plaid_version}"
            )
            data["version"] = str(plaid_version)
        else:
            data["version"] = str(self._version)

        return data

        # Handle version
        plaid_version = Version(plaid.__version__)
        if self._version != plaid_version:  # pragma: no cover
            logger.warning(
                f"Version mismatch: ProblemDefinition was loaded from version {self._version if self._version is not None else 'anterior to 0.1.10'}, and will be saved with version: {plaid_version}"
            )
            data["version"] = str(plaid_version)
        else:
            data["version"] = str(self._version)

        # Save infos

<<<<<<< HEAD
    def _save_to_file_(self, path: Union[str, Path]) -> None:
        """Save problem information, inputs, outputs, and split to the specified file in YAML format.

        Args:
            path (Union[str,Path]): The filepath where the problem information will be saved.

        Example:
            .. code-block:: python

                from plaid import ProblemDefinition
                problem = ProblemDefinition()
                problem._save_to_file_("/path/to/save_file")
        """
        problem_infos_dict = self._generate_problem_infos_dict()

        path = Path(path)
        path.parent.mkdir(parents=True, exist_ok=True)

        if path.suffix != ".yaml":
            path = path.with_suffix(".yaml")

        # Save infos
        with path.open("w") as file:
            yaml.dump(
                problem_infos_dict, file, default_flow_style=False, sort_keys=True
            )

=======
    @deprecated(
        "`ProblemDefinition._save_to_dir_(...)` is deprecated. Use `ProblemDefinition.save_to_dir(...)` instead.",
        version="0.1.10",
        removal="0.2.0",
    )
>>>>>>> 14b7781c
    def _save_to_dir_(self, path: Union[str, Path]) -> None:
        """DEPRECATED: use :meth:`ProblemDefinition.save_to_dir` instead."""
        self.save_to_dir(path)

    def save_to_dir(self, path: Union[str, Path]) -> None:
        """Save problem information, inputs, outputs, and split to the specified directory in YAML and CSV formats.

        Args:
            path (Union[str,Path]): The directory where the problem information will be saved.

        Example:
            .. code-block:: python

                from plaid import ProblemDefinition
                problem = ProblemDefinition()
                problem.save_to_dir("/path/to/save_directory")
        """
        path = Path(path)

        if not (path.is_dir()):
            path.mkdir(parents=True)

        problem_infos_dict = self._generate_problem_infos_dict()

        # Save infos
        pbdef_fname = path / "problem_infos.yaml"
        with pbdef_fname.open("w") as file:
            yaml.dump(
                problem_infos_dict, file, default_flow_style=False, sort_keys=True
            )

        # Save split
        split_fname = path / "split.json"
        if self.get_split() is not None:
            with split_fname.open("w") as file:
                json.dump(self.get_split(), file)

        # # Save split
        # split_fname = path / "train_split.json"
        # if self.get_train_split() is not None:
        #     with split_fname.open("w") as file:
        #         json.dump(self.get_train_split(), file)

        # split_fname = path / "test_split.json"
        # if self.get_test_split() is not None:
        #     with split_fname.open("w") as file:
        #         json.dump(self.get_test_split(), file)

    @classmethod
    def load(cls, path: Union[str, Path]) -> Self:  # pragma: no cover
        """Load data from a specified directory.

        Args:
            path (Union[str,Path]): The path from which to load files.

        Returns:
            Self: The loaded dataset (Dataset).
        """
        instance = cls()
        instance._load_from_dir_(path)
        return instance

    def _initialize_from_problem_infos_dict(
        self, data: dict[str, Union[str, list]]
    ) -> None:
        if "version" not in data:
            self._version = None
        else:
            self._version = Version(data["version"])

        self._task = data["task"]
        self.in_features_identifiers = []
        if "input_features" in data:
            for tup in data["input_features"]:
                if isinstance(tup, dict):
                    self.in_features_identifiers.append(FeatureIdentifier(**tup))
                else:
                    self.in_features_identifiers.append(tup)
        self.out_features_identifiers = []
        if "output_features" in data:
            for tup in data["output_features"]:
                if isinstance(tup, dict):
                    self.out_features_identifiers.append(FeatureIdentifier(**tup))
                else:
                    self.out_features_identifiers.append(tup)
        self.cte_features_identifiers = []
        if "constant_features" in data:
            for tup in data["constant_features"]:
                self.cte_features_identifiers.append(tup)
        if "version" not in data or Version(data["version"]) < Version("0.2.0"):
            self.in_scalars_names = data.get("input_scalars", [])
            self.out_scalars_names = data.get("output_scalars", [])
            self.in_fields_names = data.get("input_fields", [])
            self.out_fields_names = data.get("output_fields", [])
            self.in_timeseries_names = data.get("input_timeseries", [])
            self.out_timeseries_names = data.get("output_timeseries", [])
            self.in_meshes_names = data.get("input_meshes", [])
            self.out_meshes_names = data.get("output_meshes", [])
        else:  # pragma: no cover
            old_keys = [
                "input_scalars",
                "input_fields",
                "input_timeseries",
                "input_meshes",
                "output_scalars",
                "output_fields",
                "output_timeseries",
                "output_meshes",
            ]
            for k in old_keys:
                if k in data:
                    logger.warning(
                        f"Key '{k}' is deprecated and will be ignored. You should convert your ProblemDefinition using FeatureIdentifiers to identify features instead of names."
                    )
        if "score_function" in data:
            self._score_function = data["score_function"]
        if "train_split" in data:
            self._train_split = data["train_split"]
        if "test_split" in data:
            self._test_split = data["test_split"]

    def _load_from_file_(self, path: Union[str, Path]) -> None:
        """Load problem information, inputs, outputs, and split from the specified file in YAML format.

        Args:
            path (Union[str,Path]): The filepath from which to load the problem information.

        Raises:
            FileNotFoundError: Triggered if the provided file does not exist.

        Example:
            .. code-block:: python

                from plaid import ProblemDefinition
                problem = ProblemDefinition()
                problem._load_from_file_("/path/to/load_file")
        """
        path = Path(path)

        if path.suffix != ".yaml":
            path = path.with_suffix(".yaml")

        if not path.exists():
            raise FileNotFoundError(f'File "{path}" does not exist. Abort')

        with path.open("r") as file:
            data = yaml.safe_load(file)

        self._initialize_from_problem_infos_dict(data)

    def _load_from_dir_(self, path: Union[str, Path]) -> None:
        """Load problem information, inputs, outputs, and split from the specified directory in YAML and CSV formats.

        Args:
            path (Union[str,Path]): The directory from which to load the problem information.

        Raises:
            FileNotFoundError: Triggered if the provided directory or file problem_infos.yaml does not exist
            FileExistsError: Triggered if the provided path is a file instead of a directory.

        Example:
            .. code-block:: python

                from plaid import ProblemDefinition
                problem = ProblemDefinition()
                problem._load_from_dir_("/path/to/load_directory")
        """
        path = Path(path)

        if not path.exists():
            raise FileNotFoundError(f'Directory "{path}" does not exist. Abort')

        if not path.is_dir():
            raise FileExistsError(f'"{path}" is not a directory. Abort')

        pbdef_fname = path / "problem_infos.yaml"
        data = {}  # To avoid crash if pbdef_fname does not exist
        if pbdef_fname.is_file():
            with pbdef_fname.open("r") as file:
                data = yaml.safe_load(file)
        else:
            raise FileNotFoundError(
                f"file with path `{pbdef_fname}` does not exist. Abort"
            )

        self._initialize_from_problem_infos_dict(data)

        # if it was saved with version <=0.1.7 it is a .csv else it is .json
        split = {}
        split_fname_csv = path / "split.csv"
        split_fname_json = path / "split.json"
        if split_fname_json.is_file():
            with split_fname_json.open("r") as file:
                split = json.load(file)
            if split_fname_csv.is_file():  # pragma: no cover
                logger.warning(
                    f"Both files with path `{split_fname_csv}` and `{split_fname_json}` exist. JSON file is the standard from 0.1.7 -> CSV file will be ignored"
                )
        elif split_fname_csv.is_file():  # pragma: no cover
            with split_fname_csv.open("r") as file:
                reader = csv.reader(file, delimiter=",")
                for row in reader:
                    split[row[0]] = [int(i) for i in row[1:]]
        else:  # pragma: no cover
            logger.warning(
                f"file with path `{split_fname_csv}` or `{split_fname_json}` does not exist. Splits will not be set"
            )
        self.set_split(split)

    def extract_problem_definition_from_identifiers(
        self, identifiers: Sequence[Union[str, FeatureIdentifier]]
    ) -> Self:
        """Create a new ProblemDefinition restricted to a subset of feature identifiers.

        Args:
            identifiers (Sequence[Union[str, FeatureIdentifier]]): List of identifiers to keep.

        Returns:
            ProblemDefinition: A new :class:`ProblemDefinition` instance.
        """
        new_problem_definition = ProblemDefinition()
        if self._task is not None:
            new_problem_definition.set_task(self.get_task())

        in_features = self.filter_in_features_identifiers(identifiers)
        if len(in_features) > 0:
            new_problem_definition.add_in_features_identifiers(in_features)

        out_features = self.filter_out_features_identifiers(identifiers)
        if len(out_features) > 0:
            new_problem_definition.add_out_features_identifiers(out_features)

        if self.get_split() is not None:
            new_problem_definition.set_split(self.get_split())

        return new_problem_definition

    # -------------------------------------------------------------------------#
    def __repr__(self) -> str:
        """Return a string representation of the problem.

        Returns:
            str: A string representation of the overview of problem content.

        Example:
            .. code-block:: python

                from plaid import ProblemDefinition
                problem = ProblemDefinition()
                # [...]
                print(problem)
                >>> ProblemDefinition(input_scalars_names=['s_1'], output_scalars_names=['s_2'], input_meshes_names=['mesh'], task='regression', split_names=['train', 'val'])
        """
        str_repr = "ProblemDefinition("

        # ---# features
        if len(self.in_features_identifiers) > 0:
            in_features_identifiers = self.in_features_identifiers
            str_repr += f"{in_features_identifiers=}, "
        if len(self.out_features_identifiers) > 0:
            out_features_identifiers = self.out_features_identifiers
            str_repr += f"{out_features_identifiers=}, "

        # ---# scalars
        if len(self.in_scalars_names) > 0:
            input_scalars_names = self.in_scalars_names
            str_repr += f"{input_scalars_names=}, "
        if len(self.out_scalars_names) > 0:
            output_scalars_names = self.out_scalars_names
            str_repr += f"{output_scalars_names=}, "
        # ---# fields
        if len(self.in_fields_names) > 0:
            input_fields_names = self.in_fields_names
            str_repr += f"{input_fields_names=}, "
        if len(self.out_fields_names) > 0:
            output_fields_names = self.out_fields_names
            str_repr += f"{output_fields_names=}, "
        # ---# timeseries
        if len(self.in_timeseries_names) > 0:
            input_timeseries_names = self.in_timeseries_names
            str_repr += f"{input_timeseries_names=}, "
        if len(self.out_timeseries_names) > 0:
            output_timeseries_names = self.out_timeseries_names
            str_repr += f"{output_timeseries_names=}, "
        # ---# meshes
        if len(self.in_meshes_names) > 0:
            input_meshes_names = self.in_meshes_names
            str_repr += f"{input_meshes_names=}, "
        if len(self.out_meshes_names) > 0:
            output_meshes_names = self.out_meshes_names
            str_repr += f"{output_meshes_names=}, "
        # ---# task
        if self._task is not None:
            task = self._task
            str_repr += f"{task=}, "
        # ---# split
        if self._split is not None:
            split_names = list(self._split.keys())
            str_repr += f"{split_names=}, "

        if str_repr[-2:] == ", ":
            str_repr = str_repr[:-2]
        str_repr += ")"
        return str_repr<|MERGE_RESOLUTION|>--- conflicted
+++ resolved
@@ -1474,7 +1474,6 @@
 
         # Save infos
 
-<<<<<<< HEAD
     def _save_to_file_(self, path: Union[str, Path]) -> None:
         """Save problem information, inputs, outputs, and split to the specified file in YAML format.
 
@@ -1502,13 +1501,11 @@
                 problem_infos_dict, file, default_flow_style=False, sort_keys=True
             )
 
-=======
     @deprecated(
         "`ProblemDefinition._save_to_dir_(...)` is deprecated. Use `ProblemDefinition.save_to_dir(...)` instead.",
         version="0.1.10",
         removal="0.2.0",
     )
->>>>>>> 14b7781c
     def _save_to_dir_(self, path: Union[str, Path]) -> None:
         """DEPRECATED: use :meth:`ProblemDefinition.save_to_dir` instead."""
         self.save_to_dir(path)
