"""Utiliy function to plot bisect graphs comparing predictions vs. targets dataset."""

import subprocess

import matplotlib as mpl
import matplotlib.pyplot as plt
import numpy as np
from tqdm import tqdm

from plaid.containers.dataset import Dataset
from plaid.problem_definition import ProblemDefinition


def prepare_datasets(
    ref_dataset: Dataset,
    pred_dataset: Dataset,
    problem_definition: ProblemDefinition,
    verbose: bool = False,
) -> tuple[dict, dict, list[str]]:
    """Prepare datasets for comparison.

    Args:
        ref_dataset (Dataset): The reference dataset.
        pred_dataset (Dataset): The predicted dataset.
        problem_definition (ProblemDefinition): The common problem for the reference and predicted dataset
        verbose (bool, optional): Verbose mode. Defaults to False.

    Returns:
        Tuple[Dict[str, List[float]], Dict[str, List[float]], List[str]]: A tuple containing dictionaries of reference and predicted scalar values, and a list of scalar names.
    """
    assert len(ref_dataset) == len(pred_dataset), (
        "Reference and predicted dataset lengths differ"
    )
    ref_problem = ref_dataset.get_scalar_names()
    pred_problem = pred_dataset.get_scalar_names()
    assert ref_problem == pred_problem, "Reference and predicted dataset scalars differ"

    n_samples = len(ref_dataset)
    out_scalars_names = problem_definition.get_output_scalars_names()

    ref_out_scalars = {}
    pred_out_scalars = {}

    ref_out_scalars = {sname: [] for sname in out_scalars_names}
    pred_out_scalars = {sname: [] for sname in out_scalars_names}

    for i_sample in tqdm(range(n_samples), disable=not (verbose)):
        for sname in out_scalars_names:
            ref = ref_dataset[i_sample].get_scalar(sname)
            ref_out_scalars[sname].append(ref)

            pred = pred_dataset[i_sample].get_scalar(sname)
            pred_out_scalars[sname].append(pred)

    return ref_out_scalars, pred_out_scalars, out_scalars_names


def is_dvipng_available(verbose: bool) -> bool:
    """Check if dvipng is available on the system for matplotlib figures.

    Returns:
        bool: True if dvipng is available, False otherwise.
    """
    try:
<<<<<<< HEAD
        subprocess.run(
            ["dvipng", "--version"],
            check=True,
            stdout=subprocess.PIPE,
            stderr=subprocess.PIPE,
        )
        return True
    except FileNotFoundError:  # pragma: no cover
        print(
            "dvipng module not installed. Using the default matplotlib options instead"
        ) if verbose else None
=======
        subprocess.run(["dvipng", "--version"], check=True, stdout=subprocess.PIPE, stderr=subprocess.PIPE)
        return True # pragma: no cover
    except FileNotFoundError: # pragma: no cover
        print('dvipng module not installed. Using the default matplotlib options instead') if verbose else None
>>>>>>> b84c1f90
        return False


def plot_bisect(
    ref_dataset: Dataset | str,
    pred_dataset: Dataset | str,
    problem_def: ProblemDefinition | str,
    scalar: str | int,
    save_file_name: str = "bissec_plots",
    verbose: bool = False,
) -> None:
    """Plot a bisect graph comparing predictions vs. targets dataset.

    Args:
        ref_dataset (Dataset | str): The reference dataset or its file path.
        pred_dataset (Dataset | str): The predicted dataset or its file path.
        problem_def (ProblemDefinition | str): The common problem for the reference and predicted dataset
        scalar (str | int): The name of the scalar to study or its index.
        save_file_name (str, optional): Figure name when saving to PNG format. Defaults to "bissec_plots".
        verbose (bool, optional): Verbose mode. Defaults to False.

    Raises:
        KeyError: If the provided scalar name is not part of the dataset.
    """
    ### Transform path to Dataset object ###
    if isinstance(ref_dataset, str):
        ref_dataset: Dataset = Dataset(ref_dataset)
    if isinstance(pred_dataset, str):
        pred_dataset: Dataset = Dataset(pred_dataset)
    if isinstance(problem_def, str):
        problem_def: ProblemDefinition = ProblemDefinition(problem_def)

    # Load the testing_set
    # testing_set = problem_def.get_split("test")

    print("Data preprocessing...") if verbose else None
    ref_out_scalars, pred_out_scalars, out_scalars_names = prepare_datasets(
        ref_dataset, pred_dataset, problem_def, verbose
    )

    ### Transform string to index ###
    if isinstance(scalar, str):
        if scalar in out_scalars_names:
            scalar: int = out_scalars_names.index(scalar)
        else:
            raise KeyError(
                f"The scalar name provided ({scalar}) is not part of '{out_scalars_names = }'"
            )

    # Matplotlib plotting options
<<<<<<< HEAD
    if is_dvipng_available(verbose):
        plt.rcParams.update(
            {
                "text.usetex": True,
                "font.family": "sans-serif",
                "font.sans-serif": ["Helvetica"],
            }
        )
=======
    if is_dvipng_available(verbose): # pragma: no cover
        plt.rcParams.update({
            "text.usetex": True,
            "font.family": "sans-serif",
            "font.sans-serif": ["Helvetica"]})
>>>>>>> b84c1f90
        mpl.style.use("seaborn-v0_8")
    else:  # pragma: no cover
        mpl.rcParams.update(mpl.rcParamsDefault)

    fontsize = 32
    labelsize = 32
    markersize = 24
    markeredgewidth = 1

    #### Bisect graph plot ####
    print("Bisect graph construction...") if verbose else None
    label = r"$\mathrm{Predictions~vs~Targets~for~" + out_scalars_names[scalar] + "}$"
    fig, ax = plt.subplots(figsize=(2 * 6, 2 * 5.5))

    ### Matplotlib instructions ###
    y_true_dataset = np.array(
        ref_out_scalars[out_scalars_names[scalar]]
    )  # [testing_set]
    y_pred_dataset = np.array(
        pred_out_scalars[out_scalars_names[scalar]]
    )  # [testing_set]

    m, M = np.min(y_true_dataset), np.max(y_true_dataset)
    ax.plot(np.array([m, M]), np.array([m, M]), color="k")

    ax.plot(
        y_true_dataset,
        y_pred_dataset,
        linestyle="",
        color="b",
        markerfacecolor="r",
        markeredgecolor="b",
        markeredgewidth=markeredgewidth,
        marker=".",
        markersize=markersize,
    )

    ax.tick_params(labelsize=labelsize)
    ax.set_title(label, fontsize=fontsize)

    ax.set_ylabel(r"$\mathrm{Predictions}$", fontsize=fontsize)
    ax.set_xlabel(r"$\mathrm{Targets}$", fontsize=fontsize)

    plt.tight_layout()

    print("Bisect graph saving...") if verbose else None
    fig.savefig(f"{save_file_name}.png", dpi=300, format="png", bbox_inches="tight")
    print("...Bisect plot done") if verbose else None<|MERGE_RESOLUTION|>--- conflicted
+++ resolved
@@ -62,24 +62,17 @@
         bool: True if dvipng is available, False otherwise.
     """
     try:
-<<<<<<< HEAD
         subprocess.run(
             ["dvipng", "--version"],
             check=True,
             stdout=subprocess.PIPE,
             stderr=subprocess.PIPE,
         )
-        return True
+        return True  # pragma: no cover
     except FileNotFoundError:  # pragma: no cover
         print(
             "dvipng module not installed. Using the default matplotlib options instead"
         ) if verbose else None
-=======
-        subprocess.run(["dvipng", "--version"], check=True, stdout=subprocess.PIPE, stderr=subprocess.PIPE)
-        return True # pragma: no cover
-    except FileNotFoundError: # pragma: no cover
-        print('dvipng module not installed. Using the default matplotlib options instead') if verbose else None
->>>>>>> b84c1f90
         return False
 
 
@@ -130,7 +123,6 @@
             )
 
     # Matplotlib plotting options
-<<<<<<< HEAD
     if is_dvipng_available(verbose):
         plt.rcParams.update(
             {
@@ -139,13 +131,6 @@
                 "font.sans-serif": ["Helvetica"],
             }
         )
-=======
-    if is_dvipng_available(verbose): # pragma: no cover
-        plt.rcParams.update({
-            "text.usetex": True,
-            "font.family": "sans-serif",
-            "font.sans-serif": ["Helvetica"]})
->>>>>>> b84c1f90
         mpl.style.use("seaborn-v0_8")
     else:  # pragma: no cover
         mpl.rcParams.update(mpl.rcParamsDefault)
